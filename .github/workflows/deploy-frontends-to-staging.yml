--- conflicted
+++ resolved
@@ -6,11 +6,7 @@
       - staging
     types:
       - closed
-<<<<<<< HEAD
-
-=======
-      
->>>>>>> 1438dca0
+
 jobs:
   image-tag:
     name: create image tag
@@ -191,7 +187,6 @@
       - name: Setup Cloud SDK
         uses: 'google-github-actions/setup-gcloud@v0'
 
-<<<<<<< HEAD
       - name: Create required files
         run: |
           cd website/
@@ -241,52 +236,6 @@
             --image-url=${{ secrets.REGISTRY_URL }}/${{ secrets.FRONTEND_PROJECT_ID }}/airqo-stage-website:latest \
             --project=${{ secrets.FRONTEND_PROJECT_ID }} \
             --quiet
-=======
-      - name: NPM Setup and Build
-        uses: actions/setup-node@v2
-        with:
-          node-version: '12'
-      - run: |
-          cd website/
-
-          export REACT_WEB_STATIC_HOST=${{ secrets.REACT_WEB_STATIC_HOST }}
-          export REACT_NETMANAGER_BASE_URL=${{ secrets.REACT_NETMANAGER_BASE_URL }}
-          export REACT_APP_BASE_AIRQLOUDS_URL=${{ secrets.REACT_APP_BASE_AIRQLOUDS_URL }}
-          export REACT_APP_BASE_NEWSLETTER_URL=${{ secrets.REACT_APP_BASE_NEWSLETTER_URL }}
-
-          npm ci --silent
-    
-          CI=false npm run build
-
-      - name: Build and Push Docker Image
-        run: |
-          cd website/
-          docker build --target=deployment --tag ${{ secrets.REGISTRY_URL }}/${{ secrets.PROJECT_ID }}/airqo-stage-website:${{ needs.image-tag.outputs.build_id }} -f docker/Dockerfile .
-          docker tag ${{ secrets.REGISTRY_URL }}/${{ secrets.PROJECT_ID }}/airqo-stage-website:${{ needs.image-tag.outputs.build_id }} ${{ secrets.REGISTRY_URL }}/${{ secrets.PROJECT_ID }}/airqo-stage-website:latest
-          docker push ${{ secrets.REGISTRY_URL }}/${{ secrets.PROJECT_ID }}/airqo-stage-website:${{ needs.image-tag.outputs.build_id }}
-          docker push ${{ secrets.REGISTRY_URL }}/${{ secrets.PROJECT_ID }}/airqo-stage-website:latest
-      - name: Deploy to K8S
-        run: |
-          kubectl apply -f k8s/website/stage-airqo-website.yaml -n staging
-          kubectl set image deployment/airqo-stage-website sta-website=${{ secrets.REGISTRY_URL }}/${{ secrets.PROJECT_ID }}/airqo-stage-website:${{ needs.image-tag.outputs.build_id }} -n staging
-          kubectl annotate deployment/airqo-stage-website kubernetes.io/change-cause="Image updated to ${{ secrets.REGISTRY_URL }}/${{ secrets.PROJECT_ID }}/airqo-stage-website:${{ needs.image-tag.outputs.build_id }} on ${{ needs.image-tag.outputs.datetime }}" -n staging
->>>>>>> 1438dca0
-
-      # clean up after merge
-      - name: Google Auth
-        id: auth
-        uses: google-github-actions/auth@v0
-        with:
-          credentials_json: '${{ secrets.GCP_SA_CREDENTIALS }}'
-          
-      - name: Setup Cloud SDK
-        uses: 'google-github-actions/setup-gcloud@v0'
-        
-      - name: Delete PR deploy preview
-        run: |-
-          gcloud run services delete ${{ needs.branch-name.outputs.lowercase }}-website-preview \
-            --region=${{ secrets.REGION }} \
-            --quiet
 
   ### calibrate app ###
   calibrate-app:
@@ -338,9 +287,6 @@
         run: |
           kubectl apply -f k8s/calibrate/stage-airqo-calibrate-app.yaml
           kubectl set image deployment/airqo-stage-calibrate-app sta-calibrate-app=${{ secrets.REGISTRY_URL }}/${{ secrets.PROJECT_ID }}/airqo-stage-calibrate-app:${{ needs.image-tag.outputs.build_id }} -n staging
-<<<<<<< HEAD
-          kubectl annotate deployment/airqo-stage-calibrate-app kubernetes.io/change-cause="Image updated to ${{ secrets.REGISTRY_URL }}/${{ secrets.PROJECT_ID }}/airqo-stage-calibrate-app:${{ needs.image-tag.outputs.build_id }} on ${{ needs.image-tag.outputs.datetime }}" -n staging
-=======
           kubectl annotate deployment/airqo-stage-calibrate-app kubernetes.io/change-cause="Image updated to ${{ secrets.REGISTRY_URL }}/${{ secrets.PROJECT_ID }}/airqo-stage-calibrate-app:${{ needs.image-tag.outputs.build_id }} on ${{ needs.image-tag.outputs.datetime }}" -n staging
 
       # clean up after merge
@@ -357,6 +303,4 @@
         run: |-
           gcloud run services delete ${{ needs.branch-name.outputs.lowercase }}-calibrate-app-preview \
             --region=${{ secrets.REGION }} \
-            --quiet  
-  
->>>>>>> 1438dca0
+            --quiet  