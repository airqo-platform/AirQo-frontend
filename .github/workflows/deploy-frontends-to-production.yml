--- conflicted
+++ resolved
@@ -176,9 +176,6 @@
       - name: Build and Push Docker Image
         run: |
           cd website/
-<<<<<<< HEAD
-          docker build --target=deployment --tag ${{ secrets.REGISTRY_URL }}/${{ secrets.PROJECT_ID }}/airqo-stage-website:${{ needs.image-tag.outputs.build_id }} -f docker/Dockerfile .
-=======
           docker build \
           --target=deployment \
           --build-arg REACT_WEB_STATIC_HOST=${{ secrets.REACT_WEB_STATIC_HOST }} \
@@ -187,7 +184,6 @@
           --build-arg REACT_APP_BASE_NEWSLETTER_URL=${{ secrets.REACT_APP_BASE_NEWSLETTER_URL }} \
           --tag ${{ secrets.REGISTRY_URL }}/${{ secrets.PROJECT_ID }}/airqo-website:${{ needs.image-tag.outputs.build_id }} \
           -f docker/Dockerfile .
->>>>>>> 66880f60
           docker tag ${{ secrets.REGISTRY_URL }}/${{ secrets.PROJECT_ID }}/airqo-website:${{ needs.image-tag.outputs.build_id }} ${{ secrets.REGISTRY_URL }}/${{ secrets.PROJECT_ID }}/airqo-website:latest
           docker push ${{ secrets.REGISTRY_URL }}/${{ secrets.PROJECT_ID }}/airqo-website:${{ needs.image-tag.outputs.build_id }}
           docker push ${{ secrets.REGISTRY_URL }}/${{ secrets.PROJECT_ID }}/airqo-website:latest
