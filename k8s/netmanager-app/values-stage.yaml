--- conflicted
+++ resolved
@@ -1,11 +1,7 @@
 replicaCount: 2
 image:
   repository: eu.gcr.io/airqo-250220/airqo-stage-netmanager-app
-<<<<<<< HEAD
-  tag: stage-98e5ce6b-1744280364
-=======
   tag: stage-db19543c-1744319058
->>>>>>> da1e6098
   pullPolicy: Always
 imagePullSecrets: []
 nameOverride: ''
