--- conflicted
+++ resolved
@@ -28,28 +28,17 @@
   minReplicas: 1
   maxReplicas: 2
   targetCPUUtilizationPercentage: 80
-nodeSelector: 
-  role: control-plane
+nodeSelector: {}
 tolerations: []
 affinity:
   nodeAffinity:
     preferredDuringSchedulingIgnoredDuringExecution:
-<<<<<<< HEAD
-      - preference:
-          matchExpressions:
-          - key: role
-            operator: In
-            values:
-            - control-plane
-        weight: 1
-=======
       nodeSelectorTerms:
         - matchExpressions:
             - key: role
               operator: In
               values:
                 - control-plane
->>>>>>> 48131c5c
 app:
   name: airqo-stage-docs
   label: sta-docs
