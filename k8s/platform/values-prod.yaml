replicaCount: 1
image:
  repository: eu.gcr.io/airqo-250220/airqo-next-platform
  pullPolicy: Always
<<<<<<< HEAD
  tag: prod-7b15acde-1757409701
=======
  tag: prod-511f8430-1757418528
>>>>>>> a06cdd4f
imagePullSecrets: []
nameOverride: ''
fullnameOverride: ''
podAnnotations: {}
podSecurityContext: {}
securityContext: {}
service:
  type: NodePort
  port: 3000
  protocol: TCP
  targetPort: 3000
  nodePort: 30103
ingress:
  enabled: false
resources:
  limits:
    cpu: 200m
    memory: 350Mi
  requests:
    cpu: 20m
    memory: 150Mi
autoscaling:
  minReplicas: 1
  maxReplicas: 4
  targetCPUUtilizationPercentage: 70
priorityClassName: high-priority
nodeSelector:
  role: high-mem
tolerations: []
affinity:
  nodeAffinity:
    preferredDuringSchedulingIgnoredDuringExecution:
      - preference:
          matchExpressions:
            - key: role
              operator: In
              values:
                - control-plane
        weight: 1
app:
  name: airqo-next-platform
  label: airqo-next-platform
  namespace: production
  configmap: env-next-platform-production<|MERGE_RESOLUTION|>--- conflicted
+++ resolved
@@ -2,11 +2,7 @@
 image:
   repository: eu.gcr.io/airqo-250220/airqo-next-platform
   pullPolicy: Always
-<<<<<<< HEAD
-  tag: prod-7b15acde-1757409701
-=======
   tag: prod-511f8430-1757418528
->>>>>>> a06cdd4f
 imagePullSecrets: []
 nameOverride: ''
 fullnameOverride: ''
