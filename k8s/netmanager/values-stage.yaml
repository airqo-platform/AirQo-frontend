--- conflicted
+++ resolved
@@ -1,15 +1,11 @@
 replicaCount: 2
 image:
   repository: eu.gcr.io/airqo-250220/airqo-stage-platform-frontend
-<<<<<<< HEAD
   tag: stage-61576fb4-1678731756
-=======
-  tag: stage-45ddd0db-1667922355
->>>>>>> 61576fb4
   pullPolicy: Always
 imagePullSecrets: []
-nameOverride: ''
-fullnameOverride: ''
+nameOverride: ""
+fullnameOverride: ""
 service:
   type: NodePort
   nodePort: 31101
