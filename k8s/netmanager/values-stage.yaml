--- conflicted
+++ resolved
@@ -1,22 +1,15 @@
-<<<<<<< HEAD
 # Default values for platform.
 # This is a YAML-formatted file.
 # Declare variables to be passed into your templates.
 
-=======
->>>>>>> 730f2d14
 replicaCount: 2
 image:
   repository: gcr.io/airqo-250220/airqo-stage-platform-frontend
-<<<<<<< HEAD
-  tag: latest
-=======
   tag: stage-45ddd0db-1667922355
->>>>>>> 730f2d14
   pullPolicy: Always
 imagePullSecrets: []
-nameOverride: ''
-fullnameOverride: ''
+nameOverride: ""
+fullnameOverride: ""
 service:
   type: NodePort
   nodePort: 31101
@@ -26,21 +19,15 @@
   enabled: false
 nodeSelector: {}
 torelations: {}
-<<<<<<< HEAD
 
 resources:
   requests:
     # Average usage was 0.00001 vCPU and 50Mi over the last 30 days
-=======
-resources:
-  requests:
->>>>>>> 730f2d14
     cpu: 5m
     memory: 20Mi
   limits:
     cpu: 50m
     memory: 80Mi
-<<<<<<< HEAD
 
 autoscaling:
   minReplicas: 1
@@ -48,12 +35,6 @@
   # targetCPUUtilizationPercentage: 80
   targetMemoryUtilizationPercentage: 80
 
-=======
-autoscaling:
-  minReplicas: 1
-  maxReplicas: 3
-  targetMemoryUtilizationPercentage: 80
->>>>>>> 730f2d14
 affinity:
   nodeAffinity:
     preferredDuringSchedulingIgnoredDuringExecution:
@@ -71,10 +52,7 @@
               operator: In
               values:
                 - high-memory
-<<<<<<< HEAD
 
-=======
->>>>>>> 730f2d14
 app:
   name: airqo-stage-platform-frontend
   label: airqo-platform
