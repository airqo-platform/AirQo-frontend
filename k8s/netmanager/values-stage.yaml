--- conflicted
+++ resolved
@@ -8,14 +8,9 @@
   tag: stage-45ddd0db-1667922355
   pullPolicy: Always
 imagePullSecrets: []
-<<<<<<< HEAD
 nameOverride: ""
 fullnameOverride: ""
-=======
-nameOverride: ''
-fullnameOverride: ''
 
->>>>>>> f634eee4
 service:
   type: NodePort
   nodePort: 31101
@@ -23,10 +18,7 @@
   port: 80
 ingress:
   enabled: false
-<<<<<<< HEAD
-=======
-  
->>>>>>> f634eee4
+
 nodeSelector: {}
 torelations: {}
 
@@ -62,7 +54,7 @@
               operator: In
               values:
                 - high-memory
-                
+
 app:
   name: airqo-stage-platform-frontend
   label: airqo-platform
