--- conflicted
+++ resolved
@@ -60,10 +60,5 @@
 *.env*
 metrics/
 obfuscate/
-<<<<<<< HEAD
 coverage/
-=======
-coverage/
-
-!env.example
->>>>>>> 4d6e94d6
+!env.example