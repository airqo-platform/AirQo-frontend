# AirQo mobile app

## **Prerequisites**

- [Flutter](https://docs.flutter.dev/get-started/install). Make sure all checks pass when you run `flutter doctor`
- [Android Sdk Tools](https://developer.android.com/studio)
- An emulator or phyiscal device. This app isn't configured to run in the browser.

## **Setup**

### **Add the configuration files**

| File                                   | Directory      |
|---------------------------------------|------------------|
| [google-services.json]()        | `app` directory under android folder (`android/app/`) |
| [google-services.json]()        | `app/src/airqodev` directory under android folder (`android/app/`)(For the staging environment) |
| [firebase_app_id_file.json]()        | Android folder (`android/`) |
| [key.properties]()                   | Android folder (`android/`) |
| [local.properties]()      | Android folder (`android/`) |
| [.env.dev]()      | App root directory (this directory) |
| **.env.prod**     | App root directory (this directory). Create an empty file named `.env.prod`. |
| [airqo-dev-keystore.jks]()      | Place it in any secure directory on your computer |
| [GoogleService-Info.plist]()      | `airqo` directory `ios/config` folder (`ios/config/`)
| [GoogleService-Info.plist]()      | `airqodev` directory under `ios/config` folder (`ios/config/`)(For the staging environment)

### **Update variables in configuration files**

- Change `sdk.dir` and `flutter.sdk` to point to the correct paths for your android Sdk anf flutter respectively
  - Path for `flutter.sdk` can be gotten from running `flutter doctor -v`.
  \
  For example `flutter.sdk=/opt/homebrew/Caskroom/flutter/2.5.1/flutter`
  \
  \
  ![Project structure](resources/flutter-path.png)
  
- Change `storeFile` variable in `key.properties` file to point to where you put `airqo-dev-keystore.jks`.
For example if `airqo-dev-keystore.jks` is located under `/Users/example/` then `storeFile=/Users/example/airqo-dev-keystore.jks`

### **For Contributors:**
<<<<<<< HEAD
  - It's important to first read our guidelines [here](https://github.com/airqo-platform/AirQo-frontend/blob/staging/CONTRIBUTING.md).
=======
  - It's important to first read our guidelines [here](/CONTRIBUTING.md).
>>>>>>> 6754a1b1
  - Thereafter, proceed to create your own necessary configuration files. These include;
    - Add an `.env file`, which contain credentials in key-value format for services used by the app. For development, save the file as `.env.dev` while for production, save it as `.env.prod`. 
      - Here's what your .env file would look like;
        ```bash
        AIRQO_API_URL= https://api.airqo.net/api/v1/
        AIRQO_API_TOKEN = Get this token by following the respective links below.
        SEARCH_API_KEY = 
        AIRQO_API_USER_EXISTS_URL = https://europe-west1-airqo-250220.cloudfunctions.net/airqo-app-check-user

        FAV_PLACES_COLLECTION =
        KYA_COLLECTION =
        USERS_NOTIFICATION_COLLECTION =
        USERS_ANALYTICS_COLLECTION =
        USERS_COLLECTION =
        USERS_KYA_COLLECTION =
        USERS_PROFILE_PICTURE_COLLECTION =

        PREF_ON_BOARDING_PAGE =
        SENTRY_DSN =
        ```
      - Get the following keys by following documentation from the respective sources;
        - [AIRQO_API_TOKEN](https://staging-docs.airqo.net/#/../api/users?id=login)
      - Use the corresponding database collection names for the collection variables.
        - You can create a collection using the following [guide.](https://firebase.google.com/docs/firestore/data-model#collections)
      - We restricted the search API to only call 3 other APIs, the Geocoding API, GeoLocation API, and the Places API. It should therefore have access to those above APIs. You can then get the api key from the GCP [credentials page.](https://console.cloud.google.com/apis/credentials)

### **Complete Setup**

Your project  structure should be similar the the following after adding all the required configuration files.

- #### **Android folder**

  ![Project structure](resources/android.png)

- #### **iOS folder**

  ![Project structure](resources/ios.png)

- #### **Root folder**

  ![Project structure](resources/mobile.png)

### **Android signing certificates**

Run the command below to get your SHA-1 signing-certificate fingerprint. Share the Key with an AirQo team member to add it to the application restricted fingerprints.

```bash
keytool -list -v -keystore ~/.android/debug.keystore -alias androiddebugkey -storepass android -keypass android
```

## **Running the application**
###   **To simply run the app, Use the following:**
```bash
flutter run
```
###   **To run the staging environment, Use the following:**
#### **Staging in debug mode.**
```bash
flutter run --flavor airqodev -t lib/main_dev.dart
```
#### **Staging in release mode.**
```bash
flutter run --flavor airqodev -t lib/main_dev.dart --release
```

###   **To run the Production environment, You can use the following:**
#### **Production in debug mode.**
```bash
flutter run --flavor airqo -t lib/main.dart
```
#### **Production in release mode.**
```bash
flutter run --flavor airqo -t lib/main.dart --release
```
### **Running the application in Github Actions - Firebase App Distribution(CI/CD)**
* Fastlane is triggered to update FirebaseApp app distribution every time a PR is merged
* To modify the workflow, open the .github/workflows folder, and navigate to deploy-mobile-android-to-firebase-app-distribuion.yml
* The uploaded artifact can also be downloaded from the summary of the workflow as a zip folder and tested. 
* After making changes locally, specify what feature you wish to be tested in mobile/android/release-notes.txt and open a pull request
* To create a final build that can be used for production, increment the version number in pubspec.yaml file



## **Useful commands**

### **Code formatting and analysis**

```bash
flutter packages pub run build_runner build --delete-conflicting-outputs
dart fix --dry-run
dart fix --apply
flutter format lib/
flutter pub run dart_code_metrics:metrics analyze lib --reporter=html
flutter pub run dart_code_metrics:metrics check-unused-files lib
flutter pub run dart_code_metrics:metrics check-unused-code lib
```

### **Building for release**

```bash
flutter build appbundle --obfuscate --split-debug-info=${PWD}/obfuscate
flutter build ipa --obfuscate --split-debug-info=${PWD}/obfuscate
flutter build appbundle [--analyze-size]
flutter build ipa [--analyze-size]
```

## **Security Guidelines**
We strive to follow an established industry standard for mobile application security from the  OWASP (the Open Web Application Security Project), The OWASP Mobile Application Security Verification Standard (MASVS) provides a set of baseline security criteria for developers. For a detailed security guide. Check out  the  [MASVS Level 1 requirements.](https://github.com/appdefensealliance/ASA/blob/main/MobileAppSecurityAssessment/MobileSecurityGuide.md)<|MERGE_RESOLUTION|>--- conflicted
+++ resolved
@@ -37,11 +37,7 @@
 For example if `airqo-dev-keystore.jks` is located under `/Users/example/` then `storeFile=/Users/example/airqo-dev-keystore.jks`
 
 ### **For Contributors:**
-<<<<<<< HEAD
-  - It's important to first read our guidelines [here](https://github.com/airqo-platform/AirQo-frontend/blob/staging/CONTRIBUTING.md).
-=======
   - It's important to first read our guidelines [here](/CONTRIBUTING.md).
->>>>>>> 6754a1b1
   - Thereafter, proceed to create your own necessary configuration files. These include;
     - Add an `.env file`, which contain credentials in key-value format for services used by the app. For development, save the file as `.env.dev` while for production, save it as `.env.prod`. 
       - Here's what your .env file would look like;
