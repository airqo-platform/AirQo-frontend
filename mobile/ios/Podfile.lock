PODS:
  - abseil/algorithm (1.20211102.0):
    - abseil/algorithm/algorithm (= 1.20211102.0)
    - abseil/algorithm/container (= 1.20211102.0)
  - abseil/algorithm/algorithm (1.20211102.0):
    - abseil/base/config
  - abseil/algorithm/container (1.20211102.0):
    - abseil/algorithm/algorithm
    - abseil/base/core_headers
    - abseil/meta/type_traits
  - abseil/base (1.20211102.0):
    - abseil/base/atomic_hook (= 1.20211102.0)
    - abseil/base/base (= 1.20211102.0)
    - abseil/base/base_internal (= 1.20211102.0)
    - abseil/base/config (= 1.20211102.0)
    - abseil/base/core_headers (= 1.20211102.0)
    - abseil/base/dynamic_annotations (= 1.20211102.0)
    - abseil/base/endian (= 1.20211102.0)
    - abseil/base/errno_saver (= 1.20211102.0)
    - abseil/base/fast_type_id (= 1.20211102.0)
    - abseil/base/log_severity (= 1.20211102.0)
    - abseil/base/malloc_internal (= 1.20211102.0)
    - abseil/base/pretty_function (= 1.20211102.0)
    - abseil/base/raw_logging_internal (= 1.20211102.0)
    - abseil/base/spinlock_wait (= 1.20211102.0)
    - abseil/base/strerror (= 1.20211102.0)
    - abseil/base/throw_delegate (= 1.20211102.0)
  - abseil/base/atomic_hook (1.20211102.0):
    - abseil/base/config
    - abseil/base/core_headers
  - abseil/base/base (1.20211102.0):
    - abseil/base/atomic_hook
    - abseil/base/base_internal
    - abseil/base/config
    - abseil/base/core_headers
    - abseil/base/dynamic_annotations
    - abseil/base/log_severity
    - abseil/base/raw_logging_internal
    - abseil/base/spinlock_wait
    - abseil/meta/type_traits
  - abseil/base/base_internal (1.20211102.0):
    - abseil/base/config
    - abseil/meta/type_traits
  - abseil/base/config (1.20211102.0)
  - abseil/base/core_headers (1.20211102.0):
    - abseil/base/config
  - abseil/base/dynamic_annotations (1.20211102.0):
    - abseil/base/config
    - abseil/base/core_headers
  - abseil/base/endian (1.20211102.0):
    - abseil/base/base
    - abseil/base/config
    - abseil/base/core_headers
  - abseil/base/errno_saver (1.20211102.0):
    - abseil/base/config
  - abseil/base/fast_type_id (1.20211102.0):
    - abseil/base/config
  - abseil/base/log_severity (1.20211102.0):
    - abseil/base/config
    - abseil/base/core_headers
  - abseil/base/malloc_internal (1.20211102.0):
    - abseil/base/base
    - abseil/base/base_internal
    - abseil/base/config
    - abseil/base/core_headers
    - abseil/base/dynamic_annotations
    - abseil/base/raw_logging_internal
  - abseil/base/pretty_function (1.20211102.0)
  - abseil/base/raw_logging_internal (1.20211102.0):
    - abseil/base/atomic_hook
    - abseil/base/config
    - abseil/base/core_headers
    - abseil/base/log_severity
  - abseil/base/spinlock_wait (1.20211102.0):
    - abseil/base/base_internal
    - abseil/base/core_headers
    - abseil/base/errno_saver
  - abseil/base/strerror (1.20211102.0):
    - abseil/base/config
    - abseil/base/core_headers
    - abseil/base/errno_saver
  - abseil/base/throw_delegate (1.20211102.0):
    - abseil/base/config
    - abseil/base/raw_logging_internal
  - abseil/container/common (1.20211102.0):
    - abseil/meta/type_traits
    - abseil/types/optional
  - abseil/container/compressed_tuple (1.20211102.0):
    - abseil/utility/utility
  - abseil/container/container_memory (1.20211102.0):
    - abseil/base/config
    - abseil/memory/memory
    - abseil/meta/type_traits
    - abseil/utility/utility
  - abseil/container/fixed_array (1.20211102.0):
    - abseil/algorithm/algorithm
    - abseil/base/config
    - abseil/base/core_headers
    - abseil/base/dynamic_annotations
    - abseil/base/throw_delegate
    - abseil/container/compressed_tuple
    - abseil/memory/memory
  - abseil/container/flat_hash_map (1.20211102.0):
    - abseil/algorithm/container
    - abseil/container/container_memory
    - abseil/container/hash_function_defaults
    - abseil/container/raw_hash_map
    - abseil/memory/memory
  - abseil/container/hash_function_defaults (1.20211102.0):
    - abseil/base/config
    - abseil/hash/hash
    - abseil/strings/cord
    - abseil/strings/strings
  - abseil/container/hash_policy_traits (1.20211102.0):
    - abseil/meta/type_traits
  - abseil/container/hashtable_debug_hooks (1.20211102.0):
    - abseil/base/config
  - abseil/container/hashtablez_sampler (1.20211102.0):
    - abseil/base/base
    - abseil/base/core_headers
    - abseil/container/have_sse
    - abseil/debugging/stacktrace
    - abseil/memory/memory
    - abseil/profiling/exponential_biased
    - abseil/profiling/sample_recorder
    - abseil/synchronization/synchronization
    - abseil/utility/utility
  - abseil/container/have_sse (1.20211102.0)
  - abseil/container/inlined_vector (1.20211102.0):
    - abseil/algorithm/algorithm
    - abseil/base/core_headers
    - abseil/base/throw_delegate
    - abseil/container/inlined_vector_internal
    - abseil/memory/memory
  - abseil/container/inlined_vector_internal (1.20211102.0):
    - abseil/base/core_headers
    - abseil/container/compressed_tuple
    - abseil/memory/memory
    - abseil/meta/type_traits
    - abseil/types/span
  - abseil/container/layout (1.20211102.0):
    - abseil/base/config
    - abseil/base/core_headers
    - abseil/meta/type_traits
    - abseil/strings/strings
    - abseil/types/span
    - abseil/utility/utility
  - abseil/container/raw_hash_map (1.20211102.0):
    - abseil/base/throw_delegate
    - abseil/container/container_memory
    - abseil/container/raw_hash_set
  - abseil/container/raw_hash_set (1.20211102.0):
    - abseil/base/config
    - abseil/base/core_headers
    - abseil/base/endian
    - abseil/container/common
    - abseil/container/compressed_tuple
    - abseil/container/container_memory
    - abseil/container/hash_policy_traits
    - abseil/container/hashtable_debug_hooks
    - abseil/container/hashtablez_sampler
    - abseil/container/have_sse
    - abseil/memory/memory
    - abseil/meta/type_traits
    - abseil/numeric/bits
    - abseil/utility/utility
  - abseil/debugging/debugging_internal (1.20211102.0):
    - abseil/base/config
    - abseil/base/core_headers
    - abseil/base/dynamic_annotations
    - abseil/base/errno_saver
    - abseil/base/raw_logging_internal
  - abseil/debugging/demangle_internal (1.20211102.0):
    - abseil/base/base
    - abseil/base/config
    - abseil/base/core_headers
  - abseil/debugging/stacktrace (1.20211102.0):
    - abseil/base/config
    - abseil/base/core_headers
    - abseil/debugging/debugging_internal
  - abseil/debugging/symbolize (1.20211102.0):
    - abseil/base/base
    - abseil/base/config
    - abseil/base/core_headers
    - abseil/base/dynamic_annotations
    - abseil/base/malloc_internal
    - abseil/base/raw_logging_internal
    - abseil/debugging/debugging_internal
    - abseil/debugging/demangle_internal
    - abseil/strings/strings
  - abseil/functional/bind_front (1.20211102.0):
    - abseil/base/base_internal
    - abseil/container/compressed_tuple
    - abseil/meta/type_traits
    - abseil/utility/utility
  - abseil/functional/function_ref (1.20211102.0):
    - abseil/base/base_internal
    - abseil/base/core_headers
    - abseil/meta/type_traits
  - abseil/hash/city (1.20211102.0):
    - abseil/base/config
    - abseil/base/core_headers
    - abseil/base/endian
  - abseil/hash/hash (1.20211102.0):
    - abseil/base/config
    - abseil/base/core_headers
    - abseil/base/endian
    - abseil/container/fixed_array
    - abseil/hash/city
    - abseil/hash/low_level_hash
    - abseil/meta/type_traits
    - abseil/numeric/int128
    - abseil/strings/strings
    - abseil/types/optional
    - abseil/types/variant
    - abseil/utility/utility
  - abseil/hash/low_level_hash (1.20211102.0):
    - abseil/base/config
    - abseil/base/endian
    - abseil/numeric/bits
    - abseil/numeric/int128
  - abseil/memory (1.20211102.0):
    - abseil/memory/memory (= 1.20211102.0)
  - abseil/memory/memory (1.20211102.0):
    - abseil/base/core_headers
    - abseil/meta/type_traits
  - abseil/meta (1.20211102.0):
    - abseil/meta/type_traits (= 1.20211102.0)
  - abseil/meta/type_traits (1.20211102.0):
    - abseil/base/config
  - abseil/numeric/bits (1.20211102.0):
    - abseil/base/config
    - abseil/base/core_headers
  - abseil/numeric/int128 (1.20211102.0):
    - abseil/base/config
    - abseil/base/core_headers
    - abseil/numeric/bits
  - abseil/numeric/representation (1.20211102.0):
    - abseil/base/config
  - abseil/profiling/exponential_biased (1.20211102.0):
    - abseil/base/config
    - abseil/base/core_headers
  - abseil/profiling/sample_recorder (1.20211102.0):
    - abseil/base/config
    - abseil/base/core_headers
    - abseil/synchronization/synchronization
    - abseil/time/time
  - abseil/random/distributions (1.20211102.0):
    - abseil/base/base_internal
    - abseil/base/config
    - abseil/base/core_headers
    - abseil/meta/type_traits
    - abseil/numeric/bits
    - abseil/random/internal/distribution_caller
    - abseil/random/internal/fast_uniform_bits
    - abseil/random/internal/fastmath
    - abseil/random/internal/generate_real
    - abseil/random/internal/iostream_state_saver
    - abseil/random/internal/traits
    - abseil/random/internal/uniform_helper
    - abseil/random/internal/wide_multiply
    - abseil/strings/strings
  - abseil/random/internal/distribution_caller (1.20211102.0):
    - abseil/base/config
    - abseil/base/fast_type_id
    - abseil/utility/utility
  - abseil/random/internal/fast_uniform_bits (1.20211102.0):
    - abseil/base/config
    - abseil/meta/type_traits
  - abseil/random/internal/fastmath (1.20211102.0):
    - abseil/numeric/bits
  - abseil/random/internal/generate_real (1.20211102.0):
    - abseil/meta/type_traits
    - abseil/numeric/bits
    - abseil/random/internal/fastmath
    - abseil/random/internal/traits
  - abseil/random/internal/iostream_state_saver (1.20211102.0):
    - abseil/meta/type_traits
    - abseil/numeric/int128
  - abseil/random/internal/nonsecure_base (1.20211102.0):
    - abseil/base/core_headers
    - abseil/meta/type_traits
    - abseil/random/internal/pool_urbg
    - abseil/random/internal/salted_seed_seq
    - abseil/random/internal/seed_material
    - abseil/types/optional
    - abseil/types/span
  - abseil/random/internal/pcg_engine (1.20211102.0):
    - abseil/base/config
    - abseil/meta/type_traits
    - abseil/numeric/bits
    - abseil/numeric/int128
    - abseil/random/internal/fastmath
    - abseil/random/internal/iostream_state_saver
  - abseil/random/internal/platform (1.20211102.0):
    - abseil/base/config
  - abseil/random/internal/pool_urbg (1.20211102.0):
    - abseil/base/base
    - abseil/base/config
    - abseil/base/core_headers
    - abseil/base/endian
    - abseil/base/raw_logging_internal
    - abseil/random/internal/randen
    - abseil/random/internal/seed_material
    - abseil/random/internal/traits
    - abseil/random/seed_gen_exception
    - abseil/types/span
  - abseil/random/internal/randen (1.20211102.0):
    - abseil/base/raw_logging_internal
    - abseil/random/internal/platform
    - abseil/random/internal/randen_hwaes
    - abseil/random/internal/randen_slow
  - abseil/random/internal/randen_engine (1.20211102.0):
    - abseil/base/endian
    - abseil/meta/type_traits
    - abseil/random/internal/iostream_state_saver
    - abseil/random/internal/randen
  - abseil/random/internal/randen_hwaes (1.20211102.0):
    - abseil/base/config
    - abseil/random/internal/platform
    - abseil/random/internal/randen_hwaes_impl
  - abseil/random/internal/randen_hwaes_impl (1.20211102.0):
    - abseil/base/config
    - abseil/base/core_headers
    - abseil/numeric/int128
    - abseil/random/internal/platform
  - abseil/random/internal/randen_slow (1.20211102.0):
    - abseil/base/config
    - abseil/base/core_headers
    - abseil/base/endian
    - abseil/numeric/int128
    - abseil/random/internal/platform
  - abseil/random/internal/salted_seed_seq (1.20211102.0):
    - abseil/container/inlined_vector
    - abseil/meta/type_traits
    - abseil/random/internal/seed_material
    - abseil/types/optional
    - abseil/types/span
  - abseil/random/internal/seed_material (1.20211102.0):
    - abseil/base/core_headers
    - abseil/base/dynamic_annotations
    - abseil/base/raw_logging_internal
    - abseil/random/internal/fast_uniform_bits
    - abseil/strings/strings
    - abseil/types/optional
    - abseil/types/span
  - abseil/random/internal/traits (1.20211102.0):
    - abseil/base/config
  - abseil/random/internal/uniform_helper (1.20211102.0):
    - abseil/base/config
    - abseil/meta/type_traits
    - abseil/random/internal/traits
  - abseil/random/internal/wide_multiply (1.20211102.0):
    - abseil/base/config
    - abseil/numeric/bits
    - abseil/numeric/int128
    - abseil/random/internal/traits
  - abseil/random/random (1.20211102.0):
    - abseil/random/distributions
    - abseil/random/internal/nonsecure_base
    - abseil/random/internal/pcg_engine
    - abseil/random/internal/pool_urbg
    - abseil/random/internal/randen_engine
    - abseil/random/seed_sequences
  - abseil/random/seed_gen_exception (1.20211102.0):
    - abseil/base/config
  - abseil/random/seed_sequences (1.20211102.0):
    - abseil/container/inlined_vector
    - abseil/random/internal/nonsecure_base
    - abseil/random/internal/pool_urbg
    - abseil/random/internal/salted_seed_seq
    - abseil/random/internal/seed_material
    - abseil/random/seed_gen_exception
    - abseil/types/span
  - abseil/status/status (1.20211102.0):
    - abseil/base/atomic_hook
    - abseil/base/config
    - abseil/base/core_headers
    - abseil/base/raw_logging_internal
    - abseil/container/inlined_vector
    - abseil/debugging/stacktrace
    - abseil/debugging/symbolize
    - abseil/functional/function_ref
    - abseil/strings/cord
    - abseil/strings/str_format
    - abseil/strings/strings
    - abseil/types/optional
  - abseil/status/statusor (1.20211102.0):
    - abseil/base/base
    - abseil/base/core_headers
    - abseil/base/raw_logging_internal
    - abseil/meta/type_traits
    - abseil/status/status
    - abseil/strings/strings
    - abseil/types/variant
    - abseil/utility/utility
  - abseil/strings/cord (1.20211102.0):
    - abseil/base/base
    - abseil/base/config
    - abseil/base/core_headers
    - abseil/base/endian
    - abseil/base/raw_logging_internal
    - abseil/container/fixed_array
    - abseil/container/inlined_vector
    - abseil/functional/function_ref
    - abseil/meta/type_traits
    - abseil/strings/cord_internal
    - abseil/strings/cordz_functions
    - abseil/strings/cordz_info
    - abseil/strings/cordz_statistics
    - abseil/strings/cordz_update_scope
    - abseil/strings/cordz_update_tracker
    - abseil/strings/internal
    - abseil/strings/str_format
    - abseil/strings/strings
    - abseil/types/optional
  - abseil/strings/cord_internal (1.20211102.0):
    - abseil/base/base_internal
    - abseil/base/config
    - abseil/base/core_headers
    - abseil/base/endian
    - abseil/base/raw_logging_internal
    - abseil/base/throw_delegate
    - abseil/container/compressed_tuple
    - abseil/container/inlined_vector
    - abseil/container/layout
    - abseil/functional/function_ref
    - abseil/meta/type_traits
    - abseil/strings/strings
    - abseil/types/span
  - abseil/strings/cordz_functions (1.20211102.0):
    - abseil/base/config
    - abseil/base/core_headers
    - abseil/base/raw_logging_internal
    - abseil/profiling/exponential_biased
  - abseil/strings/cordz_handle (1.20211102.0):
    - abseil/base/base
    - abseil/base/config
    - abseil/base/raw_logging_internal
    - abseil/synchronization/synchronization
  - abseil/strings/cordz_info (1.20211102.0):
    - abseil/base/base
    - abseil/base/config
    - abseil/base/core_headers
    - abseil/base/raw_logging_internal
    - abseil/container/inlined_vector
    - abseil/debugging/stacktrace
    - abseil/strings/cord_internal
    - abseil/strings/cordz_functions
    - abseil/strings/cordz_handle
    - abseil/strings/cordz_statistics
    - abseil/strings/cordz_update_tracker
    - abseil/synchronization/synchronization
    - abseil/types/span
  - abseil/strings/cordz_statistics (1.20211102.0):
    - abseil/base/config
    - abseil/strings/cordz_update_tracker
  - abseil/strings/cordz_update_scope (1.20211102.0):
    - abseil/base/config
    - abseil/base/core_headers
    - abseil/strings/cord_internal
    - abseil/strings/cordz_info
    - abseil/strings/cordz_update_tracker
  - abseil/strings/cordz_update_tracker (1.20211102.0):
    - abseil/base/config
  - abseil/strings/internal (1.20211102.0):
    - abseil/base/config
    - abseil/base/core_headers
    - abseil/base/endian
    - abseil/base/raw_logging_internal
    - abseil/meta/type_traits
  - abseil/strings/str_format (1.20211102.0):
    - abseil/strings/str_format_internal
  - abseil/strings/str_format_internal (1.20211102.0):
    - abseil/base/config
    - abseil/base/core_headers
    - abseil/functional/function_ref
    - abseil/meta/type_traits
    - abseil/numeric/bits
    - abseil/numeric/int128
    - abseil/numeric/representation
    - abseil/strings/strings
    - abseil/types/optional
    - abseil/types/span
  - abseil/strings/strings (1.20211102.0):
    - abseil/base/base
    - abseil/base/config
    - abseil/base/core_headers
    - abseil/base/endian
    - abseil/base/raw_logging_internal
    - abseil/base/throw_delegate
    - abseil/memory/memory
    - abseil/meta/type_traits
    - abseil/numeric/bits
    - abseil/numeric/int128
    - abseil/strings/internal
  - abseil/synchronization/graphcycles_internal (1.20211102.0):
    - abseil/base/base
    - abseil/base/base_internal
    - abseil/base/config
    - abseil/base/core_headers
    - abseil/base/malloc_internal
    - abseil/base/raw_logging_internal
  - abseil/synchronization/kernel_timeout_internal (1.20211102.0):
    - abseil/base/core_headers
    - abseil/base/raw_logging_internal
    - abseil/time/time
  - abseil/synchronization/synchronization (1.20211102.0):
    - abseil/base/atomic_hook
    - abseil/base/base
    - abseil/base/base_internal
    - abseil/base/config
    - abseil/base/core_headers
    - abseil/base/dynamic_annotations
    - abseil/base/malloc_internal
    - abseil/base/raw_logging_internal
    - abseil/debugging/stacktrace
    - abseil/debugging/symbolize
    - abseil/synchronization/graphcycles_internal
    - abseil/synchronization/kernel_timeout_internal
    - abseil/time/time
  - abseil/time (1.20211102.0):
    - abseil/time/internal (= 1.20211102.0)
    - abseil/time/time (= 1.20211102.0)
  - abseil/time/internal (1.20211102.0):
    - abseil/time/internal/cctz (= 1.20211102.0)
  - abseil/time/internal/cctz (1.20211102.0):
    - abseil/time/internal/cctz/civil_time (= 1.20211102.0)
    - abseil/time/internal/cctz/time_zone (= 1.20211102.0)
  - abseil/time/internal/cctz/civil_time (1.20211102.0):
    - abseil/base/config
  - abseil/time/internal/cctz/time_zone (1.20211102.0):
    - abseil/base/config
    - abseil/time/internal/cctz/civil_time
  - abseil/time/time (1.20211102.0):
    - abseil/base/base
    - abseil/base/core_headers
    - abseil/base/raw_logging_internal
    - abseil/numeric/int128
    - abseil/strings/strings
    - abseil/time/internal/cctz/civil_time
    - abseil/time/internal/cctz/time_zone
  - abseil/types (1.20211102.0):
    - abseil/types/any (= 1.20211102.0)
    - abseil/types/bad_any_cast (= 1.20211102.0)
    - abseil/types/bad_any_cast_impl (= 1.20211102.0)
    - abseil/types/bad_optional_access (= 1.20211102.0)
    - abseil/types/bad_variant_access (= 1.20211102.0)
    - abseil/types/compare (= 1.20211102.0)
    - abseil/types/optional (= 1.20211102.0)
    - abseil/types/span (= 1.20211102.0)
    - abseil/types/variant (= 1.20211102.0)
  - abseil/types/any (1.20211102.0):
    - abseil/base/config
    - abseil/base/core_headers
    - abseil/base/fast_type_id
    - abseil/meta/type_traits
    - abseil/types/bad_any_cast
    - abseil/utility/utility
  - abseil/types/bad_any_cast (1.20211102.0):
    - abseil/base/config
    - abseil/types/bad_any_cast_impl
  - abseil/types/bad_any_cast_impl (1.20211102.0):
    - abseil/base/config
    - abseil/base/raw_logging_internal
  - abseil/types/bad_optional_access (1.20211102.0):
    - abseil/base/config
    - abseil/base/raw_logging_internal
  - abseil/types/bad_variant_access (1.20211102.0):
    - abseil/base/config
    - abseil/base/raw_logging_internal
  - abseil/types/compare (1.20211102.0):
    - abseil/base/core_headers
    - abseil/meta/type_traits
  - abseil/types/optional (1.20211102.0):
    - abseil/base/base_internal
    - abseil/base/config
    - abseil/base/core_headers
    - abseil/memory/memory
    - abseil/meta/type_traits
    - abseil/types/bad_optional_access
    - abseil/utility/utility
  - abseil/types/span (1.20211102.0):
    - abseil/algorithm/algorithm
    - abseil/base/core_headers
    - abseil/base/throw_delegate
    - abseil/meta/type_traits
  - abseil/types/variant (1.20211102.0):
    - abseil/base/base_internal
    - abseil/base/config
    - abseil/base/core_headers
    - abseil/meta/type_traits
    - abseil/types/bad_variant_access
    - abseil/utility/utility
  - abseil/utility/utility (1.20211102.0):
    - abseil/base/base_internal
    - abseil/base/config
    - abseil/meta/type_traits
  - BoringSSL-GRPC (0.0.24):
    - BoringSSL-GRPC/Implementation (= 0.0.24)
    - BoringSSL-GRPC/Interface (= 0.0.24)
  - BoringSSL-GRPC/Implementation (0.0.24):
    - BoringSSL-GRPC/Interface (= 0.0.24)
  - BoringSSL-GRPC/Interface (0.0.24)
  - cloud_firestore (4.3.1):
    - Firebase/Firestore (= 10.3.0)
    - firebase_core
    - Flutter
    - nanopb (< 2.30910.0, >= 2.30908.0)
  - Firebase/Analytics (10.3.0):
    - Firebase/Core
  - Firebase/Auth (10.3.0):
    - Firebase/CoreOnly
    - FirebaseAuth (~> 10.3.0)
  - Firebase/Core (10.3.0):
    - Firebase/CoreOnly
    - FirebaseAnalytics (~> 10.3.0)
  - Firebase/CoreOnly (10.3.0):
    - FirebaseCore (= 10.3.0)
  - Firebase/Crashlytics (10.3.0):
    - Firebase/CoreOnly
<<<<<<< HEAD
    - FirebaseCrashlytics (~> 10.0.0)
  - Firebase/DynamicLinks (10.0.0):
    - Firebase/CoreOnly
    - FirebaseDynamicLinks (~> 10.0.0)
  - Firebase/Firestore (10.0.0):
=======
    - FirebaseCrashlytics (~> 10.3.0)
  - Firebase/Firestore (10.3.0):
>>>>>>> 4ee3b9d6
    - Firebase/CoreOnly
    - FirebaseFirestore (~> 10.3.0)
  - Firebase/InAppMessaging (10.3.0):
    - Firebase/CoreOnly
    - FirebaseInAppMessaging (~> 10.3.0-beta)
  - Firebase/Messaging (10.3.0):
    - Firebase/CoreOnly
    - FirebaseMessaging (~> 10.3.0)
  - Firebase/Storage (10.3.0):
    - Firebase/CoreOnly
    - FirebaseStorage (~> 10.3.0)
  - firebase_analytics (10.1.0):
    - Firebase/Analytics (= 10.3.0)
    - firebase_core
    - Flutter
  - firebase_auth (4.2.4):
    - Firebase/Auth (= 10.3.0)
    - firebase_core
    - Flutter
  - firebase_core (2.4.1):
    - Firebase/CoreOnly (= 10.3.0)
    - Flutter
  - firebase_crashlytics (3.0.9):
    - Firebase/Crashlytics (= 10.3.0)
    - firebase_core
    - Flutter
<<<<<<< HEAD
  - firebase_dynamic_links (5.0.3):
    - Firebase/DynamicLinks (= 10.0.0)
    - firebase_core
    - Flutter
  - firebase_in_app_messaging (0.7.0-3):
    - Firebase/InAppMessaging (= 10.0.0)
=======
  - firebase_in_app_messaging (0.7.0-10):
    - Firebase/InAppMessaging (= 10.3.0)
>>>>>>> 4ee3b9d6
    - firebase_core
    - Flutter
  - firebase_messaging (14.2.1):
    - Firebase/Messaging (= 10.3.0)
    - firebase_core
    - Flutter
  - firebase_storage (11.0.10):
    - Firebase/Storage (= 10.3.0)
    - firebase_core
    - Flutter
  - FirebaseABTesting (10.3.0):
    - FirebaseCore (~> 10.0)
  - FirebaseAnalytics (10.3.0):
    - FirebaseAnalytics/AdIdSupport (= 10.3.0)
    - FirebaseCore (~> 10.0)
    - FirebaseInstallations (~> 10.0)
    - GoogleUtilities/AppDelegateSwizzler (~> 7.8)
    - GoogleUtilities/MethodSwizzler (~> 7.8)
    - GoogleUtilities/Network (~> 7.8)
    - "GoogleUtilities/NSData+zlib (~> 7.8)"
    - nanopb (< 2.30910.0, >= 2.30908.0)
  - FirebaseAnalytics/AdIdSupport (10.3.0):
    - FirebaseCore (~> 10.0)
    - FirebaseInstallations (~> 10.0)
    - GoogleAppMeasurement (= 10.3.0)
    - GoogleUtilities/AppDelegateSwizzler (~> 7.8)
    - GoogleUtilities/MethodSwizzler (~> 7.8)
    - GoogleUtilities/Network (~> 7.8)
    - "GoogleUtilities/NSData+zlib (~> 7.8)"
    - nanopb (< 2.30910.0, >= 2.30908.0)
  - FirebaseAppCheckInterop (10.3.0)
  - FirebaseAuth (10.3.0):
    - FirebaseCore (~> 10.0)
    - GoogleUtilities/AppDelegateSwizzler (~> 7.8)
    - GoogleUtilities/Environment (~> 7.8)
    - GTMSessionFetcher/Core (< 4.0, >= 2.1)
  - FirebaseAuthInterop (10.3.0)
  - FirebaseCore (10.3.0):
    - FirebaseCoreInternal (~> 10.0)
    - GoogleUtilities/Environment (~> 7.8)
    - GoogleUtilities/Logger (~> 7.8)
  - FirebaseCoreExtension (10.3.0):
    - FirebaseCore (~> 10.0)
  - FirebaseCoreInternal (10.3.0):
    - "GoogleUtilities/NSData+zlib (~> 7.8)"
  - FirebaseCrashlytics (10.3.0):
    - FirebaseCore (~> 10.0)
    - FirebaseInstallations (~> 10.0)
    - GoogleDataTransport (~> 9.2)
    - GoogleUtilities/Environment (~> 7.8)
    - nanopb (< 2.30910.0, >= 2.30908.0)
    - PromisesObjC (~> 2.1)
<<<<<<< HEAD
  - FirebaseDynamicLinks (10.0.0):
    - FirebaseCore (~> 10.0)
  - FirebaseFirestore (10.0.0):
=======
  - FirebaseFirestore (10.3.0):
>>>>>>> 4ee3b9d6
    - abseil/algorithm (~> 1.20211102.0)
    - abseil/base (~> 1.20211102.0)
    - abseil/container/flat_hash_map (~> 1.20211102.0)
    - abseil/memory (~> 1.20211102.0)
    - abseil/meta (~> 1.20211102.0)
    - abseil/strings/strings (~> 1.20211102.0)
    - abseil/time (~> 1.20211102.0)
    - abseil/types (~> 1.20211102.0)
    - FirebaseCore (~> 10.0)
    - "gRPC-C++ (~> 1.44.0)"
    - leveldb-library (~> 1.22)
    - nanopb (< 2.30910.0, >= 2.30908.0)
  - FirebaseInAppMessaging (10.3.0-beta):
    - FirebaseABTesting (~> 10.0)
    - FirebaseCore (~> 10.0)
    - FirebaseInstallations (~> 10.0)
    - GoogleUtilities/Environment (~> 7.8)
    - nanopb (< 2.30910.0, >= 2.30908.0)
  - FirebaseInstallations (10.3.0):
    - FirebaseCore (~> 10.0)
    - GoogleUtilities/Environment (~> 7.8)
    - GoogleUtilities/UserDefaults (~> 7.8)
    - PromisesObjC (~> 2.1)
  - FirebaseMessaging (10.3.0):
    - FirebaseCore (~> 10.0)
    - FirebaseInstallations (~> 10.0)
    - GoogleDataTransport (~> 9.2)
    - GoogleUtilities/AppDelegateSwizzler (~> 7.8)
    - GoogleUtilities/Environment (~> 7.8)
    - GoogleUtilities/Reachability (~> 7.8)
    - GoogleUtilities/UserDefaults (~> 7.8)
    - nanopb (< 2.30910.0, >= 2.30908.0)
  - FirebaseStorage (10.3.0):
    - FirebaseAppCheckInterop (~> 10.0)
    - FirebaseAuthInterop (~> 10.0)
    - FirebaseCore (~> 10.0)
    - FirebaseCoreExtension (~> 10.0)
    - GTMSessionFetcher/Core (< 4.0, >= 2.1)
  - Flutter (1.0.0)
  - flutter_local_notifications (0.0.1):
    - Flutter
  - flutter_secure_storage (6.0.0):
    - Flutter
  - FMDB (2.7.5):
    - FMDB/standard (= 2.7.5)
  - FMDB/standard (2.7.5)
  - geocoding (1.0.5):
    - Flutter
  - geolocator_apple (1.2.0):
    - Flutter
  - google_maps_flutter_ios (0.0.1):
    - Flutter
    - GoogleMaps
  - GoogleAppMeasurement (10.3.0):
    - GoogleAppMeasurement/AdIdSupport (= 10.3.0)
    - GoogleUtilities/AppDelegateSwizzler (~> 7.8)
    - GoogleUtilities/MethodSwizzler (~> 7.8)
    - GoogleUtilities/Network (~> 7.8)
    - "GoogleUtilities/NSData+zlib (~> 7.8)"
    - nanopb (< 2.30910.0, >= 2.30908.0)
  - GoogleAppMeasurement/AdIdSupport (10.3.0):
    - GoogleAppMeasurement/WithoutAdIdSupport (= 10.3.0)
    - GoogleUtilities/AppDelegateSwizzler (~> 7.8)
    - GoogleUtilities/MethodSwizzler (~> 7.8)
    - GoogleUtilities/Network (~> 7.8)
    - "GoogleUtilities/NSData+zlib (~> 7.8)"
    - nanopb (< 2.30910.0, >= 2.30908.0)
  - GoogleAppMeasurement/WithoutAdIdSupport (10.3.0):
    - GoogleUtilities/AppDelegateSwizzler (~> 7.8)
    - GoogleUtilities/MethodSwizzler (~> 7.8)
    - GoogleUtilities/Network (~> 7.8)
    - "GoogleUtilities/NSData+zlib (~> 7.8)"
    - nanopb (< 2.30910.0, >= 2.30908.0)
  - GoogleDataTransport (9.2.0):
    - GoogleUtilities/Environment (~> 7.7)
    - nanopb (< 2.30910.0, >= 2.30908.0)
    - PromisesObjC (< 3.0, >= 1.2)
  - GoogleMaps (7.2.0):
    - GoogleMaps/Maps (= 7.2.0)
  - GoogleMaps/Base (7.2.0)
  - GoogleMaps/Maps (7.2.0):
    - GoogleMaps/Base
  - GoogleUtilities/AppDelegateSwizzler (7.10.0):
    - GoogleUtilities/Environment
    - GoogleUtilities/Logger
    - GoogleUtilities/Network
  - GoogleUtilities/Environment (7.10.0):
    - PromisesObjC (< 3.0, >= 1.2)
  - GoogleUtilities/Logger (7.10.0):
    - GoogleUtilities/Environment
  - GoogleUtilities/MethodSwizzler (7.10.0):
    - GoogleUtilities/Logger
  - GoogleUtilities/Network (7.10.0):
    - GoogleUtilities/Logger
    - "GoogleUtilities/NSData+zlib"
    - GoogleUtilities/Reachability
  - "GoogleUtilities/NSData+zlib (7.10.0)"
  - GoogleUtilities/Reachability (7.10.0):
    - GoogleUtilities/Logger
  - GoogleUtilities/UserDefaults (7.10.0):
    - GoogleUtilities/Logger
  - "gRPC-C++ (1.44.0)":
    - "gRPC-C++/Implementation (= 1.44.0)"
    - "gRPC-C++/Interface (= 1.44.0)"
  - "gRPC-C++/Implementation (1.44.0)":
    - abseil/base/base (= 1.20211102.0)
    - abseil/base/core_headers (= 1.20211102.0)
    - abseil/container/flat_hash_map (= 1.20211102.0)
    - abseil/container/inlined_vector (= 1.20211102.0)
    - abseil/functional/bind_front (= 1.20211102.0)
    - abseil/hash/hash (= 1.20211102.0)
    - abseil/memory/memory (= 1.20211102.0)
    - abseil/random/random (= 1.20211102.0)
    - abseil/status/status (= 1.20211102.0)
    - abseil/status/statusor (= 1.20211102.0)
    - abseil/strings/cord (= 1.20211102.0)
    - abseil/strings/str_format (= 1.20211102.0)
    - abseil/strings/strings (= 1.20211102.0)
    - abseil/synchronization/synchronization (= 1.20211102.0)
    - abseil/time/time (= 1.20211102.0)
    - abseil/types/optional (= 1.20211102.0)
    - abseil/types/variant (= 1.20211102.0)
    - abseil/utility/utility (= 1.20211102.0)
    - "gRPC-C++/Interface (= 1.44.0)"
    - gRPC-Core (= 1.44.0)
  - "gRPC-C++/Interface (1.44.0)"
  - gRPC-Core (1.44.0):
    - gRPC-Core/Implementation (= 1.44.0)
    - gRPC-Core/Interface (= 1.44.0)
  - gRPC-Core/Implementation (1.44.0):
    - abseil/base/base (= 1.20211102.0)
    - abseil/base/core_headers (= 1.20211102.0)
    - abseil/container/flat_hash_map (= 1.20211102.0)
    - abseil/container/inlined_vector (= 1.20211102.0)
    - abseil/functional/bind_front (= 1.20211102.0)
    - abseil/hash/hash (= 1.20211102.0)
    - abseil/memory/memory (= 1.20211102.0)
    - abseil/random/random (= 1.20211102.0)
    - abseil/status/status (= 1.20211102.0)
    - abseil/status/statusor (= 1.20211102.0)
    - abseil/strings/cord (= 1.20211102.0)
    - abseil/strings/str_format (= 1.20211102.0)
    - abseil/strings/strings (= 1.20211102.0)
    - abseil/synchronization/synchronization (= 1.20211102.0)
    - abseil/time/time (= 1.20211102.0)
    - abseil/types/optional (= 1.20211102.0)
    - abseil/types/variant (= 1.20211102.0)
    - abseil/utility/utility (= 1.20211102.0)
    - BoringSSL-GRPC (= 0.0.24)
    - gRPC-Core/Interface (= 1.44.0)
    - Libuv-gRPC (= 0.0.10)
  - gRPC-Core/Interface (1.44.0)
  - GTMSessionFetcher/Core (3.0.0)
  - image_picker_ios (0.0.1):
    - Flutter
  - in_app_review (0.2.0):
    - Flutter
  - leveldb-library (1.22.1)
  - Libuv-gRPC (0.0.10):
    - Libuv-gRPC/Implementation (= 0.0.10)
    - Libuv-gRPC/Interface (= 0.0.10)
  - Libuv-gRPC/Implementation (0.0.10):
    - Libuv-gRPC/Interface (= 0.0.10)
  - Libuv-gRPC/Interface (0.0.10)
  - nanopb (2.30909.0):
    - nanopb/decode (= 2.30909.0)
    - nanopb/encode (= 2.30909.0)
  - nanopb/decode (2.30909.0)
  - nanopb/encode (2.30909.0)
  - package_info_plus (0.4.5):
    - Flutter
  - path_provider_ios (0.0.1):
    - Flutter
  - permission_handler_apple (9.0.4):
    - Flutter
  - PromisesObjC (2.1.1)
  - Sentry/HybridSDK (7.31.3)
  - sentry_flutter (0.0.1):
    - Flutter
    - FlutterMacOS
    - Sentry/HybridSDK (= 7.31.3)
  - share_plus (0.0.1):
    - Flutter
  - shared_preferences_ios (0.0.1):
    - Flutter
  - sqflite (0.0.2):
    - Flutter
    - FMDB (>= 2.7.5)
  - sqlite3 (3.40.0):
    - sqlite3/common (= 3.40.0)
  - sqlite3/common (3.40.0)
  - sqlite3/fts5 (3.40.0):
    - sqlite3/common
  - sqlite3/perf-threadsafe (3.40.0):
    - sqlite3/common
  - sqlite3/rtree (3.40.0):
    - sqlite3/common
  - sqlite3_flutter_libs (0.0.1):
    - Flutter
    - sqlite3 (~> 3.40.0)
    - sqlite3/fts5
    - sqlite3/perf-threadsafe
    - sqlite3/rtree
  - url_launcher_ios (0.0.1):
    - Flutter
  - webview_flutter_wkwebview (0.0.1):
    - Flutter
  - workmanager (0.0.1):
    - Flutter

DEPENDENCIES:
  - cloud_firestore (from `.symlinks/plugins/cloud_firestore/ios`)
  - firebase_analytics (from `.symlinks/plugins/firebase_analytics/ios`)
  - firebase_auth (from `.symlinks/plugins/firebase_auth/ios`)
  - firebase_core (from `.symlinks/plugins/firebase_core/ios`)
  - firebase_crashlytics (from `.symlinks/plugins/firebase_crashlytics/ios`)
  - firebase_dynamic_links (from `.symlinks/plugins/firebase_dynamic_links/ios`)
  - firebase_in_app_messaging (from `.symlinks/plugins/firebase_in_app_messaging/ios`)
  - firebase_messaging (from `.symlinks/plugins/firebase_messaging/ios`)
  - firebase_storage (from `.symlinks/plugins/firebase_storage/ios`)
  - Flutter (from `Flutter`)
  - flutter_local_notifications (from `.symlinks/plugins/flutter_local_notifications/ios`)
  - flutter_secure_storage (from `.symlinks/plugins/flutter_secure_storage/ios`)
  - geocoding (from `.symlinks/plugins/geocoding/ios`)
  - geolocator_apple (from `.symlinks/plugins/geolocator_apple/ios`)
  - google_maps_flutter_ios (from `.symlinks/plugins/google_maps_flutter_ios/ios`)
  - image_picker_ios (from `.symlinks/plugins/image_picker_ios/ios`)
  - in_app_review (from `.symlinks/plugins/in_app_review/ios`)
  - package_info_plus (from `.symlinks/plugins/package_info_plus/ios`)
  - path_provider_ios (from `.symlinks/plugins/path_provider_ios/ios`)
  - permission_handler_apple (from `.symlinks/plugins/permission_handler_apple/ios`)
  - sentry_flutter (from `.symlinks/plugins/sentry_flutter/ios`)
  - share_plus (from `.symlinks/plugins/share_plus/ios`)
  - shared_preferences_ios (from `.symlinks/plugins/shared_preferences_ios/ios`)
  - sqflite (from `.symlinks/plugins/sqflite/ios`)
  - sqlite3_flutter_libs (from `.symlinks/plugins/sqlite3_flutter_libs/ios`)
  - url_launcher_ios (from `.symlinks/plugins/url_launcher_ios/ios`)
  - webview_flutter_wkwebview (from `.symlinks/plugins/webview_flutter_wkwebview/ios`)
  - workmanager (from `.symlinks/plugins/workmanager/ios`)

SPEC REPOS:
  trunk:
    - abseil
    - BoringSSL-GRPC
    - Firebase
    - FirebaseABTesting
    - FirebaseAnalytics
    - FirebaseAppCheckInterop
    - FirebaseAuth
    - FirebaseAuthInterop
    - FirebaseCore
    - FirebaseCoreExtension
    - FirebaseCoreInternal
    - FirebaseCrashlytics
    - FirebaseDynamicLinks
    - FirebaseFirestore
    - FirebaseInAppMessaging
    - FirebaseInstallations
    - FirebaseMessaging
    - FirebaseStorage
    - FMDB
    - GoogleAppMeasurement
    - GoogleDataTransport
    - GoogleMaps
    - GoogleUtilities
    - "gRPC-C++"
    - gRPC-Core
    - GTMSessionFetcher
    - leveldb-library
    - Libuv-gRPC
    - nanopb
    - PromisesObjC
    - Sentry
    - sqlite3

EXTERNAL SOURCES:
  cloud_firestore:
    :path: ".symlinks/plugins/cloud_firestore/ios"
  firebase_analytics:
    :path: ".symlinks/plugins/firebase_analytics/ios"
  firebase_auth:
    :path: ".symlinks/plugins/firebase_auth/ios"
  firebase_core:
    :path: ".symlinks/plugins/firebase_core/ios"
  firebase_crashlytics:
    :path: ".symlinks/plugins/firebase_crashlytics/ios"
  firebase_dynamic_links:
    :path: ".symlinks/plugins/firebase_dynamic_links/ios"
  firebase_in_app_messaging:
    :path: ".symlinks/plugins/firebase_in_app_messaging/ios"
  firebase_messaging:
    :path: ".symlinks/plugins/firebase_messaging/ios"
  firebase_storage:
    :path: ".symlinks/plugins/firebase_storage/ios"
  Flutter:
    :path: Flutter
  flutter_local_notifications:
    :path: ".symlinks/plugins/flutter_local_notifications/ios"
  flutter_secure_storage:
    :path: ".symlinks/plugins/flutter_secure_storage/ios"
  geocoding:
    :path: ".symlinks/plugins/geocoding/ios"
  geolocator_apple:
    :path: ".symlinks/plugins/geolocator_apple/ios"
  google_maps_flutter_ios:
    :path: ".symlinks/plugins/google_maps_flutter_ios/ios"
  image_picker_ios:
    :path: ".symlinks/plugins/image_picker_ios/ios"
  in_app_review:
    :path: ".symlinks/plugins/in_app_review/ios"
  package_info_plus:
    :path: ".symlinks/plugins/package_info_plus/ios"
  path_provider_ios:
    :path: ".symlinks/plugins/path_provider_ios/ios"
  permission_handler_apple:
    :path: ".symlinks/plugins/permission_handler_apple/ios"
  sentry_flutter:
    :path: ".symlinks/plugins/sentry_flutter/ios"
  share_plus:
    :path: ".symlinks/plugins/share_plus/ios"
  shared_preferences_ios:
    :path: ".symlinks/plugins/shared_preferences_ios/ios"
  sqflite:
    :path: ".symlinks/plugins/sqflite/ios"
  sqlite3_flutter_libs:
    :path: ".symlinks/plugins/sqlite3_flutter_libs/ios"
  url_launcher_ios:
    :path: ".symlinks/plugins/url_launcher_ios/ios"
  webview_flutter_wkwebview:
    :path: ".symlinks/plugins/webview_flutter_wkwebview/ios"
  workmanager:
    :path: ".symlinks/plugins/workmanager/ios"

SPEC CHECKSUMS:
  abseil: ebe5b5529fb05d93a8bdb7951607be08b7fa71bc
  BoringSSL-GRPC: 3175b25143e648463a56daeaaa499c6cb86dad33
<<<<<<< HEAD
  cloud_firestore: 1efcf26ee1fe576dc695389683695230d60680f5
  cloud_functions: b2a920b32e1f516dd6acc4451357f2ce0df3a4f2
  Firebase: 1b810f3d0c0532e27a48f1961f8c0400a668a2cf
  firebase_analytics: ed8e5198c08a3ec3f5e1dd150dd4db07d7871e5b
  firebase_auth: e07b2260d936b7b20f45f9ddafc871f75778be66
  firebase_core: 5c0bb0ca7d0e70480a68a6e9ad9bf55d1edd5305
  firebase_crashlytics: ff96f93b1f78d0347aa795abca038cf9f8625cdf
  firebase_dynamic_links: 9732509fda1a2915ceec9caf35dbe6cdcc5a3fc9
  firebase_in_app_messaging: e22c3b7c89f8c35df53fa6daba345366252bc8f4
  firebase_messaging: 46616a7ded661b632eb7a28846d906849c8b15af
  firebase_storage: 0e84174eaa45056b3bf9c09659f1c8706acaec7d
=======
  cloud_firestore: 5e5bb98722f66e820bf1aa7b3c98ffc9b2450ffb
  Firebase: f92fc551ead69c94168d36c2b26188263860acd9
  firebase_analytics: 9f3a4cb560a59976b2c48707abae2d4cb94bcb3a
  firebase_auth: 1a21c9357a8077f5c7e2a28311cd5286a0b8ee75
  firebase_core: bf59c32d2e53814f558efa20840c1902fa2fe461
  firebase_crashlytics: a45cced3521640e1e389d8b3662936ea9afd6055
  firebase_in_app_messaging: 0b143b35807ab8403247c9cfd059533bc70e9595
  firebase_messaging: ee597229fc260f8fa491fa8f2d4a32dfbfa406fa
  firebase_storage: 8b85bf19de50a1886f9387924fbddf066a718965
>>>>>>> 4ee3b9d6
  FirebaseABTesting: e6660693429b4663573c82f8d2f1041deff1753a
  FirebaseAnalytics: 036232b6a1e2918e5f67572417be1173576245f3
  FirebaseAppCheckInterop: 9fc57dfa08f0abb737b185ea065422b55355c909
  FirebaseAuth: 0e415d29d846c1dce2fb641e46f35e9888d9bec6
  FirebaseAuthInterop: 7a766bd56971347e0de4b7674aaa62ddc7820097
  FirebaseCore: 988754646ab3bd4bdcb740f1bfe26b9f6c0d5f2a
  FirebaseCoreExtension: 93d252fabdc9696bf14a73b04d84877ab9b3a832
  FirebaseCoreInternal: 29b76f784d607df8b2a1259d73c3f04f1210137b
<<<<<<< HEAD
  FirebaseCrashlytics: 6b0613b548fe096221b5ba6d2f7a9732b451233b
  FirebaseDynamicLinks: 37dcd9f082b9c5ea9eb5826e82aef58bbd6fd5c1
  FirebaseFirestore: 5007583f3db2129de8e87f18ee63f4c86f07e7a3
  FirebaseFunctions: 3e3ae1fba2feab088c9acc043aa0d094e711988b
  FirebaseInAppMessaging: 07aafacbb74228af034fb1c8885d25045a25d510
=======
  FirebaseCrashlytics: f20d956f8229010b645e534693c39e0b7843c268
  FirebaseFirestore: 244f71ff14ef44f39e00b44d356eac708ce03103
  FirebaseInAppMessaging: cd50ea5f6883a9b371976d8a9b41133dbdc8c776
>>>>>>> 4ee3b9d6
  FirebaseInstallations: e2f26126089dcf41e215f7b8925af8d953c7d602
  FirebaseMessaging: e345b219fd15d325f0cf2fef28cb8ce00d851b3f
  FirebaseStorage: 0efbff0ac978981866d89804191688ae50d64033
  Flutter: f04841e97a9d0b0a8025694d0796dd46242b2854
  flutter_local_notifications: 0c0b1ae97e741e1521e4c1629a459d04b9aec743
  flutter_secure_storage: 23fc622d89d073675f2eaa109381aefbcf5a49be
  FMDB: 2ce00b547f966261cd18927a3ddb07cb6f3db82a
  geocoding: 32cfcdb16d38d907caaba65e2e42ad10d38bee58
  geolocator_apple: cc556e6844d508c95df1e87e3ea6fa4e58c50401
  google_maps_flutter_ios: 66201f392bf62d500f07670a30488a247b9bb5b9
  GoogleAppMeasurement: c7d6fff39bf2d829587d74088d582e32d75133c3
  GoogleDataTransport: 1c8145da7117bd68bbbed00cf304edb6a24de00f
  GoogleMaps: 65ce5426e2398bb81433c8076f2ab6419c2c5537
  GoogleUtilities: bad72cb363809015b1f7f19beb1f1cd23c589f95
  "gRPC-C++": 9675f953ace2b3de7c506039d77be1f2e77a8db2
  gRPC-Core: 943e491cb0d45598b0b0eb9e910c88080369290b
  GTMSessionFetcher: c1edebe64e9fb4e8f6415d018edf1fd3eac074a1
  image_picker_ios: b786a5dcf033a8336a657191401bfdf12017dabb
  in_app_review: 318597b3a06c22bb46dc454d56828c85f444f99d
  leveldb-library: 50c7b45cbd7bf543c81a468fe557a16ae3db8729
  Libuv-gRPC: 55e51798e14ef436ad9bc45d12d43b77b49df378
  nanopb: b552cce312b6c8484180ef47159bc0f65a1f0431
  package_info_plus: 6c92f08e1f853dc01228d6f553146438dafcd14e
  path_provider_ios: 14f3d2fd28c4fdb42f44e0f751d12861c43cee02
  permission_handler_apple: 44366e37eaf29454a1e7b1b7d736c2cceaeb17ce
  PromisesObjC: ab77feca74fa2823e7af4249b8326368e61014cb
  Sentry: 08884c523575ec0f6690d94ed3ccb0246a1600bf
  sentry_flutter: 91ebe7757a166b34ff432a0d550d22cd010d44d2
  share_plus: 056a1e8ac890df3e33cb503afffaf1e9b4fbae68
  shared_preferences_ios: 548a61f8053b9b8a49ac19c1ffbc8b92c50d68ad
  sqflite: 6d358c025f5b867b29ed92fc697fd34924e11904
  sqlite3: 88dd99ef4ac3945f5a15facdd752933c52fd93bf
  sqlite3_flutter_libs: c00751e981228acb63595236703da79d31282b63
  url_launcher_ios: 839c58cdb4279282219f5e248c3321761ff3c4de
  webview_flutter_wkwebview: b7e70ef1ddded7e69c796c7390ee74180182971f
  workmanager: 0afdcf5628bbde6924c21af7836fed07b42e30e6

PODFILE CHECKSUM: 2db06f490f581ef147f0d636c8126c254138cc82

COCOAPODS: 1.11.3<|MERGE_RESOLUTION|>--- conflicted
+++ resolved
@@ -619,16 +619,8 @@
     - FirebaseCore (= 10.3.0)
   - Firebase/Crashlytics (10.3.0):
     - Firebase/CoreOnly
-<<<<<<< HEAD
-    - FirebaseCrashlytics (~> 10.0.0)
-  - Firebase/DynamicLinks (10.0.0):
-    - Firebase/CoreOnly
-    - FirebaseDynamicLinks (~> 10.0.0)
-  - Firebase/Firestore (10.0.0):
-=======
     - FirebaseCrashlytics (~> 10.3.0)
   - Firebase/Firestore (10.3.0):
->>>>>>> 4ee3b9d6
     - Firebase/CoreOnly
     - FirebaseFirestore (~> 10.3.0)
   - Firebase/InAppMessaging (10.3.0):
@@ -655,17 +647,8 @@
     - Firebase/Crashlytics (= 10.3.0)
     - firebase_core
     - Flutter
-<<<<<<< HEAD
-  - firebase_dynamic_links (5.0.3):
-    - Firebase/DynamicLinks (= 10.0.0)
-    - firebase_core
-    - Flutter
-  - firebase_in_app_messaging (0.7.0-3):
-    - Firebase/InAppMessaging (= 10.0.0)
-=======
   - firebase_in_app_messaging (0.7.0-10):
     - Firebase/InAppMessaging (= 10.3.0)
->>>>>>> 4ee3b9d6
     - firebase_core
     - Flutter
   - firebase_messaging (14.2.1):
@@ -718,13 +701,7 @@
     - GoogleUtilities/Environment (~> 7.8)
     - nanopb (< 2.30910.0, >= 2.30908.0)
     - PromisesObjC (~> 2.1)
-<<<<<<< HEAD
-  - FirebaseDynamicLinks (10.0.0):
-    - FirebaseCore (~> 10.0)
-  - FirebaseFirestore (10.0.0):
-=======
   - FirebaseFirestore (10.3.0):
->>>>>>> 4ee3b9d6
     - abseil/algorithm (~> 1.20211102.0)
     - abseil/base (~> 1.20211102.0)
     - abseil/container/flat_hash_map (~> 1.20211102.0)
@@ -1061,19 +1038,6 @@
 SPEC CHECKSUMS:
   abseil: ebe5b5529fb05d93a8bdb7951607be08b7fa71bc
   BoringSSL-GRPC: 3175b25143e648463a56daeaaa499c6cb86dad33
-<<<<<<< HEAD
-  cloud_firestore: 1efcf26ee1fe576dc695389683695230d60680f5
-  cloud_functions: b2a920b32e1f516dd6acc4451357f2ce0df3a4f2
-  Firebase: 1b810f3d0c0532e27a48f1961f8c0400a668a2cf
-  firebase_analytics: ed8e5198c08a3ec3f5e1dd150dd4db07d7871e5b
-  firebase_auth: e07b2260d936b7b20f45f9ddafc871f75778be66
-  firebase_core: 5c0bb0ca7d0e70480a68a6e9ad9bf55d1edd5305
-  firebase_crashlytics: ff96f93b1f78d0347aa795abca038cf9f8625cdf
-  firebase_dynamic_links: 9732509fda1a2915ceec9caf35dbe6cdcc5a3fc9
-  firebase_in_app_messaging: e22c3b7c89f8c35df53fa6daba345366252bc8f4
-  firebase_messaging: 46616a7ded661b632eb7a28846d906849c8b15af
-  firebase_storage: 0e84174eaa45056b3bf9c09659f1c8706acaec7d
-=======
   cloud_firestore: 5e5bb98722f66e820bf1aa7b3c98ffc9b2450ffb
   Firebase: f92fc551ead69c94168d36c2b26188263860acd9
   firebase_analytics: 9f3a4cb560a59976b2c48707abae2d4cb94bcb3a
@@ -1083,7 +1047,6 @@
   firebase_in_app_messaging: 0b143b35807ab8403247c9cfd059533bc70e9595
   firebase_messaging: ee597229fc260f8fa491fa8f2d4a32dfbfa406fa
   firebase_storage: 8b85bf19de50a1886f9387924fbddf066a718965
->>>>>>> 4ee3b9d6
   FirebaseABTesting: e6660693429b4663573c82f8d2f1041deff1753a
   FirebaseAnalytics: 036232b6a1e2918e5f67572417be1173576245f3
   FirebaseAppCheckInterop: 9fc57dfa08f0abb737b185ea065422b55355c909
@@ -1092,17 +1055,9 @@
   FirebaseCore: 988754646ab3bd4bdcb740f1bfe26b9f6c0d5f2a
   FirebaseCoreExtension: 93d252fabdc9696bf14a73b04d84877ab9b3a832
   FirebaseCoreInternal: 29b76f784d607df8b2a1259d73c3f04f1210137b
-<<<<<<< HEAD
-  FirebaseCrashlytics: 6b0613b548fe096221b5ba6d2f7a9732b451233b
-  FirebaseDynamicLinks: 37dcd9f082b9c5ea9eb5826e82aef58bbd6fd5c1
-  FirebaseFirestore: 5007583f3db2129de8e87f18ee63f4c86f07e7a3
-  FirebaseFunctions: 3e3ae1fba2feab088c9acc043aa0d094e711988b
-  FirebaseInAppMessaging: 07aafacbb74228af034fb1c8885d25045a25d510
-=======
   FirebaseCrashlytics: f20d956f8229010b645e534693c39e0b7843c268
   FirebaseFirestore: 244f71ff14ef44f39e00b44d356eac708ce03103
   FirebaseInAppMessaging: cd50ea5f6883a9b371976d8a9b41133dbdc8c776
->>>>>>> 4ee3b9d6
   FirebaseInstallations: e2f26126089dcf41e215f7b8925af8d953c7d602
   FirebaseMessaging: e345b219fd15d325f0cf2fef28cb8ce00d851b3f
   FirebaseStorage: 0efbff0ac978981866d89804191688ae50d64033
