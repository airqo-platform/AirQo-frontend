--- conflicted
+++ resolved
@@ -458,11 +458,7 @@
 				CODE_SIGN_ENTITLEMENTS = Runner/Runner.entitlements;
 				CODE_SIGN_IDENTITY = "Apple Development";
 				CODE_SIGN_STYLE = Automatic;
-<<<<<<< HEAD
-				CURRENT_PROJECT_VERSION = 2;
-=======
 				CURRENT_PROJECT_VERSION = 1;
->>>>>>> 342ce306
 				DEVELOPMENT_TEAM = DFMDF9D6NT;
 				ENABLE_BITCODE = NO;
 				INFOPLIST_FILE = Runner/Info.plist;
@@ -643,11 +639,7 @@
 				CODE_SIGN_ENTITLEMENTS = "Runner/RunnerRelease-airqo.entitlements";
 				CODE_SIGN_IDENTITY = "Apple Development";
 				CODE_SIGN_STYLE = Automatic;
-<<<<<<< HEAD
-				CURRENT_PROJECT_VERSION = 2;
-=======
 				CURRENT_PROJECT_VERSION = 1;
->>>>>>> 342ce306
 				DEVELOPMENT_TEAM = DFMDF9D6NT;
 				ENABLE_BITCODE = NO;
 				INFOPLIST_FILE = Runner/Info.plist;
@@ -822,11 +814,7 @@
 				CODE_SIGN_ENTITLEMENTS = Runner/Runner.entitlements;
 				CODE_SIGN_IDENTITY = "Apple Development";
 				CODE_SIGN_STYLE = Automatic;
-<<<<<<< HEAD
-				CURRENT_PROJECT_VERSION = 2;
-=======
 				CURRENT_PROJECT_VERSION = 1;
->>>>>>> 342ce306
 				DEVELOPMENT_TEAM = DFMDF9D6NT;
 				ENABLE_BITCODE = NO;
 				INFOPLIST_FILE = Runner/Info.plist;
