// !$*UTF8*$!
{
	archiveVersion = 1;
	classes = {
	};
	objectVersion = 51;
	objects = {

/* Begin PBXBuildFile section */
		1498D2341E8E89220040F4C2 /* GeneratedPluginRegistrant.m in Sources */ = {isa = PBXBuildFile; fileRef = 1498D2331E8E89220040F4C2 /* GeneratedPluginRegistrant.m */; };
		3B3967161E833CAA004F5970 /* AppFrameworkInfo.plist in Resources */ = {isa = PBXBuildFile; fileRef = 3B3967151E833CAA004F5970 /* AppFrameworkInfo.plist */; };
		74858FAF1ED2DC5600515810 /* AppDelegate.swift in Sources */ = {isa = PBXBuildFile; fileRef = 74858FAE1ED2DC5600515810 /* AppDelegate.swift */; };
		80A0C01042445476F75F2EA8 /* GoogleService-Info.plist in Resources */ = {isa = PBXBuildFile; fileRef = 1506EDD7307202CBEC6D040C /* GoogleService-Info.plist */; };
		8A9EE3B1AA2185BEE40BE6B0 /* Pods_Runner.framework in Frameworks */ = {isa = PBXBuildFile; fileRef = BA197CB0A72CEA4A9E31B892 /* Pods_Runner.framework */; };
		97C146FC1CF9000F007C117D /* Main.storyboard in Resources */ = {isa = PBXBuildFile; fileRef = 97C146FA1CF9000F007C117D /* Main.storyboard */; };
		97C146FE1CF9000F007C117D /* Assets.xcassets in Resources */ = {isa = PBXBuildFile; fileRef = 97C146FD1CF9000F007C117D /* Assets.xcassets */; };
		97C147011CF9000F007C117D /* LaunchScreen.storyboard in Resources */ = {isa = PBXBuildFile; fileRef = 97C146FF1CF9000F007C117D /* LaunchScreen.storyboard */; };
		D7CF7855290E3849008D5022 /* config in Resources */ = {isa = PBXBuildFile; fileRef = D7CF7854290E3849008D5022 /* config */; };
/* End PBXBuildFile section */

/* Begin PBXCopyFilesBuildPhase section */
		9705A1C41CF9048500538489 /* Embed Frameworks */ = {
			isa = PBXCopyFilesBuildPhase;
			buildActionMask = 2147483647;
			dstPath = "";
			dstSubfolderSpec = 10;
			files = (
			);
			name = "Embed Frameworks";
			runOnlyForDeploymentPostprocessing = 0;
		};
/* End PBXCopyFilesBuildPhase section */

/* Begin PBXFileReference section */
		0E05F60D500701C109C07803 /* Pods-Runner.profile-airqo-dev.xcconfig */ = {isa = PBXFileReference; includeInIndex = 1; lastKnownFileType = text.xcconfig; name = "Pods-Runner.profile-airqo-dev.xcconfig"; path = "Target Support Files/Pods-Runner/Pods-Runner.profile-airqo-dev.xcconfig"; sourceTree = "<group>"; };
		1498D2321E8E86230040F4C2 /* GeneratedPluginRegistrant.h */ = {isa = PBXFileReference; lastKnownFileType = sourcecode.c.h; path = GeneratedPluginRegistrant.h; sourceTree = "<group>"; };
		1498D2331E8E89220040F4C2 /* GeneratedPluginRegistrant.m */ = {isa = PBXFileReference; fileEncoding = 4; lastKnownFileType = sourcecode.c.objc; path = GeneratedPluginRegistrant.m; sourceTree = "<group>"; };
		1506EDD7307202CBEC6D040C /* GoogleService-Info.plist */ = {isa = PBXFileReference; includeInIndex = 1; lastKnownFileType = text.plist.xml; name = "GoogleService-Info.plist"; path = "Runner/GoogleService-Info.plist"; sourceTree = "<group>"; };
		3B3967151E833CAA004F5970 /* AppFrameworkInfo.plist */ = {isa = PBXFileReference; fileEncoding = 4; lastKnownFileType = text.plist.xml; name = AppFrameworkInfo.plist; path = Flutter/AppFrameworkInfo.plist; sourceTree = "<group>"; };
		49C74A1387C3A96A12E67493 /* Pods-Runner.debug-airqodev.xcconfig */ = {isa = PBXFileReference; includeInIndex = 1; lastKnownFileType = text.xcconfig; name = "Pods-Runner.debug-airqodev.xcconfig"; path = "Target Support Files/Pods-Runner/Pods-Runner.debug-airqodev.xcconfig"; sourceTree = "<group>"; };
		4FA977D3278C6357003B7171 /* GoogleService-Info.plist */ = {isa = PBXFileReference; fileEncoding = 4; lastKnownFileType = text.plist.xml; path = "GoogleService-Info.plist"; sourceTree = "<group>"; };
		4FF782B026E3A93A00CFA384 /* Runner.entitlements */ = {isa = PBXFileReference; lastKnownFileType = text.plist.entitlements; path = Runner.entitlements; sourceTree = "<group>"; };
		519906002FFF5D1C808AB054 /* Pods-Runner.debug-airqo.xcconfig */ = {isa = PBXFileReference; includeInIndex = 1; lastKnownFileType = text.xcconfig; name = "Pods-Runner.debug-airqo.xcconfig"; path = "Target Support Files/Pods-Runner/Pods-Runner.debug-airqo.xcconfig"; sourceTree = "<group>"; };
		74858FAD1ED2DC5600515810 /* Runner-Bridging-Header.h */ = {isa = PBXFileReference; lastKnownFileType = sourcecode.c.h; path = "Runner-Bridging-Header.h"; sourceTree = "<group>"; };
		74858FAE1ED2DC5600515810 /* AppDelegate.swift */ = {isa = PBXFileReference; fileEncoding = 4; lastKnownFileType = sourcecode.swift; path = AppDelegate.swift; sourceTree = "<group>"; };
		7AFA3C8E1D35360C0083082E /* Release.xcconfig */ = {isa = PBXFileReference; lastKnownFileType = text.xcconfig; name = Release.xcconfig; path = Flutter/Release.xcconfig; sourceTree = "<group>"; };
		9740EEB21CF90195004384FC /* Debug.xcconfig */ = {isa = PBXFileReference; fileEncoding = 4; lastKnownFileType = text.xcconfig; name = Debug.xcconfig; path = Flutter/Debug.xcconfig; sourceTree = "<group>"; };
		9740EEB31CF90195004384FC /* Generated.xcconfig */ = {isa = PBXFileReference; fileEncoding = 4; lastKnownFileType = text.xcconfig; name = Generated.xcconfig; path = Flutter/Generated.xcconfig; sourceTree = "<group>"; };
		97C146EE1CF9000F007C117D /* Runner.app */ = {isa = PBXFileReference; explicitFileType = wrapper.application; includeInIndex = 0; path = Runner.app; sourceTree = BUILT_PRODUCTS_DIR; };
		97C146FB1CF9000F007C117D /* Base */ = {isa = PBXFileReference; lastKnownFileType = file.storyboard; name = Base; path = Base.lproj/Main.storyboard; sourceTree = "<group>"; };
		97C146FD1CF9000F007C117D /* Assets.xcassets */ = {isa = PBXFileReference; lastKnownFileType = folder.assetcatalog; path = Assets.xcassets; sourceTree = "<group>"; };
		97C147001CF9000F007C117D /* Base */ = {isa = PBXFileReference; lastKnownFileType = file.storyboard; name = Base; path = Base.lproj/LaunchScreen.storyboard; sourceTree = "<group>"; };
		97C147021CF9000F007C117D /* Info.plist */ = {isa = PBXFileReference; lastKnownFileType = text.plist.xml; path = Info.plist; sourceTree = "<group>"; };
		995CA13DCF8047431D91DB80 /* Pods-Runner.release-airqo-dev.xcconfig */ = {isa = PBXFileReference; includeInIndex = 1; lastKnownFileType = text.xcconfig; name = "Pods-Runner.release-airqo-dev.xcconfig"; path = "Target Support Files/Pods-Runner/Pods-Runner.release-airqo-dev.xcconfig"; sourceTree = "<group>"; };
		BA197CB0A72CEA4A9E31B892 /* Pods_Runner.framework */ = {isa = PBXFileReference; explicitFileType = wrapper.framework; includeInIndex = 0; path = Pods_Runner.framework; sourceTree = BUILT_PRODUCTS_DIR; };
		BBC4A0B5347414652EFBEC49 /* Pods-Runner.release-airqodev.xcconfig */ = {isa = PBXFileReference; includeInIndex = 1; lastKnownFileType = text.xcconfig; name = "Pods-Runner.release-airqodev.xcconfig"; path = "Target Support Files/Pods-Runner/Pods-Runner.release-airqodev.xcconfig"; sourceTree = "<group>"; };
		BCB7AD8A5D2982CC296875C4 /* Pods-Runner.debug-airqo-dev.xcconfig */ = {isa = PBXFileReference; includeInIndex = 1; lastKnownFileType = text.xcconfig; name = "Pods-Runner.debug-airqo-dev.xcconfig"; path = "Target Support Files/Pods-Runner/Pods-Runner.debug-airqo-dev.xcconfig"; sourceTree = "<group>"; };
		C9541D960B14CFD59E355D73 /* Pods-Runner.release-airqo.xcconfig */ = {isa = PBXFileReference; includeInIndex = 1; lastKnownFileType = text.xcconfig; name = "Pods-Runner.release-airqo.xcconfig"; path = "Target Support Files/Pods-Runner/Pods-Runner.release-airqo.xcconfig"; sourceTree = "<group>"; };
		D0E000453F83C58759875287 /* Pods-Runner.release.xcconfig */ = {isa = PBXFileReference; includeInIndex = 1; lastKnownFileType = text.xcconfig; name = "Pods-Runner.release.xcconfig"; path = "Target Support Files/Pods-Runner/Pods-Runner.release.xcconfig"; sourceTree = "<group>"; };
		D7CF7854290E3849008D5022 /* config */ = {isa = PBXFileReference; lastKnownFileType = folder; path = config; sourceTree = "<group>"; };
		E44B3E337C0F86326B87EC36 /* Pods-Runner.profile-airqo.xcconfig */ = {isa = PBXFileReference; includeInIndex = 1; lastKnownFileType = text.xcconfig; name = "Pods-Runner.profile-airqo.xcconfig"; path = "Target Support Files/Pods-Runner/Pods-Runner.profile-airqo.xcconfig"; sourceTree = "<group>"; };
		F32942A706501F0E811DF12B /* Pods-Runner.profile-airqodev.xcconfig */ = {isa = PBXFileReference; includeInIndex = 1; lastKnownFileType = text.xcconfig; name = "Pods-Runner.profile-airqodev.xcconfig"; path = "Target Support Files/Pods-Runner/Pods-Runner.profile-airqodev.xcconfig"; sourceTree = "<group>"; };
		F9A6B186239EF540DE21BAC8 /* Pods-Runner.profile.xcconfig */ = {isa = PBXFileReference; includeInIndex = 1; lastKnownFileType = text.xcconfig; name = "Pods-Runner.profile.xcconfig"; path = "Target Support Files/Pods-Runner/Pods-Runner.profile.xcconfig"; sourceTree = "<group>"; };
		FBED29F8F82C780EDD6935BB /* Pods-Runner.debug.xcconfig */ = {isa = PBXFileReference; includeInIndex = 1; lastKnownFileType = text.xcconfig; name = "Pods-Runner.debug.xcconfig"; path = "Target Support Files/Pods-Runner/Pods-Runner.debug.xcconfig"; sourceTree = "<group>"; };
/* End PBXFileReference section */

/* Begin PBXFrameworksBuildPhase section */
		97C146EB1CF9000F007C117D /* Frameworks */ = {
			isa = PBXFrameworksBuildPhase;
			buildActionMask = 2147483647;
			files = (
				8A9EE3B1AA2185BEE40BE6B0 /* Pods_Runner.framework in Frameworks */,
			);
			runOnlyForDeploymentPostprocessing = 0;
		};
/* End PBXFrameworksBuildPhase section */

/* Begin PBXGroup section */
		6107A484004AECA17B97141A /* Pods */ = {
			isa = PBXGroup;
			children = (
				FBED29F8F82C780EDD6935BB /* Pods-Runner.debug.xcconfig */,
				D0E000453F83C58759875287 /* Pods-Runner.release.xcconfig */,
				F9A6B186239EF540DE21BAC8 /* Pods-Runner.profile.xcconfig */,
				BCB7AD8A5D2982CC296875C4 /* Pods-Runner.debug-airqo-dev.xcconfig */,
				519906002FFF5D1C808AB054 /* Pods-Runner.debug-airqo.xcconfig */,
				C9541D960B14CFD59E355D73 /* Pods-Runner.release-airqo.xcconfig */,
				995CA13DCF8047431D91DB80 /* Pods-Runner.release-airqo-dev.xcconfig */,
				E44B3E337C0F86326B87EC36 /* Pods-Runner.profile-airqo.xcconfig */,
				0E05F60D500701C109C07803 /* Pods-Runner.profile-airqo-dev.xcconfig */,
				49C74A1387C3A96A12E67493 /* Pods-Runner.debug-airqodev.xcconfig */,
				BBC4A0B5347414652EFBEC49 /* Pods-Runner.release-airqodev.xcconfig */,
				F32942A706501F0E811DF12B /* Pods-Runner.profile-airqodev.xcconfig */,
			);
			path = Pods;
			sourceTree = "<group>";
		};
		67632C1961A2325023A51E49 /* Frameworks */ = {
			isa = PBXGroup;
			children = (
				BA197CB0A72CEA4A9E31B892 /* Pods_Runner.framework */,
			);
			name = Frameworks;
			sourceTree = "<group>";
		};
		9740EEB11CF90186004384FC /* Flutter */ = {
			isa = PBXGroup;
			children = (
				3B3967151E833CAA004F5970 /* AppFrameworkInfo.plist */,
				9740EEB21CF90195004384FC /* Debug.xcconfig */,
				7AFA3C8E1D35360C0083082E /* Release.xcconfig */,
				9740EEB31CF90195004384FC /* Generated.xcconfig */,
			);
			name = Flutter;
			sourceTree = "<group>";
		};
		97C146E51CF9000F007C117D = {
			isa = PBXGroup;
			children = (
				D7CF7854290E3849008D5022 /* config */,
				9740EEB11CF90186004384FC /* Flutter */,
				97C146F01CF9000F007C117D /* Runner */,
				97C146EF1CF9000F007C117D /* Products */,
				6107A484004AECA17B97141A /* Pods */,
				67632C1961A2325023A51E49 /* Frameworks */,
				1506EDD7307202CBEC6D040C /* GoogleService-Info.plist */,
			);
			sourceTree = "<group>";
		};
		97C146EF1CF9000F007C117D /* Products */ = {
			isa = PBXGroup;
			children = (
				97C146EE1CF9000F007C117D /* Runner.app */,
			);
			name = Products;
			sourceTree = "<group>";
		};
		97C146F01CF9000F007C117D /* Runner */ = {
			isa = PBXGroup;
			children = (
				4FA977D3278C6357003B7171 /* GoogleService-Info.plist */,
				4FF782B026E3A93A00CFA384 /* Runner.entitlements */,
				97C146FA1CF9000F007C117D /* Main.storyboard */,
				97C146FD1CF9000F007C117D /* Assets.xcassets */,
				97C146FF1CF9000F007C117D /* LaunchScreen.storyboard */,
				97C147021CF9000F007C117D /* Info.plist */,
				1498D2321E8E86230040F4C2 /* GeneratedPluginRegistrant.h */,
				1498D2331E8E89220040F4C2 /* GeneratedPluginRegistrant.m */,
				74858FAE1ED2DC5600515810 /* AppDelegate.swift */,
				74858FAD1ED2DC5600515810 /* Runner-Bridging-Header.h */,
			);
			path = Runner;
			sourceTree = "<group>";
		};
/* End PBXGroup section */

/* Begin PBXNativeTarget section */
		97C146ED1CF9000F007C117D /* Runner */ = {
			isa = PBXNativeTarget;
			buildConfigurationList = 97C147051CF9000F007C117D /* Build configuration list for PBXNativeTarget "Runner" */;
			buildPhases = (
				ECB9F0C38330C365C4052A77 /* [CP] Check Pods Manifest.lock */,
				9740EEB61CF901F6004384FC /* Run Script */,
				97C146EA1CF9000F007C117D /* Sources */,
				97C146EB1CF9000F007C117D /* Frameworks */,
				D7CF7856290E389A008D5022 /* Copy GoogleService-Info.plist */,
				97C146EC1CF9000F007C117D /* Resources */,
				9705A1C41CF9048500538489 /* Embed Frameworks */,
				3B06AD1E1E4923F5004D2608 /* Thin Binary */,
				2E317F115AEC44896BB805BA /* [CP] Embed Pods Frameworks */,
				BF101589E05F798E148E9272 /* [CP] Copy Pods Resources */,
				D6D832E31EED37D69A6E6F5F /* [firebase_crashlytics] Crashlytics Upload Symbols */,
			);
			buildRules = (
			);
			dependencies = (
			);
			name = Runner;
			productName = Runner;
			productReference = 97C146EE1CF9000F007C117D /* Runner.app */;
			productType = "com.apple.product-type.application";
		};
/* End PBXNativeTarget section */

/* Begin PBXProject section */
		97C146E61CF9000F007C117D /* Project object */ = {
			isa = PBXProject;
			attributes = {
				LastUpgradeCheck = 1300;
				ORGANIZATIONNAME = "";
				TargetAttributes = {
					97C146ED1CF9000F007C117D = {
						CreatedOnToolsVersion = 7.3.1;
						LastSwiftMigration = 1100;
					};
				};
			};
			buildConfigurationList = 97C146E91CF9000F007C117D /* Build configuration list for PBXProject "Runner" */;
			compatibilityVersion = "Xcode 9.3";
			developmentRegion = en;
			hasScannedForEncodings = 0;
			knownRegions = (
				en,
				Base,
			);
			mainGroup = 97C146E51CF9000F007C117D;
			productRefGroup = 97C146EF1CF9000F007C117D /* Products */;
			projectDirPath = "";
			projectRoot = "";
			targets = (
				97C146ED1CF9000F007C117D /* Runner */,
			);
		};
/* End PBXProject section */

/* Begin PBXResourcesBuildPhase section */
		97C146EC1CF9000F007C117D /* Resources */ = {
			isa = PBXResourcesBuildPhase;
			buildActionMask = 2147483647;
			files = (
				D7CF7855290E3849008D5022 /* config in Resources */,
				97C147011CF9000F007C117D /* LaunchScreen.storyboard in Resources */,
				3B3967161E833CAA004F5970 /* AppFrameworkInfo.plist in Resources */,
				97C146FE1CF9000F007C117D /* Assets.xcassets in Resources */,
				97C146FC1CF9000F007C117D /* Main.storyboard in Resources */,
				80A0C01042445476F75F2EA8 /* GoogleService-Info.plist in Resources */,
			);
			runOnlyForDeploymentPostprocessing = 0;
		};
/* End PBXResourcesBuildPhase section */

/* Begin PBXShellScriptBuildPhase section */
		2E317F115AEC44896BB805BA /* [CP] Embed Pods Frameworks */ = {
			isa = PBXShellScriptBuildPhase;
			buildActionMask = 2147483647;
			files = (
			);
			inputFileListPaths = (
				"${PODS_ROOT}/Target Support Files/Pods-Runner/Pods-Runner-frameworks-${CONFIGURATION}-input-files.xcfilelist",
			);
			name = "[CP] Embed Pods Frameworks";
			outputFileListPaths = (
				"${PODS_ROOT}/Target Support Files/Pods-Runner/Pods-Runner-frameworks-${CONFIGURATION}-output-files.xcfilelist",
			);
			runOnlyForDeploymentPostprocessing = 0;
			shellPath = /bin/sh;
			shellScript = "\"${PODS_ROOT}/Target Support Files/Pods-Runner/Pods-Runner-frameworks.sh\"\n";
			showEnvVarsInLog = 0;
		};
		3B06AD1E1E4923F5004D2608 /* Thin Binary */ = {
			isa = PBXShellScriptBuildPhase;
			buildActionMask = 2147483647;
			files = (
			);
			inputPaths = (
			);
			name = "Thin Binary";
			outputPaths = (
			);
			runOnlyForDeploymentPostprocessing = 0;
			shellPath = /bin/sh;
			shellScript = "/bin/sh \"$FLUTTER_ROOT/packages/flutter_tools/bin/xcode_backend.sh\" embed_and_thin\n";
		};
		9740EEB61CF901F6004384FC /* Run Script */ = {
			isa = PBXShellScriptBuildPhase;
			buildActionMask = 2147483647;
			files = (
			);
			inputPaths = (
			);
			name = "Run Script";
			outputPaths = (
			);
			runOnlyForDeploymentPostprocessing = 0;
			shellPath = /bin/sh;
			shellScript = "/bin/sh \"$FLUTTER_ROOT/packages/flutter_tools/bin/xcode_backend.sh\" build\n";
		};
		BF101589E05F798E148E9272 /* [CP] Copy Pods Resources */ = {
			isa = PBXShellScriptBuildPhase;
			buildActionMask = 2147483647;
			files = (
			);
			inputFileListPaths = (
				"${PODS_ROOT}/Target Support Files/Pods-Runner/Pods-Runner-resources-${CONFIGURATION}-input-files.xcfilelist",
			);
			name = "[CP] Copy Pods Resources";
			outputFileListPaths = (
				"${PODS_ROOT}/Target Support Files/Pods-Runner/Pods-Runner-resources-${CONFIGURATION}-output-files.xcfilelist",
			);
			runOnlyForDeploymentPostprocessing = 0;
			shellPath = /bin/sh;
			shellScript = "\"${PODS_ROOT}/Target Support Files/Pods-Runner/Pods-Runner-resources.sh\"\n";
			showEnvVarsInLog = 0;
		};
		D6D832E31EED37D69A6E6F5F /* [firebase_crashlytics] Crashlytics Upload Symbols */ = {
			isa = PBXShellScriptBuildPhase;
			buildActionMask = 2147483647;
			files = (
			);
			inputFileListPaths = (
			);
			inputPaths = (
				"\"${DWARF_DSYM_FOLDER_PATH}/${DWARF_DSYM_FILE_NAME}/Contents/Resources/DWARF/${TARGET_NAME}\"",
				"\"$(SRCROOT)/$(BUILT_PRODUCTS_DIR)/$(INFOPLIST_PATH)\"",
			);
			name = "[firebase_crashlytics] Crashlytics Upload Symbols";
			outputFileListPaths = (
			);
			outputPaths = (
			);
			runOnlyForDeploymentPostprocessing = 0;
			shellPath = /bin/sh;
			shellScript = "\"$PODS_ROOT/FirebaseCrashlytics/upload-symbols\" --flutter-project \"$PROJECT_DIR/firebase_app_id_file.json\" \n";
		};
		D7CF7856290E389A008D5022 /* Copy GoogleService-Info.plist */ = {
			isa = PBXShellScriptBuildPhase;
			buildActionMask = 2147483647;
			files = (
			);
			inputFileListPaths = (
			);
			inputPaths = (
			);
			name = "Copy GoogleService-Info.plist";
			outputFileListPaths = (
			);
			outputPaths = (
			);
			runOnlyForDeploymentPostprocessing = 0;
			shellPath = /bin/sh;
			shellScript = "# Type a script or drag a script file from your workspace to insert its path.\nenvironment=\"default\"\n\n# Regex to extract the scheme name from the Build Configuration\n# We have named our Build Configurations as Debug-dev, Debug-prod etc.\n# Here, dev and prod are the scheme names. This kind of naming is required by Flutter for flavors to work.\n# We are using the $CONFIGURATION variable available in the XCode build environment to extract \n# the environment (or flavor)\n# For eg.\n# If CONFIGURATION=\"Debug-prod\", then environment will get set to \"prod\".\nif [[ $CONFIGURATION =~ -([^-]*)$ ]]; then\nenvironment=${BASH_REMATCH[1]}\nfi\n\necho $environment\n\n# Name and path of the resource we're copying\nGOOGLESERVICE_INFO_PLIST=GoogleService-Info.plist\nGOOGLESERVICE_INFO_FILE=${PROJECT_DIR}/config/${environment}/${GOOGLESERVICE_INFO_PLIST}\n\n# Make sure GoogleService-Info.plist exists\necho \"Looking for ${GOOGLESERVICE_INFO_PLIST} in ${GOOGLESERVICE_INFO_FILE}\"\nif [ ! -f $GOOGLESERVICE_INFO_FILE ]\nthen\necho \"No GoogleService-Info.plist found. Please ensure it's in the proper directory.\"\nexit 1\nfi\n\n# Get a reference to the destination location for the GoogleService-Info.plist\n# This is the default location where Firebase init code expects to find GoogleServices-Info.plist file\nPLIST_DESTINATION=${BUILT_PRODUCTS_DIR}/${PRODUCT_NAME}.app\necho \"Will copy ${GOOGLESERVICE_INFO_PLIST} to final destination: ${PLIST_DESTINATION}\"\n\n# Copy over the prod GoogleService-Info.plist for Release builds\ncp \"${GOOGLESERVICE_INFO_FILE}\" \"${PLIST_DESTINATION}\"\n";
		};
		ECB9F0C38330C365C4052A77 /* [CP] Check Pods Manifest.lock */ = {
			isa = PBXShellScriptBuildPhase;
			buildActionMask = 2147483647;
			files = (
			);
			inputFileListPaths = (
			);
			inputPaths = (
				"${PODS_PODFILE_DIR_PATH}/Podfile.lock",
				"${PODS_ROOT}/Manifest.lock",
			);
			name = "[CP] Check Pods Manifest.lock";
			outputFileListPaths = (
			);
			outputPaths = (
				"$(DERIVED_FILE_DIR)/Pods-Runner-checkManifestLockResult.txt",
			);
			runOnlyForDeploymentPostprocessing = 0;
			shellPath = /bin/sh;
			shellScript = "diff \"${PODS_PODFILE_DIR_PATH}/Podfile.lock\" \"${PODS_ROOT}/Manifest.lock\" > /dev/null\nif [ $? != 0 ] ; then\n    # print error to STDERR\n    echo \"error: The sandbox is not in sync with the Podfile.lock. Run 'pod install' or update your CocoaPods installation.\" >&2\n    exit 1\nfi\n# This output is used by Xcode 'outputs' to avoid re-running this script phase.\necho \"SUCCESS\" > \"${SCRIPT_OUTPUT_FILE_0}\"\n";
			showEnvVarsInLog = 0;
		};
/* End PBXShellScriptBuildPhase section */

/* Begin PBXSourcesBuildPhase section */
		97C146EA1CF9000F007C117D /* Sources */ = {
			isa = PBXSourcesBuildPhase;
			buildActionMask = 2147483647;
			files = (
				74858FAF1ED2DC5600515810 /* AppDelegate.swift in Sources */,
				1498D2341E8E89220040F4C2 /* GeneratedPluginRegistrant.m in Sources */,
			);
			runOnlyForDeploymentPostprocessing = 0;
		};
/* End PBXSourcesBuildPhase section */

/* Begin PBXVariantGroup section */
		97C146FA1CF9000F007C117D /* Main.storyboard */ = {
			isa = PBXVariantGroup;
			children = (
				97C146FB1CF9000F007C117D /* Base */,
			);
			name = Main.storyboard;
			sourceTree = "<group>";
		};
		97C146FF1CF9000F007C117D /* LaunchScreen.storyboard */ = {
			isa = PBXVariantGroup;
			children = (
				97C147001CF9000F007C117D /* Base */,
			);
			name = LaunchScreen.storyboard;
			sourceTree = "<group>";
		};
/* End PBXVariantGroup section */

/* Begin XCBuildConfiguration section */
		D7CF7845290E2C8B008D5022 /* Debug-airqo */ = {
			isa = XCBuildConfiguration;
			buildSettings = {
				ALWAYS_SEARCH_USER_PATHS = NO;
				CLANG_ANALYZER_NONNULL = YES;
				CLANG_CXX_LANGUAGE_STANDARD = "gnu++0x";
				CLANG_CXX_LIBRARY = "libc++";
				CLANG_ENABLE_MODULES = YES;
				CLANG_ENABLE_OBJC_ARC = YES;
				CLANG_WARN_BLOCK_CAPTURE_AUTORELEASING = YES;
				CLANG_WARN_BOOL_CONVERSION = YES;
				CLANG_WARN_COMMA = YES;
				CLANG_WARN_CONSTANT_CONVERSION = YES;
				CLANG_WARN_DEPRECATED_OBJC_IMPLEMENTATIONS = YES;
				CLANG_WARN_DIRECT_OBJC_ISA_USAGE = YES_ERROR;
				CLANG_WARN_EMPTY_BODY = YES;
				CLANG_WARN_ENUM_CONVERSION = YES;
				CLANG_WARN_INFINITE_RECURSION = YES;
				CLANG_WARN_INT_CONVERSION = YES;
				CLANG_WARN_NON_LITERAL_NULL_CONVERSION = YES;
				CLANG_WARN_OBJC_IMPLICIT_RETAIN_SELF = YES;
				CLANG_WARN_OBJC_LITERAL_CONVERSION = YES;
				CLANG_WARN_OBJC_ROOT_CLASS = YES_ERROR;
				CLANG_WARN_QUOTED_INCLUDE_IN_FRAMEWORK_HEADER = YES;
				CLANG_WARN_RANGE_LOOP_ANALYSIS = YES;
				CLANG_WARN_STRICT_PROTOTYPES = YES;
				CLANG_WARN_SUSPICIOUS_MOVE = YES;
				CLANG_WARN_UNREACHABLE_CODE = YES;
				CLANG_WARN__DUPLICATE_METHOD_MATCH = YES;
				"CODE_SIGN_IDENTITY[sdk=iphoneos*]" = "iPhone Developer";
				COPY_PHASE_STRIP = NO;
				DEBUG_INFORMATION_FORMAT = dwarf;
				ENABLE_STRICT_OBJC_MSGSEND = YES;
				ENABLE_TESTABILITY = YES;
				"EXCLUDED_ARCHS[sdk=iphonesimulator*]" = arm64;
				GCC_C_LANGUAGE_STANDARD = gnu99;
				GCC_DYNAMIC_NO_PIC = NO;
				GCC_NO_COMMON_BLOCKS = YES;
				GCC_OPTIMIZATION_LEVEL = 0;
				GCC_PREPROCESSOR_DEFINITIONS = (
					"DEBUG=1",
					"$(inherited)",
				);
				GCC_WARN_64_TO_32_BIT_CONVERSION = YES;
				GCC_WARN_ABOUT_RETURN_TYPE = YES_ERROR;
				GCC_WARN_UNDECLARED_SELECTOR = YES;
				GCC_WARN_UNINITIALIZED_AUTOS = YES_AGGRESSIVE;
				GCC_WARN_UNUSED_FUNCTION = YES;
				GCC_WARN_UNUSED_VARIABLE = YES;
				IPHONEOS_DEPLOYMENT_TARGET = 12.0;
				MTL_ENABLE_DEBUG_INFO = YES;
				NEW_SETTING = "";
				ONLY_ACTIVE_ARCH = YES;
				SDKROOT = iphoneos;
				TARGETED_DEVICE_FAMILY = "1,2";
			};
			name = "Debug-airqo";
		};
		D7CF7846290E2C8B008D5022 /* Debug-airqo */ = {
			isa = XCBuildConfiguration;
			baseConfigurationReference = 9740EEB21CF90195004384FC /* Debug.xcconfig */;
			buildSettings = {
				APP_DISPLAY_NAME = AirQo;
				ASSETCATALOG_COMPILER_APPICON_NAME = AppIcon;
				CLANG_ENABLE_MODULES = YES;
				CODE_SIGN_ENTITLEMENTS = Runner/Runner.entitlements;
				CODE_SIGN_IDENTITY = "Apple Development";
				CODE_SIGN_STYLE = Automatic;
				CURRENT_PROJECT_VERSION = 14;
				DEVELOPMENT_TEAM = DFMDF9D6NT;
				ENABLE_BITCODE = NO;
				INFOPLIST_FILE = Runner/Info.plist;
				INFOPLIST_KEY_CFBundleDisplayName = AirQo;
				LD_RUNPATH_SEARCH_PATHS = (
					"$(inherited)",
					"@executable_path/Frameworks",
				);
				MARKETING_VERSION = 2.0.14;
				PRODUCT_BUNDLE_IDENTIFIER = com.airqo.net;
				PRODUCT_NAME = "$(TARGET_NAME)";
				PROVISIONING_PROFILE_SPECIFIER = "";
				SUPPORTED_PLATFORMS = "iphoneos iphonesimulator";
				SUPPORTS_MACCATALYST = NO;
				SUPPORTS_MAC_DESIGNED_FOR_IPHONE_IPAD = NO;
				SWIFT_OBJC_BRIDGING_HEADER = "Runner/Runner-Bridging-Header.h";
				SWIFT_OPTIMIZATION_LEVEL = "-Onone";
				SWIFT_VERSION = 5.0;
				TARGETED_DEVICE_FAMILY = "1,2";
				VERSIONING_SYSTEM = "apple-generic";
			};
			name = "Debug-airqo";
		};
		D7CF7847290E2C92008D5022 /* Debug-airqodev */ = {
			isa = XCBuildConfiguration;
			buildSettings = {
				ALWAYS_SEARCH_USER_PATHS = NO;
				CLANG_ANALYZER_NONNULL = YES;
				CLANG_CXX_LANGUAGE_STANDARD = "gnu++0x";
				CLANG_CXX_LIBRARY = "libc++";
				CLANG_ENABLE_MODULES = YES;
				CLANG_ENABLE_OBJC_ARC = YES;
				CLANG_WARN_BLOCK_CAPTURE_AUTORELEASING = YES;
				CLANG_WARN_BOOL_CONVERSION = YES;
				CLANG_WARN_COMMA = YES;
				CLANG_WARN_CONSTANT_CONVERSION = YES;
				CLANG_WARN_DEPRECATED_OBJC_IMPLEMENTATIONS = YES;
				CLANG_WARN_DIRECT_OBJC_ISA_USAGE = YES_ERROR;
				CLANG_WARN_EMPTY_BODY = YES;
				CLANG_WARN_ENUM_CONVERSION = YES;
				CLANG_WARN_INFINITE_RECURSION = YES;
				CLANG_WARN_INT_CONVERSION = YES;
				CLANG_WARN_NON_LITERAL_NULL_CONVERSION = YES;
				CLANG_WARN_OBJC_IMPLICIT_RETAIN_SELF = YES;
				CLANG_WARN_OBJC_LITERAL_CONVERSION = YES;
				CLANG_WARN_OBJC_ROOT_CLASS = YES_ERROR;
				CLANG_WARN_QUOTED_INCLUDE_IN_FRAMEWORK_HEADER = YES;
				CLANG_WARN_RANGE_LOOP_ANALYSIS = YES;
				CLANG_WARN_STRICT_PROTOTYPES = YES;
				CLANG_WARN_SUSPICIOUS_MOVE = YES;
				CLANG_WARN_UNREACHABLE_CODE = YES;
				CLANG_WARN__DUPLICATE_METHOD_MATCH = YES;
				"CODE_SIGN_IDENTITY[sdk=iphoneos*]" = "iPhone Developer";
				COPY_PHASE_STRIP = NO;
				DEBUG_INFORMATION_FORMAT = dwarf;
				ENABLE_STRICT_OBJC_MSGSEND = YES;
				ENABLE_TESTABILITY = YES;
				"EXCLUDED_ARCHS[sdk=iphonesimulator*]" = arm64;
				GCC_C_LANGUAGE_STANDARD = gnu99;
				GCC_DYNAMIC_NO_PIC = NO;
				GCC_NO_COMMON_BLOCKS = YES;
				GCC_OPTIMIZATION_LEVEL = 0;
				GCC_PREPROCESSOR_DEFINITIONS = (
					"DEBUG=1",
					"$(inherited)",
				);
				GCC_WARN_64_TO_32_BIT_CONVERSION = YES;
				GCC_WARN_ABOUT_RETURN_TYPE = YES_ERROR;
				GCC_WARN_UNDECLARED_SELECTOR = YES;
				GCC_WARN_UNINITIALIZED_AUTOS = YES_AGGRESSIVE;
				GCC_WARN_UNUSED_FUNCTION = YES;
				GCC_WARN_UNUSED_VARIABLE = YES;
				IPHONEOS_DEPLOYMENT_TARGET = 12.0;
				MTL_ENABLE_DEBUG_INFO = YES;
				NEW_SETTING = "";
				ONLY_ACTIVE_ARCH = YES;
				SDKROOT = iphoneos;
				TARGETED_DEVICE_FAMILY = "1,2";
			};
			name = "Debug-airqodev";
		};
		D7CF7848290E2C92008D5022 /* Debug-airqodev */ = {
			isa = XCBuildConfiguration;
			baseConfigurationReference = 9740EEB21CF90195004384FC /* Debug.xcconfig */;
			buildSettings = {
				APP_DISPLAY_NAME = "AirQo Dev";
				ASSETCATALOG_COMPILER_APPICON_NAME = AppIcon;
				CLANG_ENABLE_MODULES = YES;
				CODE_SIGN_ENTITLEMENTS = Runner/Runner.entitlements;
				CODE_SIGN_IDENTITY = "Apple Development";
				CODE_SIGN_STYLE = Automatic;
				CURRENT_PROJECT_VERSION = 1;
				DEVELOPMENT_TEAM = DFMDF9D6NT;
				ENABLE_BITCODE = NO;
				INFOPLIST_FILE = Runner/Info.plist;
				INFOPLIST_KEY_CFBundleDisplayName = "AirQo Dev";
				LD_RUNPATH_SEARCH_PATHS = (
					"$(inherited)",
					"@executable_path/Frameworks",
				);
				MARKETING_VERSION = 1.0;
				PRODUCT_BUNDLE_IDENTIFIER = com.airqo.net.dev;
				PRODUCT_NAME = "$(TARGET_NAME)";
				PROVISIONING_PROFILE_SPECIFIER = "";
				SUPPORTED_PLATFORMS = "iphoneos iphonesimulator";
				SUPPORTS_MACCATALYST = NO;
				SUPPORTS_MAC_DESIGNED_FOR_IPHONE_IPAD = NO;
				SWIFT_OBJC_BRIDGING_HEADER = "Runner/Runner-Bridging-Header.h";
				SWIFT_OPTIMIZATION_LEVEL = "-Onone";
				SWIFT_VERSION = 5.0;
				TARGETED_DEVICE_FAMILY = "1,2";
				VERSIONING_SYSTEM = "apple-generic";
			};
			name = "Debug-airqodev";
		};
		D7CF7849290E2CA5008D5022 /* Release-airqo */ = {
			isa = XCBuildConfiguration;
			buildSettings = {
				ALWAYS_SEARCH_USER_PATHS = NO;
				CLANG_ANALYZER_NONNULL = YES;
				CLANG_CXX_LANGUAGE_STANDARD = "gnu++0x";
				CLANG_CXX_LIBRARY = "libc++";
				CLANG_ENABLE_MODULES = YES;
				CLANG_ENABLE_OBJC_ARC = YES;
				CLANG_WARN_BLOCK_CAPTURE_AUTORELEASING = YES;
				CLANG_WARN_BOOL_CONVERSION = YES;
				CLANG_WARN_COMMA = YES;
				CLANG_WARN_CONSTANT_CONVERSION = YES;
				CLANG_WARN_DEPRECATED_OBJC_IMPLEMENTATIONS = YES;
				CLANG_WARN_DIRECT_OBJC_ISA_USAGE = YES_ERROR;
				CLANG_WARN_EMPTY_BODY = YES;
				CLANG_WARN_ENUM_CONVERSION = YES;
				CLANG_WARN_INFINITE_RECURSION = YES;
				CLANG_WARN_INT_CONVERSION = YES;
				CLANG_WARN_NON_LITERAL_NULL_CONVERSION = YES;
				CLANG_WARN_OBJC_IMPLICIT_RETAIN_SELF = YES;
				CLANG_WARN_OBJC_LITERAL_CONVERSION = YES;
				CLANG_WARN_OBJC_ROOT_CLASS = YES_ERROR;
				CLANG_WARN_QUOTED_INCLUDE_IN_FRAMEWORK_HEADER = YES;
				CLANG_WARN_RANGE_LOOP_ANALYSIS = YES;
				CLANG_WARN_STRICT_PROTOTYPES = YES;
				CLANG_WARN_SUSPICIOUS_MOVE = YES;
				CLANG_WARN_UNREACHABLE_CODE = YES;
				CLANG_WARN__DUPLICATE_METHOD_MATCH = YES;
				"CODE_SIGN_IDENTITY[sdk=iphoneos*]" = "iPhone Developer";
				COPY_PHASE_STRIP = NO;
				DEBUG_INFORMATION_FORMAT = "dwarf-with-dsym";
				ENABLE_NS_ASSERTIONS = NO;
				ENABLE_STRICT_OBJC_MSGSEND = YES;
				"EXCLUDED_ARCHS[sdk=iphonesimulator*]" = arm64;
				GCC_C_LANGUAGE_STANDARD = gnu99;
				GCC_NO_COMMON_BLOCKS = YES;
				GCC_WARN_64_TO_32_BIT_CONVERSION = YES;
				GCC_WARN_ABOUT_RETURN_TYPE = YES_ERROR;
				GCC_WARN_UNDECLARED_SELECTOR = YES;
				GCC_WARN_UNINITIALIZED_AUTOS = YES_AGGRESSIVE;
				GCC_WARN_UNUSED_FUNCTION = YES;
				GCC_WARN_UNUSED_VARIABLE = YES;
				IPHONEOS_DEPLOYMENT_TARGET = 12.0;
				MTL_ENABLE_DEBUG_INFO = NO;
				NEW_SETTING = "";
				SDKROOT = iphoneos;
				SUPPORTED_PLATFORMS = iphoneos;
				SWIFT_COMPILATION_MODE = wholemodule;
				SWIFT_OPTIMIZATION_LEVEL = "-O";
				TARGETED_DEVICE_FAMILY = "1,2";
				VALIDATE_PRODUCT = YES;
			};
			name = "Release-airqo";
		};
		D7CF784A290E2CA5008D5022 /* Release-airqo */ = {
			isa = XCBuildConfiguration;
			baseConfigurationReference = 7AFA3C8E1D35360C0083082E /* Release.xcconfig */;
			buildSettings = {
				APP_DISPLAY_NAME = AirQo;
				ASSETCATALOG_COMPILER_APPICON_NAME = AppIcon;
				CLANG_ENABLE_MODULES = YES;
				CODE_SIGN_ENTITLEMENTS = Runner/Runner.entitlements;
				CODE_SIGN_IDENTITY = "Apple Development";
				CODE_SIGN_STYLE = Automatic;
				CURRENT_PROJECT_VERSION = 14;
				DEVELOPMENT_TEAM = DFMDF9D6NT;
				ENABLE_BITCODE = NO;
				INFOPLIST_FILE = Runner/Info.plist;
				INFOPLIST_KEY_CFBundleDisplayName = AirQo;
				INFOPLIST_KEY_LSApplicationCategoryType = "public.app-category.weather";
				LD_RUNPATH_SEARCH_PATHS = (
					"$(inherited)",
					"@executable_path/Frameworks",
				);
				MARKETING_VERSION = 2.0.14;
				PRODUCT_BUNDLE_IDENTIFIER = com.airqo.net;
				PRODUCT_NAME = "$(TARGET_NAME)";
				PROVISIONING_PROFILE_SPECIFIER = "";
				SUPPORTED_PLATFORMS = "iphoneos iphonesimulator";
				SUPPORTS_MACCATALYST = NO;
				SUPPORTS_MAC_DESIGNED_FOR_IPHONE_IPAD = NO;
				SWIFT_OBJC_BRIDGING_HEADER = "Runner/Runner-Bridging-Header.h";
				SWIFT_VERSION = 5.0;
				TARGETED_DEVICE_FAMILY = "1,2";
				VERSIONING_SYSTEM = "apple-generic";
			};
			name = "Release-airqo";
		};
		D7CF784B290E2CB2008D5022 /* Release-airqodev */ = {
			isa = XCBuildConfiguration;
			buildSettings = {
				ALWAYS_SEARCH_USER_PATHS = NO;
				CLANG_ANALYZER_NONNULL = YES;
				CLANG_CXX_LANGUAGE_STANDARD = "gnu++0x";
				CLANG_CXX_LIBRARY = "libc++";
				CLANG_ENABLE_MODULES = YES;
				CLANG_ENABLE_OBJC_ARC = YES;
				CLANG_WARN_BLOCK_CAPTURE_AUTORELEASING = YES;
				CLANG_WARN_BOOL_CONVERSION = YES;
				CLANG_WARN_COMMA = YES;
				CLANG_WARN_CONSTANT_CONVERSION = YES;
				CLANG_WARN_DEPRECATED_OBJC_IMPLEMENTATIONS = YES;
				CLANG_WARN_DIRECT_OBJC_ISA_USAGE = YES_ERROR;
				CLANG_WARN_EMPTY_BODY = YES;
				CLANG_WARN_ENUM_CONVERSION = YES;
				CLANG_WARN_INFINITE_RECURSION = YES;
				CLANG_WARN_INT_CONVERSION = YES;
				CLANG_WARN_NON_LITERAL_NULL_CONVERSION = YES;
				CLANG_WARN_OBJC_IMPLICIT_RETAIN_SELF = YES;
				CLANG_WARN_OBJC_LITERAL_CONVERSION = YES;
				CLANG_WARN_OBJC_ROOT_CLASS = YES_ERROR;
				CLANG_WARN_QUOTED_INCLUDE_IN_FRAMEWORK_HEADER = YES;
				CLANG_WARN_RANGE_LOOP_ANALYSIS = YES;
				CLANG_WARN_STRICT_PROTOTYPES = YES;
				CLANG_WARN_SUSPICIOUS_MOVE = YES;
				CLANG_WARN_UNREACHABLE_CODE = YES;
				CLANG_WARN__DUPLICATE_METHOD_MATCH = YES;
				"CODE_SIGN_IDENTITY[sdk=iphoneos*]" = "iPhone Developer";
				COPY_PHASE_STRIP = NO;
				DEBUG_INFORMATION_FORMAT = "dwarf-with-dsym";
				ENABLE_NS_ASSERTIONS = NO;
				ENABLE_STRICT_OBJC_MSGSEND = YES;
				"EXCLUDED_ARCHS[sdk=iphonesimulator*]" = arm64;
				GCC_C_LANGUAGE_STANDARD = gnu99;
				GCC_NO_COMMON_BLOCKS = YES;
				GCC_WARN_64_TO_32_BIT_CONVERSION = YES;
				GCC_WARN_ABOUT_RETURN_TYPE = YES_ERROR;
				GCC_WARN_UNDECLARED_SELECTOR = YES;
				GCC_WARN_UNINITIALIZED_AUTOS = YES_AGGRESSIVE;
				GCC_WARN_UNUSED_FUNCTION = YES;
				GCC_WARN_UNUSED_VARIABLE = YES;
				IPHONEOS_DEPLOYMENT_TARGET = 12.0;
				MTL_ENABLE_DEBUG_INFO = NO;
				NEW_SETTING = "";
				SDKROOT = iphoneos;
				SUPPORTED_PLATFORMS = iphoneos;
				SWIFT_COMPILATION_MODE = wholemodule;
				SWIFT_OPTIMIZATION_LEVEL = "-O";
				TARGETED_DEVICE_FAMILY = "1,2";
				VALIDATE_PRODUCT = YES;
			};
			name = "Release-airqodev";
		};
		D7CF784C290E2CB2008D5022 /* Release-airqodev */ = {
			isa = XCBuildConfiguration;
			baseConfigurationReference = 7AFA3C8E1D35360C0083082E /* Release.xcconfig */;
			buildSettings = {
				APP_DISPLAY_NAME = "AirQo Dev";
				ASSETCATALOG_COMPILER_APPICON_NAME = AppIcon;
				CLANG_ENABLE_MODULES = YES;
				CODE_SIGN_ENTITLEMENTS = Runner/Runner.entitlements;
				CODE_SIGN_IDENTITY = "Apple Development";
				CODE_SIGN_STYLE = Automatic;
				CURRENT_PROJECT_VERSION = 1;
				DEVELOPMENT_TEAM = DFMDF9D6NT;
				ENABLE_BITCODE = NO;
				INFOPLIST_FILE = Runner/Info.plist;
				INFOPLIST_KEY_CFBundleDisplayName = "AirQo Dev";
				LD_RUNPATH_SEARCH_PATHS = (
					"$(inherited)",
					"@executable_path/Frameworks",
				);
				MARKETING_VERSION = 1.0;
				PRODUCT_BUNDLE_IDENTIFIER = com.airqo.net.dev;
				PRODUCT_NAME = "$(TARGET_NAME)";
				PROVISIONING_PROFILE_SPECIFIER = "";
				SUPPORTED_PLATFORMS = "iphoneos iphonesimulator";
				SUPPORTS_MACCATALYST = NO;
				SUPPORTS_MAC_DESIGNED_FOR_IPHONE_IPAD = NO;
				SWIFT_OBJC_BRIDGING_HEADER = "Runner/Runner-Bridging-Header.h";
				SWIFT_VERSION = 5.0;
				TARGETED_DEVICE_FAMILY = "1,2";
				VERSIONING_SYSTEM = "apple-generic";
			};
			name = "Release-airqodev";
		};
		D7CF784D290E2CC1008D5022 /* Profile-airqo */ = {
			isa = XCBuildConfiguration;
			buildSettings = {
				ALWAYS_SEARCH_USER_PATHS = NO;
				CLANG_ANALYZER_NONNULL = YES;
				CLANG_CXX_LANGUAGE_STANDARD = "gnu++0x";
				CLANG_CXX_LIBRARY = "libc++";
				CLANG_ENABLE_MODULES = YES;
				CLANG_ENABLE_OBJC_ARC = YES;
				CLANG_WARN_BLOCK_CAPTURE_AUTORELEASING = YES;
				CLANG_WARN_BOOL_CONVERSION = YES;
				CLANG_WARN_COMMA = YES;
				CLANG_WARN_CONSTANT_CONVERSION = YES;
				CLANG_WARN_DEPRECATED_OBJC_IMPLEMENTATIONS = YES;
				CLANG_WARN_DIRECT_OBJC_ISA_USAGE = YES_ERROR;
				CLANG_WARN_EMPTY_BODY = YES;
				CLANG_WARN_ENUM_CONVERSION = YES;
				CLANG_WARN_INFINITE_RECURSION = YES;
				CLANG_WARN_INT_CONVERSION = YES;
				CLANG_WARN_NON_LITERAL_NULL_CONVERSION = YES;
				CLANG_WARN_OBJC_IMPLICIT_RETAIN_SELF = YES;
				CLANG_WARN_OBJC_LITERAL_CONVERSION = YES;
				CLANG_WARN_OBJC_ROOT_CLASS = YES_ERROR;
				CLANG_WARN_QUOTED_INCLUDE_IN_FRAMEWORK_HEADER = YES;
				CLANG_WARN_RANGE_LOOP_ANALYSIS = YES;
				CLANG_WARN_STRICT_PROTOTYPES = YES;
				CLANG_WARN_SUSPICIOUS_MOVE = YES;
				CLANG_WARN_UNREACHABLE_CODE = YES;
				CLANG_WARN__DUPLICATE_METHOD_MATCH = YES;
				"CODE_SIGN_IDENTITY[sdk=iphoneos*]" = "iPhone Developer";
				COPY_PHASE_STRIP = NO;
				DEBUG_INFORMATION_FORMAT = "dwarf-with-dsym";
				ENABLE_NS_ASSERTIONS = NO;
				ENABLE_STRICT_OBJC_MSGSEND = YES;
				"EXCLUDED_ARCHS[sdk=iphonesimulator*]" = arm64;
				GCC_C_LANGUAGE_STANDARD = gnu99;
				GCC_NO_COMMON_BLOCKS = YES;
				GCC_WARN_64_TO_32_BIT_CONVERSION = YES;
				GCC_WARN_ABOUT_RETURN_TYPE = YES_ERROR;
				GCC_WARN_UNDECLARED_SELECTOR = YES;
				GCC_WARN_UNINITIALIZED_AUTOS = YES_AGGRESSIVE;
				GCC_WARN_UNUSED_FUNCTION = YES;
				GCC_WARN_UNUSED_VARIABLE = YES;
				IPHONEOS_DEPLOYMENT_TARGET = 12.0;
				MTL_ENABLE_DEBUG_INFO = NO;
				NEW_SETTING = "";
				SDKROOT = iphoneos;
				SUPPORTED_PLATFORMS = iphoneos;
				TARGETED_DEVICE_FAMILY = "1,2";
				VALIDATE_PRODUCT = YES;
			};
			name = "Profile-airqo";
		};
		D7CF784E290E2CC1008D5022 /* Profile-airqo */ = {
			isa = XCBuildConfiguration;
			baseConfigurationReference = 7AFA3C8E1D35360C0083082E /* Release.xcconfig */;
			buildSettings = {
				APP_DISPLAY_NAME = AirQo;
				ASSETCATALOG_COMPILER_APPICON_NAME = AppIcon;
				CLANG_ENABLE_MODULES = YES;
				CODE_SIGN_ENTITLEMENTS = Runner/Runner.entitlements;
				CODE_SIGN_IDENTITY = "Apple Development";
				CODE_SIGN_STYLE = Automatic;
				CURRENT_PROJECT_VERSION = 14;
				DEVELOPMENT_TEAM = DFMDF9D6NT;
				ENABLE_BITCODE = NO;
				INFOPLIST_FILE = Runner/Info.plist;
				INFOPLIST_KEY_CFBundleDisplayName = AirQo;
				LD_RUNPATH_SEARCH_PATHS = (
					"$(inherited)",
					"@executable_path/Frameworks",
				);
				MARKETING_VERSION = 2.0.14;
				PRODUCT_BUNDLE_IDENTIFIER = com.airqo.net;
				PRODUCT_NAME = "$(TARGET_NAME)";
				PROVISIONING_PROFILE_SPECIFIER = "";
				SUPPORTED_PLATFORMS = "iphoneos iphonesimulator";
				SUPPORTS_MACCATALYST = NO;
				SUPPORTS_MAC_DESIGNED_FOR_IPHONE_IPAD = NO;
				SWIFT_OBJC_BRIDGING_HEADER = "Runner/Runner-Bridging-Header.h";
				SWIFT_VERSION = 5.0;
				TARGETED_DEVICE_FAMILY = "1,2";
				VERSIONING_SYSTEM = "apple-generic";
			};
			name = "Profile-airqo";
		};
		D7CF784F290E2CCA008D5022 /* Profile-airqodev */ = {
			isa = XCBuildConfiguration;
			buildSettings = {
				ALWAYS_SEARCH_USER_PATHS = NO;
				CLANG_ANALYZER_NONNULL = YES;
				CLANG_CXX_LANGUAGE_STANDARD = "gnu++0x";
				CLANG_CXX_LIBRARY = "libc++";
				CLANG_ENABLE_MODULES = YES;
				CLANG_ENABLE_OBJC_ARC = YES;
				CLANG_WARN_BLOCK_CAPTURE_AUTORELEASING = YES;
				CLANG_WARN_BOOL_CONVERSION = YES;
				CLANG_WARN_COMMA = YES;
				CLANG_WARN_CONSTANT_CONVERSION = YES;
				CLANG_WARN_DEPRECATED_OBJC_IMPLEMENTATIONS = YES;
				CLANG_WARN_DIRECT_OBJC_ISA_USAGE = YES_ERROR;
				CLANG_WARN_EMPTY_BODY = YES;
				CLANG_WARN_ENUM_CONVERSION = YES;
				CLANG_WARN_INFINITE_RECURSION = YES;
				CLANG_WARN_INT_CONVERSION = YES;
				CLANG_WARN_NON_LITERAL_NULL_CONVERSION = YES;
				CLANG_WARN_OBJC_IMPLICIT_RETAIN_SELF = YES;
				CLANG_WARN_OBJC_LITERAL_CONVERSION = YES;
				CLANG_WARN_OBJC_ROOT_CLASS = YES_ERROR;
				CLANG_WARN_QUOTED_INCLUDE_IN_FRAMEWORK_HEADER = YES;
				CLANG_WARN_RANGE_LOOP_ANALYSIS = YES;
				CLANG_WARN_STRICT_PROTOTYPES = YES;
				CLANG_WARN_SUSPICIOUS_MOVE = YES;
				CLANG_WARN_UNREACHABLE_CODE = YES;
				CLANG_WARN__DUPLICATE_METHOD_MATCH = YES;
				"CODE_SIGN_IDENTITY[sdk=iphoneos*]" = "iPhone Developer";
				COPY_PHASE_STRIP = NO;
				DEBUG_INFORMATION_FORMAT = "dwarf-with-dsym";
				ENABLE_NS_ASSERTIONS = NO;
				ENABLE_STRICT_OBJC_MSGSEND = YES;
				"EXCLUDED_ARCHS[sdk=iphonesimulator*]" = arm64;
				GCC_C_LANGUAGE_STANDARD = gnu99;
				GCC_NO_COMMON_BLOCKS = YES;
				GCC_WARN_64_TO_32_BIT_CONVERSION = YES;
				GCC_WARN_ABOUT_RETURN_TYPE = YES_ERROR;
				GCC_WARN_UNDECLARED_SELECTOR = YES;
				GCC_WARN_UNINITIALIZED_AUTOS = YES_AGGRESSIVE;
				GCC_WARN_UNUSED_FUNCTION = YES;
				GCC_WARN_UNUSED_VARIABLE = YES;
				IPHONEOS_DEPLOYMENT_TARGET = 12.0;
				MTL_ENABLE_DEBUG_INFO = NO;
				NEW_SETTING = "";
				SDKROOT = iphoneos;
				SUPPORTED_PLATFORMS = iphoneos;
				TARGETED_DEVICE_FAMILY = "1,2";
				VALIDATE_PRODUCT = YES;
			};
			name = "Profile-airqodev";
		};
		D7CF7850290E2CCA008D5022 /* Profile-airqodev */ = {
			isa = XCBuildConfiguration;
			baseConfigurationReference = 7AFA3C8E1D35360C0083082E /* Release.xcconfig */;
			buildSettings = {
				APP_DISPLAY_NAME = "AirQo Dev";
				ASSETCATALOG_COMPILER_APPICON_NAME = AppIcon;
				CLANG_ENABLE_MODULES = YES;
				CODE_SIGN_ENTITLEMENTS = Runner/Runner.entitlements;
				CODE_SIGN_IDENTITY = "Apple Development";
				CODE_SIGN_STYLE = Automatic;
				CURRENT_PROJECT_VERSION = 1;
				DEVELOPMENT_TEAM = DFMDF9D6NT;
				ENABLE_BITCODE = NO;
				INFOPLIST_FILE = Runner/Info.plist;
				INFOPLIST_KEY_CFBundleDisplayName = "AirQo Dev";
				"INFOPLIST_KEY_LSApplicationCategoryType[sdk=*]" = "";
				LD_RUNPATH_SEARCH_PATHS = (
					"$(inherited)",
					"@executable_path/Frameworks",
				);
				MARKETING_VERSION = 1.0;
				PRODUCT_BUNDLE_IDENTIFIER = com.airqo.net.dev;
				PRODUCT_NAME = "$(TARGET_NAME)";
				PROVISIONING_PROFILE_SPECIFIER = "";
				SUPPORTED_PLATFORMS = "iphoneos iphonesimulator";
				SUPPORTS_MACCATALYST = NO;
				SUPPORTS_MAC_DESIGNED_FOR_IPHONE_IPAD = NO;
				SWIFT_OBJC_BRIDGING_HEADER = "Runner/Runner-Bridging-Header.h";
				SWIFT_VERSION = 5.0;
				TARGETED_DEVICE_FAMILY = "1,2";
				VERSIONING_SYSTEM = "apple-generic";
			};
			name = "Profile-airqodev";
		};
/* End XCBuildConfiguration section */

/* Begin XCConfigurationList section */
		97C146E91CF9000F007C117D /* Build configuration list for PBXProject "Runner" */ = {
			isa = XCConfigurationList;
			buildConfigurations = (
				D7CF7847290E2C92008D5022 /* Debug-airqodev */,
				D7CF7845290E2C8B008D5022 /* Debug-airqo */,
				D7CF7849290E2CA5008D5022 /* Release-airqo */,
				D7CF784B290E2CB2008D5022 /* Release-airqodev */,
				D7CF784D290E2CC1008D5022 /* Profile-airqo */,
				D7CF784F290E2CCA008D5022 /* Profile-airqodev */,
			);
			defaultConfigurationIsVisible = 0;
<<<<<<< HEAD
			defaultConfigurationName = "Release-airqodev";
=======
			defaultConfigurationName = "Release-airqo";
>>>>>>> b375f236
		};
		97C147051CF9000F007C117D /* Build configuration list for PBXNativeTarget "Runner" */ = {
			isa = XCConfigurationList;
			buildConfigurations = (
				D7CF7848290E2C92008D5022 /* Debug-airqodev */,
				D7CF7846290E2C8B008D5022 /* Debug-airqo */,
				D7CF784A290E2CA5008D5022 /* Release-airqo */,
				D7CF784C290E2CB2008D5022 /* Release-airqodev */,
				D7CF784E290E2CC1008D5022 /* Profile-airqo */,
				D7CF7850290E2CCA008D5022 /* Profile-airqodev */,
			);
			defaultConfigurationIsVisible = 0;
<<<<<<< HEAD
			defaultConfigurationName = "Release-airqodev";
=======
			defaultConfigurationName = "Release-airqo";
>>>>>>> b375f236
		};
/* End XCConfigurationList section */
	};
	rootObject = 97C146E61CF9000F007C117D /* Project object */;
}<|MERGE_RESOLUTION|>--- conflicted
+++ resolved
@@ -934,11 +934,7 @@
 				D7CF784F290E2CCA008D5022 /* Profile-airqodev */,
 			);
 			defaultConfigurationIsVisible = 0;
-<<<<<<< HEAD
-			defaultConfigurationName = "Release-airqodev";
-=======
 			defaultConfigurationName = "Release-airqo";
->>>>>>> b375f236
 		};
 		97C147051CF9000F007C117D /* Build configuration list for PBXNativeTarget "Runner" */ = {
 			isa = XCConfigurationList;
@@ -951,11 +947,7 @@
 				D7CF7850290E2CCA008D5022 /* Profile-airqodev */,
 			);
 			defaultConfigurationIsVisible = 0;
-<<<<<<< HEAD
-			defaultConfigurationName = "Release-airqodev";
-=======
 			defaultConfigurationName = "Release-airqo";
->>>>>>> b375f236
 		};
 /* End XCConfigurationList section */
 	};
