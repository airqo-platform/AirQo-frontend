import 'package:app/models/models.dart';
import 'package:app/utils/utils.dart';
import 'package:equatable/equatable.dart';
import 'package:flutter_test/flutter_test.dart';

class TestModel  extends Equatable{
  const TestModel({
    required this.testDateTime,
    required this.testInt,
  });

  final int testInt;
  final DateTime testDateTime;

  @override
  List<Object?> get props => [testDateTime.day];

}
void main() {
  group('AppStoreVersion', () {
    test('store version should be greater than user version', () {
      const String userAppVersion = '1.0.0';

      AppStoreVersion appStoreVersion = AppStoreVersion.fromJson({
        'version': '1.0.1',
        'url': 'https://airqo.net',
      });
      expect(appStoreVersion.compareVersion(userAppVersion), 1);

      appStoreVersion = AppStoreVersion.fromJson({
        'version': '1.1.0',
        'url': 'https://airqo.net',
      });
      expect(appStoreVersion.compareVersion(userAppVersion), 1);

      appStoreVersion = AppStoreVersion.fromJson({
        'version': '2.0.0',
        'url': 'https://airqo.net',
      });
      expect(appStoreVersion.compareVersion(userAppVersion), 1);
    });

    test('store version should be lesser than user version', () {
      final AppStoreVersion appStoreVersion = AppStoreVersion.fromJson({
        'version': '1.0.0',
        'url': 'https://airqo.net',
      });

      String userAppVersion = '1.0.1';
      expect(appStoreVersion.compareVersion(userAppVersion), -1);

      userAppVersion = '1.1.0';
      expect(appStoreVersion.compareVersion(userAppVersion), -1);

      userAppVersion = '2.0.0';
      expect(appStoreVersion.compareVersion(userAppVersion), -1);
    });

    test('store version should be equal to user version', () {
      final AppStoreVersion appStoreVersion = AppStoreVersion.fromJson({
        'version': '1.0.0',
        'url': 'https://airqo.net',
      });

      const String userAppVersion = '1.0.0';
      expect(appStoreVersion.compareVersion(userAppVersion), 0);
    });
  });
  group('set', () {
    test('should add or update a set', () {
      Set<TestModel> testData = {};
      TestModel updatedData = TestModel(testDateTime: DateTime.now(), testInt: 2);

      testData.add(TestModel(testDateTime: DateTime.now(), testInt: 1));
      testData.addOrUpdate(updatedData);

      expect(testData.length, 1);
      expect(testData.first, updatedData);
      expect(testData.first.testInt, updatedData.testInt);
      expect(testData.first.testDateTime, updatedData.testDateTime);

      TestModel secondItem = TestModel(testDateTime: DateTime.now().add(const Duration(days: 1)), testInt: 3);
      testData.add(secondItem);

      expect(testData.length, 2);
      expect(testData.last, secondItem);
      expect(testData.last.testInt, secondItem.testInt);
      expect(testData.last.testDateTime, secondItem.testDateTime);

    });
<<<<<<< HEAD
    
=======
>>>>>>> b9fe21bc
    test('should fail', () {
      double fail = 1.0;
      expect(fail, 2);
    });
  });
}<|MERGE_RESOLUTION|>--- conflicted
+++ resolved
@@ -88,10 +88,7 @@
       expect(testData.last.testDateTime, secondItem.testDateTime);
 
     });
-<<<<<<< HEAD
-    
-=======
->>>>>>> b9fe21bc
+
     test('should fail', () {
       double fail = 1.0;
       expect(fail, 2);
