--- conflicted
+++ resolved
@@ -20,11 +20,7 @@
 
   AirQoApiClient({required this.airqoApiToken, required this.baseUrl})
       : _headers = {
-<<<<<<< HEAD
-          'Authorization': 'JWT $airqoApiToken' ,
-=======
           'Authorization': 'JWT $airqoApiToken',
->>>>>>> b9ea64a3
         };
   final _httpClient = SentryHttpClient(
     client: http.Client(),
