--- conflicted
+++ resolved
@@ -70,12 +70,9 @@
   url_launcher: ^6.1.11
   hydrated_bloc: ^9.1.2
   firebase_crashlytics: ^3.3.1
-<<<<<<< HEAD
+  home_widget: ^0.3.0
   rating_dialog: ^2.0.4
 
-=======
-  home_widget: ^0.3.0
->>>>>>> 9d8336e3
   # Drift previous database => airqo_app_db.sqlite
   
 dev_dependencies:
