name: app
description: AirQo mobile application.

publish_to: 'none' # Remove this line if you wish to publish to pub.dev

# The following defines the version and build number for your application.
# A version number is three numbers separated by dots, like 1.2.43
# followed by an optional build number separated by a +.
# Both the version and the builder number may be overridden in flutter
# build by specifying --build-name and --build-number, respectively.
# In Android, build-name is used as versionName while build-number used as versionCode.
# Read more about Android versioning at https://developer.android.com/studio/publish/versioning
# In iOS, build-name is used as CFBundleShortVersionString while build-number used as CFBundleVersion.
# Read more about iOS versioning at
# https://developer.apple.com/library/archive/documentation/General/Reference/InfoPlistKeyReference/Articles/CoreFoundationKeys.html
# android test
version: 2.0.21+20037

environment:
  sdk: '>=3.0.0 <4.0.0'

dependencies:
  flutter:
    sdk: flutter

  shared_preferences: ^2.1.1
  google_maps_flutter: ^2.2.8
  json_annotation: ^4.8.1
  http: ^0.13.6
  cached_network_image: ^3.2.3
  geolocator: ^9.0.2
  flutter_local_notifications: ^14.1.1
  path_provider: ^2.0.15
  animations: ^2.0.7
  provider: ^6.0.5
  intl: ^0.18.1
  uuid: ^3.0.7
  flutter_svg: ^2.0.6
  image_picker: ^0.8.7+5
  country_list_pick: ^1.0.1+6
  shimmer: ^3.0.0
  google_fonts: ^4.0.4
  in_app_review: ^2.0.6
  lottie: ^2.3.2
  share_plus: ^7.0.2
  flutter_secure_storage: ^8.0.0
  geocoding: ^2.1.0
  flutter_dotenv: ^5.1.0
  auto_size_text: ^3.0.0
  firebase_core: ^2.13.1
  firebase_messaging: ^14.6.2
  cloud_firestore: ^4.8.0
  firebase_auth: ^4.6.2
  firebase_analytics: ^10.4.2
  firebase_storage: ^11.2.2
  package_info_plus: ^4.0.2
  webview_flutter: ^4.2.1
  hive: ^2.2.3
  hive_flutter: ^1.1.0
  firebase_in_app_messaging: ^0.7.3+2
  permission_handler: ^10.2.0
  workmanager: ^0.5.1
  flutter_cache_manager: ^3.3.0
  path: ^1.8.3
  flutter_bloc: ^8.1.3
  equatable: ^2.0.5
  appinio_swiper: ^2.0.1
  firebase_dynamic_links: ^5.3.2
  showcaseview: ^2.0.3
<<<<<<< HEAD
  url_launcher: ^6.1.10
  hydrated_bloc: ^9.1.0
  firebase_crashlytics: ^3.3.1
=======
  url_launcher: ^6.1.11
  hydrated_bloc: ^9.1.1
>>>>>>> 313793b8
  # Drift previous database => airqo_app_db.sqlite
  
dev_dependencies:
  flutter_test:
    sdk: flutter
  mockito: ^5.4.0
  flutter_lints: ^2.0.1
  build_runner: ^2.3.3
  json_serializable: ^6.6.0
  dart_code_metrics: ^5.5.0
  hive_generator: ^2.0.0
  bloc_test: ^9.1.1

flutter:
  uses-material-design: true

  assets:
    - assets/images/
    - assets/icon/
    - assets/lottie/
    - .env.dev
    - .env.prod<|MERGE_RESOLUTION|>--- conflicted
+++ resolved
@@ -67,14 +67,9 @@
   appinio_swiper: ^2.0.1
   firebase_dynamic_links: ^5.3.2
   showcaseview: ^2.0.3
-<<<<<<< HEAD
-  url_launcher: ^6.1.10
-  hydrated_bloc: ^9.1.0
-  firebase_crashlytics: ^3.3.1
-=======
   url_launcher: ^6.1.11
   hydrated_bloc: ^9.1.1
->>>>>>> 313793b8
+  firebase_crashlytics: ^3.3.1
   # Drift previous database => airqo_app_db.sqlite
   
 dev_dependencies:
