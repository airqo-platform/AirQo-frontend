--- conflicted
+++ resolved
@@ -75,13 +75,9 @@
   drift: ^2.4.2
   sqlite3_flutter_libs: ^0.5.12
   appinio_swiper: ^1.1.1
+  firebase_dynamic_links: ^5.0.3
   app_repository:
     path: packages/app_repository
-<<<<<<< HEAD
-  firebase_dynamic_links: ^5.0.3
-
-=======
->>>>>>> 4ee3b9d6
   # https://pub.dev/packages/retry
   
 dev_dependencies:
