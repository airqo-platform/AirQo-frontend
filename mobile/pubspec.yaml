--- conflicted
+++ resolved
@@ -30,10 +30,6 @@
   google_maps_flutter: ^2.2.1
   json_annotation: ^4.7.0
   http: ^0.13.5
-<<<<<<< HEAD
-=======
-  sqflite: ^2.2.0+3
->>>>>>> 4cf98614
   cached_network_image: ^3.2.2
   geolocator: ^9.0.2
   flutter_local_notifications: ^12.0.3
@@ -77,13 +73,9 @@
   flutter_cache_manager: ^3.3.0
   path: ^1.8.2
   flutter_bloc: ^8.1.1
-<<<<<<< HEAD
-  equatable: ^2.0.3
+  equatable: ^2.0.5
   drift: ^2.2.0
   sqlite3_flutter_libs: ^0.5.0
-=======
-  equatable: ^2.0.5
->>>>>>> 4cf98614
   app_repository:
     path: packages/app_repository
 
@@ -99,10 +91,7 @@
   json_serializable: ^6.5.4
   dart_code_metrics: ^5.0.0
   hive_generator: ^2.0.0
-<<<<<<< HEAD
   drift_dev: ^2.2.0+1
-=======
->>>>>>> 4cf98614
 
 flutter:
 
