--- conflicted
+++ resolved
@@ -76,12 +76,8 @@
   sqlite3_flutter_libs: ^0.5.12
   appinio_swiper: ^1.1.1
   firebase_dynamic_links: ^5.0.11
-<<<<<<< HEAD
-  showcaseview: ^1.1.8
   home_widget: ^0.2.0+1
-=======
   showcaseview: ^2.0.0+1
->>>>>>> 96b2fea0
   # https://pub.dev/packages/retry
   
 dev_dependencies:
