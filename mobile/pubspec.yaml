name: app
description: AirQo mobile application.

publish_to: 'none' # Remove this line if you wish to publish to pub.dev

# The following defines the version and build number for your application.
# A version number is three numbers separated by dots, like 1.2.43
# followed by an optional build number separated by a +.
# Both the version and the builder number may be overridden in flutter
# build by specifying --build-name and --build-number, respectively.
# In Android, build-name is used as versionName while build-number used as versionCode.
# Read more about Android versioning at https://developer.android.com/studio/publish/versioning
# In iOS, build-name is used as CFBundleShortVersionString while build-number used as CFBundleVersion.
# Read more about iOS versioning at
# https://developer.apple.com/library/archive/documentation/General/Reference/InfoPlistKeyReference/Articles/CoreFoundationKeys.html
# android test
version: 2.0.13+20025

environment:
  sdk: '>=2.18.0 <3.0.0'

dependencies:
  flutter:
    sdk: flutter

  flutter_localizations:
    sdk: flutter

  shared_preferences: ^2.0.15
  google_maps_flutter: ^2.2.3
  json_annotation: ^4.7.0
  http: ^0.13.5
  cached_network_image: ^3.2.3
  geolocator: ^9.0.2
  flutter_local_notifications: ^13.0.0
  path_provider: ^2.0.11
  animations: ^2.0.7
  provider: ^6.0.5
  charts_flutter: ^0.12.0 # TODO: Use another package. charts_flutter is discontinued. https://pub.dev/packages/charts_flutter
  intl: ^0.17.0
  uuid: ^3.0.7
  flutter_svg: ^1.1.6
  image_picker: ^0.8.6
  country_list_pick: ^1.0.1+6
  shimmer: ^2.0.0
  google_fonts: ^3.0.1
  in_app_review: ^2.0.6
  sentry_flutter: ^6.18.1
  lottie: ^2.1.0
  share_plus: ^6.3.0
  flutter_secure_storage: ^7.0.1
  geocoding: ^2.0.5
  flutter_dotenv: ^5.0.2
  auto_size_text: ^3.0.0
  firebase_core: ^2.4.1
  firebase_messaging: ^14.2.1
  cloud_firestore: ^4.3.1
  firebase_auth: ^4.2.4
  firebase_analytics: ^10.1.0
  firebase_storage: ^11.0.10
  scrollable_positioned_list: ^0.3.5
  visibility_detector: ^0.3.3
  package_info_plus: ^3.0.2
  webview_flutter: ^4.0.1
  hive: ^2.2.3
  hive_flutter: ^1.1.0
  firebase_in_app_messaging: ^0.7.0+10
  permission_handler: ^10.2.0
  firebase_crashlytics: ^3.0.9
  workmanager: ^0.5.1
  flutter_cache_manager: ^3.3.0
  path: ^1.8.2
  flutter_bloc: ^8.1.1
  equatable: ^2.0.5
  drift: ^2.4.2
  sqlite3_flutter_libs: ^0.5.12
  appinio_swiper: ^1.1.1
  app_repository:
    path: packages/app_repository
<<<<<<< HEAD
  showcaseview: ^1.1.8
=======
>>>>>>> b375f236
  # https://pub.dev/packages/retry
  
dev_dependencies:
  flutter_test:
    sdk: flutter

  flutter_lints: ^2.0.1
  build_runner: ^2.3.3
  json_serializable: ^6.5.4
  dart_code_metrics: ^5.3.0
  hive_generator: ^2.0.0
  drift_dev: ^2.4.1

flutter:
  uses-material-design: true

  assets:
    - assets/images/
    - assets/icon/
    - assets/lottie/
    - .env.dev
    - .env.prod<|MERGE_RESOLUTION|>--- conflicted
+++ resolved
@@ -77,10 +77,7 @@
   appinio_swiper: ^1.1.1
   app_repository:
     path: packages/app_repository
-<<<<<<< HEAD
   showcaseview: ^1.1.8
-=======
->>>>>>> b375f236
   # https://pub.dev/packages/retry
   
 dev_dependencies:
