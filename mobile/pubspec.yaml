--- conflicted
+++ resolved
@@ -70,12 +70,9 @@
   url_launcher: ^6.1.12
   hydrated_bloc: ^9.1.2
   home_widget: ^0.3.0
-<<<<<<< HEAD
   geocoding: ^2.1.0
-=======
   rating_dialog: ^2.0.4
 
->>>>>>> d29fb9d7
   # Drift previous database => airqo_app_db.sqlite
 
 dev_dependencies:
