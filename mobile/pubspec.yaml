name: app
description: AirQo mobile application.

publish_to: 'none' # Remove this line if you wish to publish to pub.dev

# The following defines the version and build number for your application.
# A version number is three numbers separated by dots, like 1.2.43
# followed by an optional build number separated by a +.
# Both the version and the builder number may be overridden in flutter
# build by specifying --build-name and --build-number, respectively.
# In Android, build-name is used as versionName while build-number used as versionCode.
# Read more about Android versioning at https://developer.android.com/studio/publish/versioning
# In iOS, build-name is used as CFBundleShortVersionString while build-number used as CFBundleVersion.
# Read more about iOS versioning at
# https://developer.apple.com/library/archive/documentation/General/Reference/InfoPlistKeyReference/Articles/CoreFoundationKeys.html
# android test
version: 2.0.19+20034

environment:
  sdk: '>=2.18.0 <3.0.0'

dependencies:
  flutter:
    sdk: flutter

  flutter_localizations:
    sdk: flutter

  shared_preferences: ^2.0.17
  google_maps_flutter: ^2.2.3
  json_annotation: ^4.8.0
  http: ^0.13.5
  cached_network_image: ^3.2.3
  geolocator: ^9.0.2
  flutter_local_notifications: ^13.0.0
  path_provider: ^2.0.12
  animations: ^2.0.7
  provider: ^6.0.5
  intl: ^0.17.0
  uuid: ^3.0.7
  flutter_svg: ^2.0.1
  image_picker: ^0.8.6+1
  country_list_pick: ^1.0.1+6
  shimmer: ^2.0.0
  google_fonts: ^4.0.3
  in_app_review: ^2.0.6
  sentry_flutter: ^7.4.2
  lottie: ^2.2.0
  share_plus: ^6.3.0
  flutter_secure_storage: ^8.0.0
  geocoding: ^2.0.5
  flutter_dotenv: ^5.0.2
  auto_size_text: ^3.0.0
  firebase_core: ^2.4.1
  firebase_messaging: ^14.2.1
  cloud_firestore: ^4.3.1
  firebase_auth: ^4.2.5
  firebase_analytics: ^10.1.0
  firebase_storage: ^11.0.10
  package_info_plus: ^3.0.2
  webview_flutter: ^4.0.2
  hive: ^2.2.3
  hive_flutter: ^1.1.0
  firebase_in_app_messaging: ^0.7.0+10
  permission_handler: ^10.2.0
  firebase_crashlytics: ^3.0.11
  workmanager: ^0.5.1
  flutter_cache_manager: ^3.3.0
  path: ^1.8.2
  flutter_bloc: ^8.1.1
  equatable: ^2.0.5
<<<<<<< HEAD
  appinio_swiper: ^1.1.1
=======
  drift: ^2.4.2
  sqlite3_flutter_libs: ^0.5.12
  appinio_swiper: ^2.0.0
>>>>>>> 3facd6e1
  firebase_dynamic_links: ^5.0.11
  showcaseview: ^2.0.0+1
  url_launcher: ^6.1.9
  hydrated_bloc: ^9.1.0
  # https://pub.dev/packages/retry
  # Drift previous database => airqo_app_db.sqlite
  
dev_dependencies:
  flutter_test:
    sdk: flutter

  flutter_lints: ^2.0.1
  build_runner: ^2.3.3
  json_serializable: ^6.6.0
  dart_code_metrics: ^5.5.0
  hive_generator: ^2.0.0

flutter:
  uses-material-design: true

  assets:
    - assets/images/
    - assets/icon/
    - assets/lottie/
    - .env.dev
    - .env.prod<|MERGE_RESOLUTION|>--- conflicted
+++ resolved
@@ -69,13 +69,9 @@
   path: ^1.8.2
   flutter_bloc: ^8.1.1
   equatable: ^2.0.5
-<<<<<<< HEAD
-  appinio_swiper: ^1.1.1
-=======
   drift: ^2.4.2
   sqlite3_flutter_libs: ^0.5.12
   appinio_swiper: ^2.0.0
->>>>>>> 3facd6e1
   firebase_dynamic_links: ^5.0.11
   showcaseview: ^2.0.0+1
   url_launcher: ^6.1.9
