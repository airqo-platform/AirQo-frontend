--- conflicted
+++ resolved
@@ -73,7 +73,6 @@
         manifestPlaceholders = [googleMapsKey:googleMapApiKey]
     }
 
-<<<<<<< HEAD
     flavorDimensions "airqo"
     productFlavors {
  
@@ -89,8 +88,6 @@
         }
     }
 // Add start
-=======
->>>>>>> ddde068c
     signingConfigs {
         release {
             keyAlias releaseKeystoreProperties['keyAlias']
