# Generated by pub
# See https://dart.dev/tools/pub/glossary#lockfile
packages:
  _fe_analyzer_shared:
    dependency: transitive
    description:
      name: _fe_analyzer_shared
      url: "https://pub.dartlang.org"
    source: hosted
    version: "50.0.0"
  _flutterfire_internals:
    dependency: transitive
    description:
      name: _flutterfire_internals
      url: "https://pub.dartlang.org"
    source: hosted
    version: "1.0.12"
  airqo_api:
    dependency: transitive
    description:
      path: "packages/airqo_api"
      relative: true
    source: path
    version: "0.0.1"
  analyzer:
    dependency: transitive
    description:
      name: analyzer
      url: "https://pub.dartlang.org"
    source: hosted
    version: "5.2.0"
  analyzer_plugin:
    dependency: transitive
    description:
      name: analyzer_plugin
      url: "https://pub.dartlang.org"
    source: hosted
    version: "0.11.2"
  animations:
    dependency: "direct main"
    description:
      name: animations
      url: "https://pub.dartlang.org"
    source: hosted
    version: "2.0.7"
  ansicolor:
    dependency: transitive
    description:
      name: ansicolor
      url: "https://pub.dartlang.org"
    source: hosted
    version: "2.0.1"
  app_repository:
    dependency: "direct main"
    description:
      path: "packages/app_repository"
      relative: true
    source: path
    version: "1.0.0+1"
  appinio_swiper:
    dependency: "direct main"
    description:
      name: appinio_swiper
      url: "https://pub.dartlang.org"
    source: hosted
    version: "1.1.1"
  archive:
    dependency: transitive
    description:
      name: archive
      url: "https://pub.dartlang.org"
    source: hosted
    version: "3.3.1"
  args:
    dependency: transitive
    description:
      name: args
      url: "https://pub.dartlang.org"
    source: hosted
    version: "2.3.1"
  async:
    dependency: transitive
    description:
      name: async
      url: "https://pub.dartlang.org"
    source: hosted
    version: "2.9.0"
  auto_size_text:
    dependency: "direct main"
    description:
      name: auto_size_text
      url: "https://pub.dartlang.org"
    source: hosted
    version: "3.0.0"
  bloc:
    dependency: transitive
    description:
      name: bloc
      url: "https://pub.dartlang.org"
    source: hosted
    version: "8.1.0"
  boolean_selector:
    dependency: transitive
    description:
      name: boolean_selector
      url: "https://pub.dartlang.org"
    source: hosted
    version: "2.1.0"
  build:
    dependency: transitive
    description:
      name: build
      url: "https://pub.dartlang.org"
    source: hosted
    version: "2.3.1"
  build_config:
    dependency: transitive
    description:
      name: build_config
      url: "https://pub.dartlang.org"
    source: hosted
    version: "1.1.0"
  build_daemon:
    dependency: transitive
    description:
      name: build_daemon
      url: "https://pub.dartlang.org"
    source: hosted
    version: "3.1.0"
  build_resolvers:
    dependency: transitive
    description:
      name: build_resolvers
      url: "https://pub.dartlang.org"
    source: hosted
    version: "2.0.10"
  build_runner:
    dependency: "direct dev"
    description:
      name: build_runner
      url: "https://pub.dartlang.org"
    source: hosted
    version: "2.3.3"
  build_runner_core:
    dependency: transitive
    description:
      name: build_runner_core
      url: "https://pub.dartlang.org"
    source: hosted
    version: "7.2.4"
  built_collection:
    dependency: transitive
    description:
      name: built_collection
      url: "https://pub.dartlang.org"
    source: hosted
    version: "5.1.1"
  built_value:
    dependency: transitive
    description:
      name: built_value
      url: "https://pub.dartlang.org"
    source: hosted
    version: "8.4.1"
  cached_network_image:
    dependency: "direct main"
    description:
      name: cached_network_image
      url: "https://pub.dartlang.org"
    source: hosted
    version: "3.2.3"
  cached_network_image_platform_interface:
    dependency: transitive
    description:
      name: cached_network_image_platform_interface
      url: "https://pub.dartlang.org"
    source: hosted
    version: "2.0.0"
  cached_network_image_web:
    dependency: transitive
    description:
      name: cached_network_image_web
      url: "https://pub.dartlang.org"
    source: hosted
    version: "1.0.2"
  characters:
    dependency: transitive
    description:
      name: characters
      url: "https://pub.dartlang.org"
    source: hosted
    version: "1.2.1"
  charcode:
    dependency: transitive
    description:
      name: charcode
      url: "https://pub.dartlang.org"
    source: hosted
    version: "1.3.1"
  charts_common:
    dependency: transitive
    description:
      name: charts_common
      url: "https://pub.dartlang.org"
    source: hosted
    version: "0.12.0"
  charts_flutter:
    dependency: "direct main"
    description:
      name: charts_flutter
      url: "https://pub.dartlang.org"
    source: hosted
    version: "0.12.0"
  checked_yaml:
    dependency: transitive
    description:
      name: checked_yaml
      url: "https://pub.dartlang.org"
    source: hosted
    version: "2.0.1"
  cli_util:
    dependency: transitive
    description:
      name: cli_util
      url: "https://pub.dartlang.org"
    source: hosted
    version: "0.3.5"
  clock:
    dependency: transitive
    description:
      name: clock
      url: "https://pub.dartlang.org"
    source: hosted
    version: "1.1.1"
  cloud_firestore:
    dependency: "direct main"
    description:
      name: cloud_firestore
      url: "https://pub.dartlang.org"
    source: hosted
    version: "4.3.1"
  cloud_firestore_platform_interface:
    dependency: transitive
    description:
      name: cloud_firestore_platform_interface
      url: "https://pub.dartlang.org"
    source: hosted
    version: "5.10.1"
  cloud_firestore_web:
    dependency: transitive
    description:
      name: cloud_firestore_web
      url: "https://pub.dartlang.org"
    source: hosted
    version: "3.2.1"
  code_builder:
    dependency: transitive
    description:
      name: code_builder
      url: "https://pub.dartlang.org"
    source: hosted
    version: "4.3.0"
  collection:
    dependency: transitive
    description:
      name: collection
      url: "https://pub.dartlang.org"
    source: hosted
    version: "1.16.0"
  convert:
    dependency: transitive
    description:
      name: convert
      url: "https://pub.dartlang.org"
    source: hosted
    version: "3.0.2"
  country_list_pick:
    dependency: "direct main"
    description:
      name: country_list_pick
      url: "https://pub.dartlang.org"
    source: hosted
    version: "1.0.1+6"
  cross_file:
    dependency: transitive
    description:
      name: cross_file
      url: "https://pub.dartlang.org"
    source: hosted
    version: "0.3.3+2"
  crypto:
    dependency: transitive
    description:
      name: crypto
      url: "https://pub.dartlang.org"
    source: hosted
    version: "3.0.2"
  csslib:
    dependency: transitive
    description:
      name: csslib
      url: "https://pub.dartlang.org"
    source: hosted
    version: "0.17.2"
  dart_code_metrics:
    dependency: "direct dev"
    description:
      name: dart_code_metrics
      url: "https://pub.dartlang.org"
    source: hosted
<<<<<<< HEAD
    version: "5.0.1"
=======
    version: "5.3.0"
>>>>>>> 4ee3b9d6
  dart_style:
    dependency: transitive
    description:
      name: dart_style
      url: "https://pub.dartlang.org"
    source: hosted
    version: "2.2.4"
  dbus:
    dependency: transitive
    description:
      name: dbus
      url: "https://pub.dartlang.org"
    source: hosted
    version: "0.7.8"
  drift:
    dependency: "direct main"
    description:
      name: drift
      url: "https://pub.dartlang.org"
    source: hosted
    version: "2.4.2"
  drift_dev:
    dependency: "direct dev"
    description:
      name: drift_dev
      url: "https://pub.dartlang.org"
    source: hosted
    version: "2.4.1"
  equatable:
    dependency: "direct main"
    description:
      name: equatable
      url: "https://pub.dartlang.org"
    source: hosted
    version: "2.0.5"
  fake_async:
    dependency: transitive
    description:
      name: fake_async
      url: "https://pub.dartlang.org"
    source: hosted
    version: "1.3.1"
  ffi:
    dependency: transitive
    description:
      name: ffi
      url: "https://pub.dartlang.org"
    source: hosted
    version: "2.0.1"
  file:
    dependency: transitive
    description:
      name: file
      url: "https://pub.dartlang.org"
    source: hosted
    version: "6.1.4"
  firebase_analytics:
    dependency: "direct main"
    description:
      name: firebase_analytics
      url: "https://pub.dartlang.org"
    source: hosted
    version: "10.1.0"
  firebase_analytics_platform_interface:
    dependency: transitive
    description:
      name: firebase_analytics_platform_interface
      url: "https://pub.dartlang.org"
    source: hosted
    version: "3.3.17"
  firebase_analytics_web:
    dependency: transitive
    description:
      name: firebase_analytics_web
      url: "https://pub.dartlang.org"
    source: hosted
    version: "0.5.1+8"
  firebase_auth:
    dependency: "direct main"
    description:
      name: firebase_auth
      url: "https://pub.dartlang.org"
    source: hosted
    version: "4.2.4"
  firebase_auth_platform_interface:
    dependency: transitive
    description:
      name: firebase_auth_platform_interface
      url: "https://pub.dartlang.org"
    source: hosted
    version: "6.11.7"
  firebase_auth_web:
    dependency: transitive
    description:
      name: firebase_auth_web
      url: "https://pub.dartlang.org"
    source: hosted
    version: "5.2.4"
  firebase_core:
    dependency: "direct main"
    description:
      name: firebase_core
      url: "https://pub.dartlang.org"
    source: hosted
    version: "2.4.1"
  firebase_core_platform_interface:
    dependency: transitive
    description:
      name: firebase_core_platform_interface
      url: "https://pub.dartlang.org"
    source: hosted
    version: "4.5.2"
  firebase_core_web:
    dependency: transitive
    description:
      name: firebase_core_web
      url: "https://pub.dartlang.org"
    source: hosted
    version: "2.1.0"
  firebase_crashlytics:
    dependency: "direct main"
    description:
      name: firebase_crashlytics
      url: "https://pub.dartlang.org"
    source: hosted
    version: "3.0.9"
  firebase_crashlytics_platform_interface:
    dependency: transitive
    description:
      name: firebase_crashlytics_platform_interface
      url: "https://pub.dartlang.org"
    source: hosted
<<<<<<< HEAD
    version: "3.3.4"
  firebase_dynamic_links:
    dependency: "direct main"
    description:
      name: firebase_dynamic_links
      url: "https://pub.dartlang.org"
    source: hosted
    version: "5.0.3"
  firebase_dynamic_links_platform_interface:
    dependency: transitive
    description:
      name: firebase_dynamic_links_platform_interface
      url: "https://pub.dartlang.org"
    source: hosted
    version: "0.2.3+19"
=======
    version: "3.3.10"
>>>>>>> 4ee3b9d6
  firebase_in_app_messaging:
    dependency: "direct main"
    description:
      name: firebase_in_app_messaging
      url: "https://pub.dartlang.org"
    source: hosted
    version: "0.7.0+10"
  firebase_in_app_messaging_platform_interface:
    dependency: transitive
    description:
      name: firebase_in_app_messaging_platform_interface
      url: "https://pub.dartlang.org"
    source: hosted
    version: "0.2.1+29"
  firebase_messaging:
    dependency: "direct main"
    description:
      name: firebase_messaging
      url: "https://pub.dartlang.org"
    source: hosted
    version: "14.2.1"
  firebase_messaging_platform_interface:
    dependency: transitive
    description:
      name: firebase_messaging_platform_interface
      url: "https://pub.dartlang.org"
    source: hosted
    version: "4.2.10"
  firebase_messaging_web:
    dependency: transitive
    description:
      name: firebase_messaging_web
      url: "https://pub.dartlang.org"
    source: hosted
    version: "3.2.11"
  firebase_storage:
    dependency: "direct main"
    description:
      name: firebase_storage
      url: "https://pub.dartlang.org"
    source: hosted
    version: "11.0.10"
  firebase_storage_platform_interface:
    dependency: transitive
    description:
      name: firebase_storage_platform_interface
      url: "https://pub.dartlang.org"
    source: hosted
    version: "4.1.26"
  firebase_storage_web:
    dependency: transitive
    description:
      name: firebase_storage_web
      url: "https://pub.dartlang.org"
    source: hosted
    version: "3.3.19"
  fixnum:
    dependency: transitive
    description:
      name: fixnum
      url: "https://pub.dartlang.org"
    source: hosted
    version: "1.0.1"
  flutter:
    dependency: "direct main"
    description: flutter
    source: sdk
    version: "0.0.0"
  flutter_bloc:
    dependency: "direct main"
    description:
      name: flutter_bloc
      url: "https://pub.dartlang.org"
    source: hosted
    version: "8.1.1"
  flutter_blurhash:
    dependency: transitive
    description:
      name: flutter_blurhash
      url: "https://pub.dartlang.org"
    source: hosted
    version: "0.7.0"
  flutter_cache_manager:
    dependency: "direct main"
    description:
      name: flutter_cache_manager
      url: "https://pub.dartlang.org"
    source: hosted
    version: "3.3.0"
  flutter_dotenv:
    dependency: "direct main"
    description:
      name: flutter_dotenv
      url: "https://pub.dartlang.org"
    source: hosted
    version: "5.0.2"
  flutter_lints:
    dependency: "direct dev"
    description:
      name: flutter_lints
      url: "https://pub.dartlang.org"
    source: hosted
    version: "2.0.1"
  flutter_local_notifications:
    dependency: "direct main"
    description:
      name: flutter_local_notifications
      url: "https://pub.dartlang.org"
    source: hosted
    version: "13.0.0"
  flutter_local_notifications_linux:
    dependency: transitive
    description:
      name: flutter_local_notifications_linux
      url: "https://pub.dartlang.org"
    source: hosted
    version: "3.0.0"
  flutter_local_notifications_platform_interface:
    dependency: transitive
    description:
      name: flutter_local_notifications_platform_interface
      url: "https://pub.dartlang.org"
    source: hosted
    version: "6.0.0"
  flutter_localizations:
    dependency: "direct main"
    description: flutter
    source: sdk
    version: "0.0.0"
  flutter_plugin_android_lifecycle:
    dependency: transitive
    description:
      name: flutter_plugin_android_lifecycle
      url: "https://pub.dartlang.org"
    source: hosted
    version: "2.0.7"
  flutter_secure_storage:
    dependency: "direct main"
    description:
      name: flutter_secure_storage
      url: "https://pub.dartlang.org"
    source: hosted
    version: "7.0.1"
  flutter_secure_storage_linux:
    dependency: transitive
    description:
      name: flutter_secure_storage_linux
      url: "https://pub.dartlang.org"
    source: hosted
    version: "1.1.2"
  flutter_secure_storage_macos:
    dependency: transitive
    description:
      name: flutter_secure_storage_macos
      url: "https://pub.dartlang.org"
    source: hosted
    version: "2.0.1"
  flutter_secure_storage_platform_interface:
    dependency: transitive
    description:
      name: flutter_secure_storage_platform_interface
      url: "https://pub.dartlang.org"
    source: hosted
    version: "1.0.1"
  flutter_secure_storage_web:
    dependency: transitive
    description:
      name: flutter_secure_storage_web
      url: "https://pub.dartlang.org"
    source: hosted
    version: "1.1.1"
  flutter_secure_storage_windows:
    dependency: transitive
    description:
      name: flutter_secure_storage_windows
      url: "https://pub.dartlang.org"
    source: hosted
    version: "1.1.3"
  flutter_svg:
    dependency: "direct main"
    description:
      name: flutter_svg
      url: "https://pub.dartlang.org"
    source: hosted
    version: "1.1.6"
  flutter_test:
    dependency: "direct dev"
    description: flutter
    source: sdk
    version: "0.0.0"
  flutter_web_plugins:
    dependency: transitive
    description: flutter
    source: sdk
    version: "0.0.0"
  frontend_server_client:
    dependency: transitive
    description:
      name: frontend_server_client
      url: "https://pub.dartlang.org"
    source: hosted
    version: "3.1.0"
  geocoding:
    dependency: "direct main"
    description:
      name: geocoding
      url: "https://pub.dartlang.org"
    source: hosted
    version: "2.0.5"
  geocoding_platform_interface:
    dependency: transitive
    description:
      name: geocoding_platform_interface
      url: "https://pub.dartlang.org"
    source: hosted
    version: "2.0.1"
  geolocator:
    dependency: "direct main"
    description:
      name: geolocator
      url: "https://pub.dartlang.org"
    source: hosted
    version: "9.0.2"
  geolocator_android:
    dependency: transitive
    description:
      name: geolocator_android
      url: "https://pub.dartlang.org"
    source: hosted
    version: "4.1.3"
  geolocator_apple:
    dependency: transitive
    description:
      name: geolocator_apple
      url: "https://pub.dartlang.org"
    source: hosted
    version: "2.2.1"
  geolocator_platform_interface:
    dependency: transitive
    description:
      name: geolocator_platform_interface
      url: "https://pub.dartlang.org"
    source: hosted
    version: "4.0.6"
  geolocator_web:
    dependency: transitive
    description:
      name: geolocator_web
      url: "https://pub.dartlang.org"
    source: hosted
    version: "2.1.6"
  geolocator_windows:
    dependency: transitive
    description:
      name: geolocator_windows
      url: "https://pub.dartlang.org"
    source: hosted
    version: "0.1.1"
  glob:
    dependency: transitive
    description:
      name: glob
      url: "https://pub.dartlang.org"
    source: hosted
    version: "2.1.0"
  google_fonts:
    dependency: "direct main"
    description:
      name: google_fonts
      url: "https://pub.dartlang.org"
    source: hosted
    version: "3.0.1"
  google_maps_flutter:
    dependency: "direct main"
    description:
      name: google_maps_flutter
      url: "https://pub.dartlang.org"
    source: hosted
    version: "2.2.3"
  google_maps_flutter_android:
    dependency: transitive
    description:
      name: google_maps_flutter_android
      url: "https://pub.dartlang.org"
    source: hosted
    version: "2.3.0"
  google_maps_flutter_ios:
    dependency: transitive
    description:
      name: google_maps_flutter_ios
      url: "https://pub.dartlang.org"
    source: hosted
    version: "2.1.11"
  google_maps_flutter_platform_interface:
    dependency: transitive
    description:
      name: google_maps_flutter_platform_interface
      url: "https://pub.dartlang.org"
    source: hosted
    version: "2.2.2"
  graphs:
    dependency: transitive
    description:
      name: graphs
      url: "https://pub.dartlang.org"
    source: hosted
    version: "2.1.0"
  hive:
    dependency: "direct main"
    description:
      name: hive
      url: "https://pub.dartlang.org"
    source: hosted
    version: "2.2.3"
  hive_flutter:
    dependency: "direct main"
    description:
      name: hive_flutter
      url: "https://pub.dartlang.org"
    source: hosted
    version: "1.1.0"
  hive_generator:
    dependency: "direct dev"
    description:
      name: hive_generator
      url: "https://pub.dartlang.org"
    source: hosted
    version: "2.0.0"
  html:
    dependency: transitive
    description:
      name: html
      url: "https://pub.dartlang.org"
    source: hosted
    version: "0.15.0"
  http:
    dependency: "direct main"
    description:
      name: http
      url: "https://pub.dartlang.org"
    source: hosted
    version: "0.13.5"
  http_multi_server:
    dependency: transitive
    description:
      name: http_multi_server
      url: "https://pub.dartlang.org"
    source: hosted
    version: "3.2.1"
  http_parser:
    dependency: transitive
    description:
      name: http_parser
      url: "https://pub.dartlang.org"
    source: hosted
    version: "4.0.1"
  image_picker:
    dependency: "direct main"
    description:
      name: image_picker
      url: "https://pub.dartlang.org"
    source: hosted
    version: "0.8.6"
  image_picker_android:
    dependency: transitive
    description:
      name: image_picker_android
      url: "https://pub.dartlang.org"
    source: hosted
    version: "0.8.5+3"
  image_picker_for_web:
    dependency: transitive
    description:
      name: image_picker_for_web
      url: "https://pub.dartlang.org"
    source: hosted
    version: "2.1.8"
  image_picker_ios:
    dependency: transitive
    description:
      name: image_picker_ios
      url: "https://pub.dartlang.org"
    source: hosted
    version: "0.8.6+1"
  image_picker_platform_interface:
    dependency: transitive
    description:
      name: image_picker_platform_interface
      url: "https://pub.dartlang.org"
    source: hosted
    version: "2.6.1"
  in_app_review:
    dependency: "direct main"
    description:
      name: in_app_review
      url: "https://pub.dartlang.org"
    source: hosted
    version: "2.0.6"
  in_app_review_platform_interface:
    dependency: transitive
    description:
      name: in_app_review_platform_interface
      url: "https://pub.dartlang.org"
    source: hosted
    version: "2.0.4"
  intl:
    dependency: "direct main"
    description:
      name: intl
      url: "https://pub.dartlang.org"
    source: hosted
    version: "0.17.0"
  io:
    dependency: transitive
    description:
      name: io
      url: "https://pub.dartlang.org"
    source: hosted
    version: "1.0.3"
  js:
    dependency: transitive
    description:
      name: js
      url: "https://pub.dartlang.org"
    source: hosted
    version: "0.6.4"
  json_annotation:
    dependency: "direct main"
    description:
      name: json_annotation
      url: "https://pub.dartlang.org"
    source: hosted
    version: "4.7.0"
  json_serializable:
    dependency: "direct dev"
    description:
      name: json_serializable
      url: "https://pub.dartlang.org"
    source: hosted
    version: "6.5.4"
  lints:
    dependency: transitive
    description:
      name: lints
      url: "https://pub.dartlang.org"
    source: hosted
    version: "2.0.0"
  logging:
    dependency: transitive
    description:
      name: logging
      url: "https://pub.dartlang.org"
    source: hosted
    version: "1.0.2"
  lottie:
    dependency: "direct main"
    description:
      name: lottie
      url: "https://pub.dartlang.org"
    source: hosted
    version: "2.1.0"
  matcher:
    dependency: transitive
    description:
      name: matcher
      url: "https://pub.dartlang.org"
    source: hosted
    version: "0.12.12"
  material_color_utilities:
    dependency: transitive
    description:
      name: material_color_utilities
      url: "https://pub.dartlang.org"
    source: hosted
    version: "0.1.5"
  meta:
    dependency: transitive
    description:
      name: meta
      url: "https://pub.dartlang.org"
    source: hosted
    version: "1.8.0"
  mime:
    dependency: transitive
    description:
      name: mime
      url: "https://pub.dartlang.org"
    source: hosted
    version: "1.0.2"
  nested:
    dependency: transitive
    description:
      name: nested
      url: "https://pub.dartlang.org"
    source: hosted
    version: "1.0.0"
  octo_image:
    dependency: transitive
    description:
      name: octo_image
      url: "https://pub.dartlang.org"
    source: hosted
    version: "1.0.2"
  package_config:
    dependency: transitive
    description:
      name: package_config
      url: "https://pub.dartlang.org"
    source: hosted
    version: "2.1.0"
  package_info_plus:
    dependency: "direct main"
    description:
      name: package_info_plus
      url: "https://pub.dartlang.org"
    source: hosted
    version: "3.0.2"
  package_info_plus_platform_interface:
    dependency: transitive
    description:
      name: package_info_plus_platform_interface
      url: "https://pub.dartlang.org"
    source: hosted
    version: "2.0.1"
  path:
    dependency: "direct main"
    description:
      name: path
      url: "https://pub.dartlang.org"
    source: hosted
    version: "1.8.2"
  path_drawing:
    dependency: transitive
    description:
      name: path_drawing
      url: "https://pub.dartlang.org"
    source: hosted
    version: "1.0.1"
  path_parsing:
    dependency: transitive
    description:
      name: path_parsing
      url: "https://pub.dartlang.org"
    source: hosted
    version: "1.0.1"
  path_provider:
    dependency: "direct main"
    description:
      name: path_provider
      url: "https://pub.dartlang.org"
    source: hosted
    version: "2.0.11"
  path_provider_android:
    dependency: transitive
    description:
      name: path_provider_android
      url: "https://pub.dartlang.org"
    source: hosted
    version: "2.0.20"
  path_provider_ios:
    dependency: transitive
    description:
      name: path_provider_ios
      url: "https://pub.dartlang.org"
    source: hosted
    version: "2.0.11"
  path_provider_linux:
    dependency: transitive
    description:
      name: path_provider_linux
      url: "https://pub.dartlang.org"
    source: hosted
    version: "2.1.7"
  path_provider_macos:
    dependency: transitive
    description:
      name: path_provider_macos
      url: "https://pub.dartlang.org"
    source: hosted
    version: "2.0.6"
  path_provider_platform_interface:
    dependency: transitive
    description:
      name: path_provider_platform_interface
      url: "https://pub.dartlang.org"
    source: hosted
    version: "2.0.4"
  path_provider_windows:
    dependency: transitive
    description:
      name: path_provider_windows
      url: "https://pub.dartlang.org"
    source: hosted
    version: "2.1.3"
  pedantic:
    dependency: transitive
    description:
      name: pedantic
      url: "https://pub.dartlang.org"
    source: hosted
    version: "1.11.1"
  permission_handler:
    dependency: "direct main"
    description:
      name: permission_handler
      url: "https://pub.dartlang.org"
    source: hosted
    version: "10.2.0"
  permission_handler_android:
    dependency: transitive
    description:
      name: permission_handler_android
      url: "https://pub.dartlang.org"
    source: hosted
    version: "10.2.0"
  permission_handler_apple:
    dependency: transitive
    description:
      name: permission_handler_apple
      url: "https://pub.dartlang.org"
    source: hosted
    version: "9.0.7"
  permission_handler_platform_interface:
    dependency: transitive
    description:
      name: permission_handler_platform_interface
      url: "https://pub.dartlang.org"
    source: hosted
    version: "3.9.0"
  permission_handler_windows:
    dependency: transitive
    description:
      name: permission_handler_windows
      url: "https://pub.dartlang.org"
    source: hosted
    version: "0.1.2"
  petitparser:
    dependency: transitive
    description:
      name: petitparser
      url: "https://pub.dartlang.org"
    source: hosted
    version: "5.0.0"
  platform:
    dependency: transitive
    description:
      name: platform
      url: "https://pub.dartlang.org"
    source: hosted
    version: "3.1.0"
  plugin_platform_interface:
    dependency: transitive
    description:
      name: plugin_platform_interface
      url: "https://pub.dartlang.org"
    source: hosted
    version: "2.1.3"
  pool:
    dependency: transitive
    description:
      name: pool
      url: "https://pub.dartlang.org"
    source: hosted
    version: "1.5.1"
  process:
    dependency: transitive
    description:
      name: process
      url: "https://pub.dartlang.org"
    source: hosted
    version: "4.2.4"
  provider:
    dependency: "direct main"
    description:
      name: provider
      url: "https://pub.dartlang.org"
    source: hosted
    version: "6.0.5"
  pub_semver:
    dependency: transitive
    description:
      name: pub_semver
      url: "https://pub.dartlang.org"
    source: hosted
    version: "2.1.1"
  pub_updater:
    dependency: transitive
    description:
      name: pub_updater
      url: "https://pub.dartlang.org"
    source: hosted
    version: "0.2.2"
  pubspec_parse:
    dependency: transitive
    description:
      name: pubspec_parse
      url: "https://pub.dartlang.org"
    source: hosted
    version: "1.2.1"
  recase:
    dependency: transitive
    description:
      name: recase
      url: "https://pub.dartlang.org"
    source: hosted
    version: "4.1.0"
  rxdart:
    dependency: transitive
    description:
      name: rxdart
      url: "https://pub.dartlang.org"
    source: hosted
    version: "0.27.5"
  scrollable_positioned_list:
    dependency: "direct main"
    description:
      name: scrollable_positioned_list
      url: "https://pub.dartlang.org"
    source: hosted
    version: "0.3.5"
  sentry:
    dependency: transitive
    description:
      name: sentry
      url: "https://pub.dartlang.org"
    source: hosted
    version: "6.18.1"
  sentry_flutter:
    dependency: "direct main"
    description:
      name: sentry_flutter
      url: "https://pub.dartlang.org"
    source: hosted
    version: "6.18.1"
  share_plus:
    dependency: "direct main"
    description:
      name: share_plus
      url: "https://pub.dartlang.org"
    source: hosted
    version: "6.3.0"
  share_plus_platform_interface:
    dependency: transitive
    description:
      name: share_plus_platform_interface
      url: "https://pub.dartlang.org"
    source: hosted
    version: "3.2.0"
  shared_preferences:
    dependency: "direct main"
    description:
      name: shared_preferences
      url: "https://pub.dartlang.org"
    source: hosted
    version: "2.0.15"
  shared_preferences_android:
    dependency: transitive
    description:
      name: shared_preferences_android
      url: "https://pub.dartlang.org"
    source: hosted
    version: "2.0.13"
  shared_preferences_ios:
    dependency: transitive
    description:
      name: shared_preferences_ios
      url: "https://pub.dartlang.org"
    source: hosted
    version: "2.1.1"
  shared_preferences_linux:
    dependency: transitive
    description:
      name: shared_preferences_linux
      url: "https://pub.dartlang.org"
    source: hosted
    version: "2.1.1"
  shared_preferences_macos:
    dependency: transitive
    description:
      name: shared_preferences_macos
      url: "https://pub.dartlang.org"
    source: hosted
    version: "2.0.4"
  shared_preferences_platform_interface:
    dependency: transitive
    description:
      name: shared_preferences_platform_interface
      url: "https://pub.dartlang.org"
    source: hosted
    version: "2.1.0"
  shared_preferences_web:
    dependency: transitive
    description:
      name: shared_preferences_web
      url: "https://pub.dartlang.org"
    source: hosted
    version: "2.0.4"
  shared_preferences_windows:
    dependency: transitive
    description:
      name: shared_preferences_windows
      url: "https://pub.dartlang.org"
    source: hosted
    version: "2.1.1"
  shelf:
    dependency: transitive
    description:
      name: shelf
      url: "https://pub.dartlang.org"
    source: hosted
    version: "1.3.2"
  shelf_web_socket:
    dependency: transitive
    description:
      name: shelf_web_socket
      url: "https://pub.dartlang.org"
    source: hosted
    version: "1.0.2"
  shimmer:
    dependency: "direct main"
    description:
      name: shimmer
      url: "https://pub.dartlang.org"
    source: hosted
    version: "2.0.0"
  sky_engine:
    dependency: transitive
    description: flutter
    source: sdk
    version: "0.0.99"
  source_gen:
    dependency: transitive
    description:
      name: source_gen
      url: "https://pub.dartlang.org"
    source: hosted
    version: "1.2.3"
  source_helper:
    dependency: transitive
    description:
      name: source_helper
      url: "https://pub.dartlang.org"
    source: hosted
    version: "1.3.3"
  source_span:
    dependency: transitive
    description:
      name: source_span
      url: "https://pub.dartlang.org"
    source: hosted
    version: "1.9.0"
  sqflite:
    dependency: transitive
    description:
      name: sqflite
      url: "https://pub.dartlang.org"
    source: hosted
    version: "2.2.0+3"
  sqflite_common:
    dependency: transitive
    description:
      name: sqflite_common
      url: "https://pub.dartlang.org"
    source: hosted
    version: "2.4.0+2"
  sqlite3:
    dependency: transitive
    description:
      name: sqlite3
      url: "https://pub.dartlang.org"
    source: hosted
    version: "1.9.1"
  sqlite3_flutter_libs:
    dependency: "direct main"
    description:
      name: sqlite3_flutter_libs
      url: "https://pub.dartlang.org"
    source: hosted
    version: "0.5.12"
  sqlparser:
    dependency: transitive
    description:
      name: sqlparser
      url: "https://pub.dartlang.org"
    source: hosted
    version: "0.26.0"
  stack_trace:
    dependency: transitive
    description:
      name: stack_trace
      url: "https://pub.dartlang.org"
    source: hosted
    version: "1.10.0"
  stream_channel:
    dependency: transitive
    description:
      name: stream_channel
      url: "https://pub.dartlang.org"
    source: hosted
    version: "2.1.0"
  stream_transform:
    dependency: transitive
    description:
      name: stream_transform
      url: "https://pub.dartlang.org"
    source: hosted
    version: "2.0.0"
  string_scanner:
    dependency: transitive
    description:
      name: string_scanner
      url: "https://pub.dartlang.org"
    source: hosted
    version: "1.1.1"
  synchronized:
    dependency: transitive
    description:
      name: synchronized
      url: "https://pub.dartlang.org"
    source: hosted
    version: "3.0.0+3"
  term_glyph:
    dependency: transitive
    description:
      name: term_glyph
      url: "https://pub.dartlang.org"
    source: hosted
    version: "1.2.1"
  test_api:
    dependency: transitive
    description:
      name: test_api
      url: "https://pub.dartlang.org"
    source: hosted
    version: "0.4.12"
  timezone:
    dependency: transitive
    description:
      name: timezone
      url: "https://pub.dartlang.org"
    source: hosted
    version: "0.9.0"
  timing:
    dependency: transitive
    description:
      name: timing
      url: "https://pub.dartlang.org"
    source: hosted
    version: "1.0.0"
  typed_data:
    dependency: transitive
    description:
      name: typed_data
      url: "https://pub.dartlang.org"
    source: hosted
    version: "1.3.1"
  url_launcher:
    dependency: transitive
    description:
      name: url_launcher
      url: "https://pub.dartlang.org"
    source: hosted
    version: "6.1.6"
  url_launcher_android:
    dependency: transitive
    description:
      name: url_launcher_android
      url: "https://pub.dartlang.org"
    source: hosted
    version: "6.0.19"
  url_launcher_ios:
    dependency: transitive
    description:
      name: url_launcher_ios
      url: "https://pub.dartlang.org"
    source: hosted
    version: "6.0.17"
  url_launcher_linux:
    dependency: transitive
    description:
      name: url_launcher_linux
      url: "https://pub.dartlang.org"
    source: hosted
    version: "3.0.1"
  url_launcher_macos:
    dependency: transitive
    description:
      name: url_launcher_macos
      url: "https://pub.dartlang.org"
    source: hosted
    version: "3.0.1"
  url_launcher_platform_interface:
    dependency: transitive
    description:
      name: url_launcher_platform_interface
      url: "https://pub.dartlang.org"
    source: hosted
    version: "2.1.1"
  url_launcher_web:
    dependency: transitive
    description:
      name: url_launcher_web
      url: "https://pub.dartlang.org"
    source: hosted
    version: "2.0.13"
  url_launcher_windows:
    dependency: transitive
    description:
      name: url_launcher_windows
      url: "https://pub.dartlang.org"
    source: hosted
    version: "3.0.1"
  uuid:
    dependency: "direct main"
    description:
      name: uuid
      url: "https://pub.dartlang.org"
    source: hosted
    version: "3.0.7"
  vector_math:
    dependency: transitive
    description:
      name: vector_math
      url: "https://pub.dartlang.org"
    source: hosted
    version: "2.1.2"
  visibility_detector:
    dependency: "direct main"
    description:
      name: visibility_detector
      url: "https://pub.dartlang.org"
    source: hosted
    version: "0.3.3"
  watcher:
    dependency: transitive
    description:
      name: watcher
      url: "https://pub.dartlang.org"
    source: hosted
    version: "1.0.1"
  web_socket_channel:
    dependency: transitive
    description:
      name: web_socket_channel
      url: "https://pub.dartlang.org"
    source: hosted
    version: "2.2.0"
  webview_flutter:
    dependency: "direct main"
    description:
      name: webview_flutter
      url: "https://pub.dartlang.org"
    source: hosted
    version: "4.0.1"
  webview_flutter_android:
    dependency: transitive
    description:
      name: webview_flutter_android
      url: "https://pub.dartlang.org"
    source: hosted
    version: "3.1.1"
  webview_flutter_platform_interface:
    dependency: transitive
    description:
      name: webview_flutter_platform_interface
      url: "https://pub.dartlang.org"
    source: hosted
    version: "2.0.0"
  webview_flutter_wkwebview:
    dependency: transitive
    description:
      name: webview_flutter_wkwebview
      url: "https://pub.dartlang.org"
    source: hosted
    version: "3.0.1"
  win32:
    dependency: transitive
    description:
      name: win32
      url: "https://pub.dartlang.org"
    source: hosted
    version: "3.0.0"
  workmanager:
    dependency: "direct main"
    description:
      name: workmanager
      url: "https://pub.dartlang.org"
    source: hosted
    version: "0.5.1"
  xdg_directories:
    dependency: transitive
    description:
      name: xdg_directories
      url: "https://pub.dartlang.org"
    source: hosted
    version: "0.2.0+2"
  xml:
    dependency: transitive
    description:
      name: xml
      url: "https://pub.dartlang.org"
    source: hosted
    version: "6.1.0"
  yaml:
    dependency: transitive
    description:
      name: yaml
      url: "https://pub.dartlang.org"
    source: hosted
    version: "3.1.1"
sdks:
  dart: ">=2.18.0 <3.0.0"
  flutter: ">=3.3.0"<|MERGE_RESOLUTION|>--- conflicted
+++ resolved
@@ -308,11 +308,7 @@
       name: dart_code_metrics
       url: "https://pub.dartlang.org"
     source: hosted
-<<<<<<< HEAD
-    version: "5.0.1"
-=======
     version: "5.3.0"
->>>>>>> 4ee3b9d6
   dart_style:
     dependency: transitive
     description:
@@ -445,25 +441,7 @@
       name: firebase_crashlytics_platform_interface
       url: "https://pub.dartlang.org"
     source: hosted
-<<<<<<< HEAD
-    version: "3.3.4"
-  firebase_dynamic_links:
-    dependency: "direct main"
-    description:
-      name: firebase_dynamic_links
-      url: "https://pub.dartlang.org"
-    source: hosted
-    version: "5.0.3"
-  firebase_dynamic_links_platform_interface:
-    dependency: transitive
-    description:
-      name: firebase_dynamic_links_platform_interface
-      url: "https://pub.dartlang.org"
-    source: hosted
-    version: "0.2.3+19"
-=======
     version: "3.3.10"
->>>>>>> 4ee3b9d6
   firebase_in_app_messaging:
     dependency: "direct main"
     description:
