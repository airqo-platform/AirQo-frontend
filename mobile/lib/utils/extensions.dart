import 'dart:io';

import 'package:app/constants/constants.dart';
import 'package:app/models/models.dart';
<<<<<<< HEAD
=======
import 'package:app/services/services.dart';
>>>>>>> beb17874
import 'package:app/themes/theme.dart';
import 'package:flutter/material.dart';
import 'package:intl/intl.dart';

extension DoubleExtension on double {
  bool isWithin(double start, double end) {
    return this >= start && this <= end;
  }
}

extension IntExt on int {
  String toStringLength({int length = 1}) {
    return toString().length == length ? '0$this' : '$this';
  }
}

extension ChartDataExt on ChartData {
  String chartDomainFn() {
    switch (frequency) {
      case Frequency.daily:
        return DateFormat('EEE').format(dateTime);
      case Frequency.hourly:
        final hour = dateTime.hour;

        return hour.toString().length == 1 ? '0$hour' : '$hour';
    }
  }

  double chartValue(Pollutant pollutant) {
    return pollutant == Pollutant.pm2_5
        ? double.parse(pm2_5.toStringAsFixed(2))
        : double.parse(pm10.toStringAsFixed(2));
  }

  String lastUpdated(Frequency frequency) {
    String lastUpdated = '';

    if (dateTime.isToday()) {
      lastUpdated = 'Updated Today';

      return available ? lastUpdated : '$lastUpdated - Not Available';
    }

    switch (frequency) {
      case Frequency.daily:
        lastUpdated = 'Updated ${DateFormat('EEEE, d MMM').format(dateTime)}';
        break;
      case Frequency.hourly:
        lastUpdated = 'Updated ${DateFormat('hh:mm a').format(dateTime)}';
        break;
    }

    return available ? lastUpdated : '$lastUpdated - Not Available';
  }

  Color chartAvatarContainerColor(Pollutant pollutant) {
    return available
        ? pollutant.color(chartValue(pollutant))
        : CustomColors.greyColor;
  }

  String chartAvatarValue(Pollutant pollutant) {
    return available ? chartValue(pollutant).toStringAsFixed(0) : '--';
  }

  Color chartAvatarValueColor(Pollutant pollutant) {
    return available
        ? pollutant.textColor(value: chartValue(pollutant))
        : CustomColors.darkGreyColor;
  }
}

extension KyaListExt on List<Kya> {
  int totalProgress() {
    final List<int> progressList = map((element) => element.progress).toList();
    var sum = 0;
    for (final element in progressList) {
      sum = sum + element;
    }

    return sum;
  }

  List<Kya> filterIncompleteKya() {
    return where((element) {
      return element.progress != -1;
    }).toList();
  }

  List<Kya> filterCompleteKya() {
    return where((element) {
      return element.progress == -1;
    }).toList();
  }
}

extension AnalyticsListExt on List<Analytics> {
  List<Analytics> sortByDateTime() {
    sort(
      (x, y) {
        return -(x.createdAt.compareTo(y.createdAt));
      },
    );

    return this;
  }
}

extension SearchHistoryListExt on List<SearchHistory> {
  List<SearchHistory> sortByDateTime({bool latestFirst = true}) {
    List<SearchHistory> data = List.of(this);
    data.sort((a, b) {
      if (latestFirst) {
        return -(a.dateTime.compareTo(b.dateTime));
      }

      return a.dateTime.compareTo(b.dateTime);
    });

    return data;
  }

  Future<List<AirQualityReading>> attachedAirQualityReadings() async {
    List<AirQualityReading> airQualityReadings = [];
    for (final searchHistory in this) {
      AirQualityReading? airQualityReading =
          await LocationService.getNearestSiteAirQualityReading(
        searchHistory.latitude,
        searchHistory.longitude,
      );
      if (airQualityReading != null) {
        airQualityReadings.add(airQualityReading.copyWith(
          name: searchHistory.name,
          location: searchHistory.location,
          latitude: searchHistory.latitude,
          longitude: searchHistory.longitude,
          placeId: searchHistory.placeId,
          dateTime: searchHistory.dateTime,
        ));
      }
    }

    return airQualityReadings;
  }
}

extension AirQualityReadingListExt on List<AirQualityReading> {
  List<AirQualityReading> sortByAirQuality({bool sortCountries = false}) {
    List<AirQualityReading> data = List.of(this);
    data.sort((a, b) {
      if (sortCountries && a.country.compareTo(b.country) != 0) {
        return a.country.compareTo(b.country);
      }

      return a.pm2_5.compareTo(b.pm2_5);
    });

    return data;
  }

<<<<<<< HEAD
  List<AirQualityReading> sortByDistanceToReferenceSite() {
    List<AirQualityReading> data = List.of(this);
    data.sort(
=======
  List<AirQualityReading> filterNearestLocations() {
    List<AirQualityReading> airQualityReadings = List.of(this);
    airQualityReadings = airQualityReadings
        .where(
          (element) => element.distanceToReferenceSite <= Config.searchRadius,
        )
        .toList();

    return airQualityReadings.sortByDistance();
  }

  List<AirQualityReading> sortByDistance() {
    List<AirQualityReading> airQualityReadings = List.of(this);
    airQualityReadings.sort(
>>>>>>> beb17874
      (x, y) {
        return x.distanceToReferenceSite.compareTo(y.distanceToReferenceSite);
      },
    );

<<<<<<< HEAD
    return data;
  }

  List<AirQualityReading> shuffleByCountry() {
    List<AirQualityReading> data = List.of(this);
    List<AirQualityReading> shuffledData = [];

    final List<String> countries = data.map((e) => e.country).toSet().toList();
    countries.shuffle();
    while (data.isNotEmpty) {
      for (final country in countries) {
        List<AirQualityReading> countryReadings = data
            .where((element) => element.country.equalsIgnoreCase(country))
            .take(1)
            .toList();
        shuffledData.addAll(countryReadings);
        for (final reading in countryReadings) {
          data.remove(reading);
        }
      }
    }

    return shuffledData;
=======
    return airQualityReadings;
>>>>>>> beb17874
  }
}

extension ProfileExt on Profile {
  String greetings() {
    final hour = DateTime.now().hour;

    if (00 <= hour && hour < 12) {
      return 'Good morning $firstName'.trim();
    }

    if (12 <= hour && hour < 16) {
      return 'Good afternoon $firstName'.trim();
    }

    if (16 <= hour && hour <= 23) {
      return 'Good evening $firstName'.trim();
    }

    return 'Hello $firstName'.trim();
  }
}

extension DateTimeExt on DateTime {
  DateTime getDateOfFirstDayOfWeek() {
    DateTime firstDate = this;
    while (firstDate.weekday != 1) {
      firstDate = firstDate.subtract(const Duration(days: 1));
    }

    return firstDate.getDateOfFirstHourOfDay();
  }

  Future<String> getGreetings() async {
    final profile = await Profile.getProfile();

    if (00 <= hour && hour < 12) {
      return 'Good morning ${profile.firstName}'.trim();
    }

    if (12 <= hour && hour < 16) {
      return 'Good afternoon ${profile.firstName}'.trim();
    }

    if (16 <= hour && hour <= 23) {
      return 'Good evening ${profile.firstName}'.trim();
    }

    return 'Hello ${profile.firstName}'.trim();
  }

  DateTime getDateOfFirstHourOfDay() {
    return DateTime.parse('${DateFormat('yyyy-MM-dd').format(this)}T00:00:00Z');
  }

  bool isAfterOrEqualTo(DateTime dateTime) {
    return compareTo(dateTime) == 1 || compareTo(dateTime) == 0;
  }

  bool isBeforeOrEqualTo(DateTime dateTime) {
    return compareTo(dateTime) == -1 || compareTo(dateTime) == 0;
  }

  DateTime getDateOfLastDayOfWeek() {
    var lastDate = this;
    final weekday = lastDate.weekday;

    if (weekday != 7) {
      final offset = 7 - weekday;
      lastDate = lastDate.add(Duration(days: offset));
    }

    return lastDate.getDateOfFirstHourOfDay();
  }

  DateTime getDateOfLastHourOfDay() {
    return DateTime.parse('${DateFormat('yyyy-MM-dd').format(this)}T23:00:00Z');
  }

  String getDay({DateTime? datetime}) {
    final referenceDay = datetime != null ? datetime.day : day;

    return formatToString(referenceDay);
  }

  DateTime getFirstDateOfCalendarMonth() {
    var firstDate = DateTime.parse('$year-${getMonth()}-01T00:00:00Z');

    while (firstDate.weekday != 1) {
      firstDate = firstDate.subtract(const Duration(days: 1));
    }

    return firstDate;
  }

  String toApiString() {
    return '$year-${formatToString(month)}-'
        '${formatToString(day)}T'
        '${formatToString(hour)}:${formatToString(minute)}:'
        '${formatToString(second)}Z';
  }

  String formatToString(int value) {
    if (value.toString().length > 1) {
      return value.toString();
    }

    return '0$value';
  }

  DateTime getFirstDateOfMonth() {
    return DateTime.parse('$year-${getMonth()}-01T00:00:00Z');
  }

  DateTime getLastDateOfCalendarMonth() {
    var lastDate = DateTime.parse('$year-${getMonth()}'
        '-${getDay(datetime: getLastDateOfMonth())}T00:00:00Z');

    while (lastDate.weekday != 7) {
      lastDate = lastDate.add(const Duration(days: 1));
    }

    return lastDate;
  }

  DateTime getLastDateOfMonth() {
    var lastDate = DateTime.parse('$year-${getMonth()}-26T00:00:00Z');
    final referenceMonth = month;

    while (lastDate.month == referenceMonth) {
      lastDate = lastDate.add(const Duration(days: 1));
    }
    lastDate = lastDate.subtract(const Duration(days: 1));

    return lastDate;
  }

  String getLongDate() {
    return '${getDayPostfix()} ${getMonthString()}';
  }

  String getMonth({DateTime? datetime}) {
    final referenceMonth = datetime != null ? datetime.month : month;

    return formatToString(referenceMonth);
  }

  String getDayPostfix() {
    if (day.toString().endsWith('1') && day != 11) {
      return '${day}st';
    } else if (day.toString().endsWith('2') && day != 12) {
      return '${day}nd';
    } else if (day.toString().endsWith('3') && day != 13) {
      return '${day}rd';
    } else {
      return '${day}th';
    }
  }

  String getMonthString({bool abbreviate = false}) {
    switch (month) {
      case 1:
        return abbreviate ? 'Jan' : 'January';
      case 2:
        return abbreviate ? 'Feb' : 'February';
      case 3:
        return abbreviate ? 'Mar' : 'March';
      case 4:
        return abbreviate ? 'Apr' : 'April';
      case 5:
        return 'May';
      case 6:
        return abbreviate ? 'Jun' : 'June';
      case 7:
        return abbreviate ? 'Jul' : 'July';
      case 8:
        return abbreviate ? 'Aug' : 'August';
      case 9:
        return abbreviate ? 'Sept' : 'September';
      case 10:
        return abbreviate ? 'Oct' : 'October';
      case 11:
        return abbreviate ? 'Nov' : 'November';
      case 12:
        return abbreviate ? 'Dec' : 'December';
      default:
        throw UnimplementedError(
          '$month does’nt have a month string implementation',
        );
    }
  }

  String getShortDate() {
    return '${getDayPostfix()} ${getMonthString(abbreviate: true)}';
  }

  int getUtcOffset() {
    return timeZoneOffset.inHours;
  }

  String getWeekday() {
    switch (weekday) {
      case 1:
        return 'monday';
      case 2:
        return 'tuesday';
      case 3:
        return 'wednesday';
      case 4:
        return 'thursday';
      case 5:
        return 'friday';
      case 6:
        return 'saturday';
      case 7:
        return 'sunday';
      default:
        throw UnimplementedError(
          '$weekday does’nt have a weekday string implementation',
        );
    }
  }

  bool isInWeek(String referenceWeek) {
    final DateFormat formatter = DateFormat('yyyy-MM-dd');
    final now = formatter.parse(formatter.format(DateTime.now()));
    DateTime firstDay;
    DateTime lastDay;
    switch (referenceWeek.toLowerCase()) {
      case 'last':
        firstDay =
            now.subtract(const Duration(days: 7)).getDateOfFirstDayOfWeek();
        lastDay =
            now.subtract(const Duration(days: 7)).getDateOfLastDayOfWeek();
        break;
      case 'next':
        firstDay = now.add(const Duration(days: 7)).getDateOfFirstDayOfWeek();
        lastDay = now.add(const Duration(days: 7)).getDateOfLastDayOfWeek();
        break;
      default:
        firstDay = now.getDateOfFirstDayOfWeek();
        lastDay = now.getDateOfLastDayOfWeek();
        break;
    }

    return isAfterOrEqualTo(firstDay) && isBeforeOrEqualTo(lastDay);
  }

  bool isToday() {
    final DateFormat formatter = DateFormat('yyyy-MM-dd');
    final todayDate = formatter.parse(formatter.format(DateTime.now()));

    return formatter.parse(formatter.format(this)).compareTo(todayDate) == 0;
  }

  bool isTomorrow() {
    final DateFormat formatter = DateFormat('yyyy-MM-dd');
    final tomorrowDate = formatter.parse(formatter.format(tomorrow()));

    return formatter.parse(formatter.format(this)).compareTo(tomorrowDate) == 0;
  }

  bool isYesterday() {
    final DateFormat formatter = DateFormat('yyyy-MM-dd');
    final yesterdayDate = formatter.parse(formatter.format(yesterday()));

    return formatter.parse(formatter.format(this)).compareTo(yesterdayDate) ==
        0;
  }

  String notificationDisplayDate() {
    if (day == DateTime.now().day) {
      var hours = hour.toString();
      if (hours.length <= 1) {
        hours = '0$hour';
      }

      var minutes = minute.toString();
      if (minutes.length <= 1) {
        minutes = '0$minutes';
      }

      return '$hours:$minutes';
    } else {
      return '$day ${getMonthString(abbreviate: true)}';
    }
  }

  DateTime tomorrow() {
    return DateTime.now().add(const Duration(days: 1));
  }

  static DateTime yesterday() {
    return DateTime.now().subtract(const Duration(days: 1));
  }
}

extension FileExt on File {
  String getExtension() {
    return path.substring(path.lastIndexOf('.'));
  }
}

extension StringExt on String {
  bool inStatement(String statement) {
    final terms = toLowerCase().split(' ');
    final words = statement.toLowerCase().split(' ');
    for (final word in words) {
      for (final term in terms) {
        if (term == word.trim()) {
          return true;
        }
      }
    }

    return false;
  }

  bool isValidName() {
    if (trim().isNull()) {
      return false;
    }

    return true;
  }

  bool equalsIgnoreCase(String value) {
    if (toLowerCase() == value.toLowerCase()) {
      return true;
    }

    return false;
  }

  bool isNull() {
    if (isEmpty ||
        length == 0 ||
        this == '' ||
        toLowerCase() == 'null' ||
        toLowerCase().contains('null')) {
      return true;
    }

    return false;
  }

  bool isValidPhoneNumber() {
    if (isNull()) {
      return false;
    }

    return trim().replaceAll(" ", "").length >= 7 &&
        trim().replaceAll(" ", "").length <= 15;
  }

  String inValidPhoneNumberMessage() {
    if (isNull()) {
      return 'A phone number cannot be empty';
    }

    if (trim().replaceAll(" ", "").length < 7) {
      return 'Looks like you missed a digit.';
    }

    if (trim().replaceAll(" ", "").length > 15) {
      return 'Entered many digits.';
    }

    return AuthenticationError.invalidPhoneNumber.message;
  }

  bool isValidEmail() {
    if (isNull()) {
      return false;
    }

    return RegExp(
      r'^(([^<>()[\]\\.,;:\s@\"]+(\.[^<>()[\]\\.,;:\s@\"]+)*)|(\".+\"))@((\[[0-9]{1,3}\.[0-9]{1,3}\.[0-9]{1,3}\.[0-9]{1,3}\])|(([a-zA-Z\-0-9]+\.)+[a-zA-Z]{2,}))$',
    ).hasMatch(this);
  }

  bool isValidUri() {
    return Uri.parse(this).host == '' ? false : true;
  }

  String toCapitalized() {
    try {
      if (trim().toLowerCase() == 'ii' || trim().toLowerCase() == 'iv') {
        return toUpperCase();
      }

      return isNotEmpty
          ? '${this[0].toUpperCase()}${substring(1).toLowerCase()}'
          : '';
    } catch (exception, stackTrace) {
      debugPrint('$exception\n$stackTrace');

      return this;
    }
  }

  String toTitleCase() =>
      split(' ').map((str) => str.toCapitalized()).join(' ');

  String trimEllipsis() {
    return replaceAll('', '\u{200B}');
  }
}<|MERGE_RESOLUTION|>--- conflicted
+++ resolved
@@ -2,10 +2,7 @@
 
 import 'package:app/constants/constants.dart';
 import 'package:app/models/models.dart';
-<<<<<<< HEAD
-=======
 import 'package:app/services/services.dart';
->>>>>>> beb17874
 import 'package:app/themes/theme.dart';
 import 'package:flutter/material.dart';
 import 'package:intl/intl.dart';
@@ -166,11 +163,6 @@
     return data;
   }
 
-<<<<<<< HEAD
-  List<AirQualityReading> sortByDistanceToReferenceSite() {
-    List<AirQualityReading> data = List.of(this);
-    data.sort(
-=======
   List<AirQualityReading> filterNearestLocations() {
     List<AirQualityReading> airQualityReadings = List.of(this);
     airQualityReadings = airQualityReadings
@@ -179,20 +171,7 @@
         )
         .toList();
 
-    return airQualityReadings.sortByDistance();
-  }
-
-  List<AirQualityReading> sortByDistance() {
-    List<AirQualityReading> airQualityReadings = List.of(this);
-    airQualityReadings.sort(
->>>>>>> beb17874
-      (x, y) {
-        return x.distanceToReferenceSite.compareTo(y.distanceToReferenceSite);
-      },
-    );
-
-<<<<<<< HEAD
-    return data;
+    return airQualityReadings.sortByDistanceToReferenceSite();
   }
 
   List<AirQualityReading> shuffleByCountry() {
@@ -215,9 +194,17 @@
     }
 
     return shuffledData;
-=======
-    return airQualityReadings;
->>>>>>> beb17874
+  }
+
+  List<AirQualityReading> sortByDistanceToReferenceSite() {
+    List<AirQualityReading> data = List.of(this);
+    data.sort(
+      (x, y) {
+        return x.distanceToReferenceSite.compareTo(y.distanceToReferenceSite);
+      },
+    );
+
+    return data;
   }
 }
 
