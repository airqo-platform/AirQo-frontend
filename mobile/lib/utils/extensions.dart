--- conflicted
+++ resolved
@@ -48,13 +48,8 @@
                 .compareTo(y.airQualityReading?.pm2_5 ?? 0) ??
             0;
       }
-<<<<<<< HEAD
-      if (x.airQualityReading == null) return 1;
-      return -1;
-=======
 
       return x.airQualityReading == null ? 1 : -1;
->>>>>>> 9ca68fc3
     });
   }
 }
