import 'dart:io';

import 'package:app/models/json_parsers.dart';
import 'package:flutter/foundation.dart';
import 'package:intl/intl.dart';

import '../models/enum_constants.dart';

OnBoardingPage getOnBoardingPageConstant(String value) {
  switch (value) {
    case 'signup':
      return OnBoardingPage.signup;
    case 'profile':
      return OnBoardingPage.profile;
    case 'notification':
      return OnBoardingPage.notification;
    case 'location':
      return OnBoardingPage.location;
    case 'complete':
      return OnBoardingPage.complete;
    case 'home':
      return OnBoardingPage.home;
    case 'welcome':
      return OnBoardingPage.welcome;
    default:
      return OnBoardingPage.signup;
  }
}

Region getRegionConstant(String value) {
  if (value.toLowerCase().contains('central')) {
    return Region.central;
  } else if (value.toLowerCase().contains('northern')) {
    return Region.northern;
  } else if (value.toLowerCase().contains('eastern')) {
    return Region.eastern;
  } else if (value.toLowerCase().contains('western')) {
    return Region.western;
  } else {
    return Region.central;
  }
}

extension AnalyticsEventExtension on AnalyticsEvent {
  String getName(String loggedInStatus) {
    var prefix = kReleaseMode ? 'prod_' : 'stage_';

    switch (this) {
      case AnalyticsEvent.browserAsAppGuest:
        return '${prefix}browser_as_guest';
      case AnalyticsEvent.createUserProfile:
        return '${prefix}created_profile';
      case AnalyticsEvent.rateApp:
        return '${prefix}rate_app';
      case AnalyticsEvent.shareAirQualityInformation:
        return '${prefix}share_air_quality_information';
      case AnalyticsEvent.allowLocation:
        return '${prefix}allow_location';
      case AnalyticsEvent.allowNotification:
        return '${prefix}allow_notification';
      case AnalyticsEvent.uploadProfilePicture:
        return '${prefix}upload_profile_picture';
      case AnalyticsEvent.completeOneKYA:
        return '${prefix}complete_kya_lesson';
      case AnalyticsEvent.savesFiveFavorites:
        return '${prefix}save_five_favorite_places';
      case AnalyticsEvent.maleUser:
        return '${prefix}male_user';
      case AnalyticsEvent.femaleUser:
        return '${prefix}female_user';
      case AnalyticsEvent.undefinedGender:
        return '${prefix}undefined_gender';
      case AnalyticsEvent.iosUser:
        return '${prefix}ios_user';
      case AnalyticsEvent.androidUser:
        return '${prefix}android_user';
      case AnalyticsEvent.mtnUser:
        return '${prefix}mtn_user';
      case AnalyticsEvent.airtelUser:
        return '${prefix}airtel_user';
      case AnalyticsEvent.otherNetwork:
        return '${prefix}other_network_user';
      case AnalyticsEvent.deletedAccount:
        return '${prefix}deleted_account';
      default:
        return '';
    }
  }
}

extension DateTimeExtension on DateTime {
  DateTime getDateOfFirstDayOfWeek() {
    var firstDate = this;
    var weekday = firstDate.weekday;

    if (weekday != 1) {
      var offset = weekday - 1;
      firstDate = firstDate.subtract(Duration(days: offset));
    }

    return firstDate.getDateOfFirstHourOfDay();
  }

  DateTime getDateOfFirstHourOfDay() {
    var dateStr = '${DateFormat('yyyy-MM-dd').format(this)}T00:00:00Z';

    return timeFromJson(dateStr);
  }

  DateTime getDateOfLastDayOfWeek() {
    var lastDate = this;
    var weekday = lastDate.weekday;

    if (weekday != 7) {
      var offset = 7 - weekday;
      lastDate = lastDate.add(Duration(days: offset));
    }

    return lastDate.getDateOfFirstHourOfDay();
  }

  DateTime getDateOfLastHourOfDay() {
    var dateStr = '${DateFormat('yyyy-MM-dd').format(this)}T23:00:00Z';

    return timeFromJson(dateStr);
  }

  String getDay(DateTime? datetime) {
    var referenceDay = datetime != null ? datetime.day : day;
    if (referenceDay.toString().length > 1) {
      return referenceDay.toString();
    }
    return '0$referenceDay';
  }

  DateTime getFirstDateOfCalendarMonth() {
    var firstDate = DateTime.parse('$year-${getMonth(null)}-01T00:00:00Z');

    while (firstDate.weekday != 1) {
      firstDate = firstDate.subtract(const Duration(days: 1));
    }

    return firstDate;
  }

  DateTime getFirstDateOfMonth() {
    var firstDate = DateTime.parse('$year-${getMonth(null)}-01T00:00:00Z');
    return firstDate;
  }

  DateTime getLastDateOfCalendarMonth() {
    var lastDate = DateTime.parse('$year-${getMonth(null)}'
        '-${getDay(getLastDateOfMonth())}T00:00:00Z');

    while (lastDate.weekday != 7) {
      lastDate = lastDate.add(const Duration(days: 1));
    }

    return lastDate;
  }

  DateTime getLastDateOfMonth() {
    var lastDate = DateTime.parse('$year-${getMonth(null)}-26T00:00:00Z');
    var referenceMonth = month;

    while (lastDate.month == referenceMonth) {
      lastDate = lastDate.add(const Duration(days: 1));
    }
    lastDate = lastDate.subtract(const Duration(days: 1));

    return lastDate;
  }

  String getLongDate() {
    return '${getDayPostfix()} ${getMonthString(abbreviate: false)}';
  }

  String getMonth(DateTime? datetime) {
    var referenceMonth = datetime != null ? datetime.month : month;
    if (referenceMonth.toString().length > 1) {
      return referenceMonth.toString();
    }
    return '0$referenceMonth';
  }

  String getDayPostfix() {
    if (day.toString().endsWith('1') && day != 11) {
      return '${day}st';
    } else if (day.toString().endsWith('2') && day != 12) {
      return '${day}nd';
    } else if (day.toString().endsWith('3') && day != 13) {
      return '${day}rd';
    } else {
      return '${day}th';
    }
  }

  String getMonthString({required bool abbreviate}) {
    switch (month) {
      case 1:
        return abbreviate ? 'Jan' : 'January';
      case 2:
        return abbreviate ? 'Feb' : 'February';
      case 3:
        return abbreviate ? 'Mar' : 'March';
      case 4:
        return abbreviate ? 'Apr' : 'April';
      case 5:
        return abbreviate ? 'May' : 'May';
      case 6:
        return abbreviate ? 'Jun' : 'June';
      case 7:
        return abbreviate ? 'Jul' : 'July';
      case 8:
        return abbreviate ? 'Aug' : 'August';
      case 9:
        return abbreviate ? 'Sept' : 'September';
      case 10:
        return abbreviate ? 'Oct' : 'October';
      case 11:
        return abbreviate ? 'Nov' : 'November';
      case 12:
        return abbreviate ? 'Dec' : 'December';
      default:
        return '';
    }
  }

  String getShortDate() {
    return '${getDayPostfix()} ${getMonthString(abbreviate: true)}';
<<<<<<< HEAD
  }

  int getUtcOffset() {
    return timeZoneOffset.inHours;
=======
>>>>>>> 76488e53
  }

  String getWeekday() {
    if (weekday == 1) {
      return 'monday';
    } else if (weekday == 2) {
      return 'tuesday';
    } else if (weekday == 3) {
      return 'wednesday';
    } else if (weekday == 4) {
      return 'thursday';
    } else if (weekday == 5) {
      return 'friday';
    } else if (weekday == 6) {
      return 'saturday';
    } else if (weekday == 7) {
      return 'sunday';
    } else {
      return '';
    }
  }

  bool isInWeek(String referenceWeek) {
    var now = DateTime.now();
    DateTime referenceDay;
    DateTime lastDay;
    if (referenceWeek.toLowerCase() == 'last') {
      referenceDay =
          now.subtract(const Duration(days: 7)).getDateOfFirstDayOfWeek();
      lastDay = now.subtract(const Duration(days: 7)).getDateOfLastDayOfWeek();
    } else if (referenceWeek.toLowerCase() == 'next') {
      referenceDay = now.add(const Duration(days: 7)).getDateOfFirstDayOfWeek();
      lastDay = now.add(const Duration(days: 7)).getDateOfLastDayOfWeek();
    } else {
      referenceDay = now.getDateOfFirstDayOfWeek();
      lastDay = now.getDateOfLastDayOfWeek();
    }

    while (referenceDay != lastDay) {
      if (day == referenceDay.day &&
          month == referenceDay.month &&
          year == referenceDay.year) {
        return true;
      }
      referenceDay = referenceDay.add(const Duration(days: 1));
    }

    return false;
  }

  bool isToday() {
    if (day == DateTime.now().day &&
        month == DateTime.now().month &&
        year == DateTime.now().year) {
      return true;
    }

    return false;
  }

  bool isTomorrow() {
    if (day == tomorrow().day &&
        month == tomorrow().month &&
        year == tomorrow().year) {
      return true;
    }

    return false;
  }

  bool isYesterday() {
    if (day == yesterday().day &&
        month == yesterday().month &&
        year == yesterday().year) {
      return true;
    }

    return false;
  }

  String notificationDisplayDate() {
    if (day == DateTime.now().day) {
      var hours = hour.toString();
      if (hours.length <= 1) {
        hours = '0$hour';
      }

      var minutes = minute.toString();
      if (minutes.length <= 1) {
        minutes = '0$minutes';
      }
      return '$hours:$minutes';
    } else {
      return '$day ${getMonthString(abbreviate: true)}';
    }
  }

  DateTime tomorrow() {
    return DateTime.now().add(const Duration(days: 1));
  }

  static DateTime yesterday() {
    return DateTime.now().subtract(const Duration(days: 1));
  }
}

extension FileExtenion on File {
  String getExtension() {
    return path.substring(path.lastIndexOf('.'));
  }
}

extension FrequencyExtension on Frequency {
  String getName() {
    switch (this) {
      case Frequency.daily:
        return 'daily';
      case Frequency.hourly:
        return 'hourly';
      default:
        return '';
    }
  }
}

extension RegionExtension on Region {
  String getName() {
    switch (this) {
      case Region.central:
        return 'Central Region';
      case Region.eastern:
        return 'Eastern Region';
      case Region.western:
        return 'Western Region';
      case Region.northern:
        return 'Northern Region';
      default:
        return '';
    }
  }
}

extension OnBoardingPageExtension on OnBoardingPage {
  String getName() {
    switch (this) {
      case OnBoardingPage.signup:
        return 'signup';
      case OnBoardingPage.profile:
        return 'profile';
      case OnBoardingPage.notification:
        return 'notification';
      case OnBoardingPage.location:
        return 'location';
      case OnBoardingPage.complete:
        return 'complete';
      case OnBoardingPage.home:
        return 'home';
      case OnBoardingPage.welcome:
        return 'welcome';
      default:
        return '';
    }
  }
}

extension PollutantExtension on Pollutant {
  String asString() {
    switch (this) {
      case Pollutant.pm2_5:
        return 'pm 2.5';
      case Pollutant.pm10:
        return 'pm 10';
      default:
        return '';
    }
  }

  String toTitleCase() {
    switch (this) {
      case Pollutant.pm2_5:
        return 'pm2_5'.toTitleCase();
      case Pollutant.pm10:
        return 'pm10'.toTitleCase();
      default:
        return '';
    }
  }
}

extension StringCasingExtension on String {
  bool inStatement(String statement) {
    var terms = toLowerCase().split(' ');
    var words = statement.toLowerCase().split(' ');
    for (var word in words) {
      for (var term in terms) {
        if (term == word.trim()) {
          return true;
        }
      }
    }
    return false;
  }

  bool equalsIgnoreCase(String value) {
    if (toLowerCase() == value.toLowerCase()) {
      return true;
    }
    return false;
  }

  bool isNull() {
    if (isEmpty ||
        length == 0 ||
        this == '' ||
        toLowerCase() == 'null' ||
        toLowerCase().contains('null')) {
      return true;
    }

    return false;
  }

  bool isValidEmail() {
    if (isNull()) {
      return false;
    }
    return RegExp(
            r'^(([^<>()[\]\\.,;:\s@\"]+(\.[^<>()[\]\\.,;:\s@\"]+)*)|(\".+\"))@((\[[0-9]{1,3}\.[0-9]{1,3}\.[0-9]{1,3}\.[0-9]{1,3}\])|(([a-zA-Z\-0-9]+\.)+[a-zA-Z]{2,}))$')
        .hasMatch(this);
  }

  bool isValidUri() {
    return Uri.parse(this).host == '' ? false : true;
  }

  String toCapitalized() {
    try {
      if (trim().toLowerCase() == 'ii' || trim().toLowerCase() == 'iv') {
        return toUpperCase();
      }
      return isNotEmpty
          ? '${this[0].toUpperCase()}${substring(1).toLowerCase()}'
          : '';
    } catch (exception, stackTrace) {
      debugPrint('$exception\n$stackTrace');
      return this;
    }
  }

  String toTitleCase() =>
      split(' ').map((str) => str.toCapitalized()).join(' ');

  String trimEllipsis() {
    return replaceAll('', '\u{200B}');
  }
}

extension TitleOptionsExtension on TitleOptions {
  String getDisplayName() {
    switch (this) {
      case TitleOptions.ms:
        return 'Ms.';
      case TitleOptions.mr:
        return 'Mr.';
      case TitleOptions.undefined:
        return 'Rather Not Say';
      default:
        return '';
    }
  }

  String getValue() {
    switch (this) {
      case TitleOptions.ms:
        return 'Ms';
      case TitleOptions.mr:
        return 'Mr';
      case TitleOptions.undefined:
        return 'Rather Not Say';
      default:
        return '';
    }
  }
}<|MERGE_RESOLUTION|>--- conflicted
+++ resolved
@@ -228,13 +228,10 @@
 
   String getShortDate() {
     return '${getDayPostfix()} ${getMonthString(abbreviate: true)}';
-<<<<<<< HEAD
   }
 
   int getUtcOffset() {
     return timeZoneOffset.inHours;
-=======
->>>>>>> 76488e53
   }
 
   String getWeekday() {
