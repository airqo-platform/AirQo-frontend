import 'dart:io';

import 'package:app/models/models.dart';
import 'package:app/themes/theme.dart';
import 'package:flutter/material.dart';
import 'package:intl/intl.dart';

extension DoubleExtension on double {
  bool isWithin(double start, double end) {
    return this >= start && this <= end;
  }
}

extension IntExt on int {
  String toStringLength({int length = 1}) {
    return toString().length == length ? '0$this' : '$this';
  }
}

<<<<<<< HEAD
extension GraphInsightDataExt on GraphInsightData {
  double chartValue(Pollutant pollutant) {
    return pollutant == Pollutant.pm2_5
        ? double.parse(pm2_5.toStringAsFixed(2))
        : double.parse(pm10.toStringAsFixed(2));
  }

  String lastUpdated(Frequency frequency) {
    if (empty) {
      return 'Not available';
    }

    if (time.isToday()) {
      return 'Updated Today';
    }

    switch (frequency) {
      case Frequency.daily:
        return 'Updated ${DateFormat('EEEE, d MMM').format(time)}';
      case Frequency.hourly:
        return 'Updated ${DateFormat('hh:mm a').format(time)}';
    }
  }

  Color chartAvatarContainerColor(Pollutant pollutant) {
    if (empty) {
      return CustomColors.greyColor;
    }

    return pollutant.color(chartValue(pollutant));
  }

  String chartAvatarValue(Pollutant pollutant) {
    if (empty) {
      return '--';
    }

    return chartValue(pollutant).toStringAsFixed(0);
  }

  Color chartAvatarValueColor(Pollutant pollutant) {
    if (empty) {
      return CustomColors.darkGreyColor;
    }

    return pollutant.textColor(value: chartValue(pollutant));
  }
}

extension DateTimeExtension on DateTime {
=======
extension KyaListExt on List<Kya> {
  int totalProgress() {
    final List<int> progressList = map((element) => element.progress).toList();
    var sum = 0;
    for (final element in progressList) {
      sum = sum + element;
    }

    return sum;
  }

  List<Kya> filterIncompleteKya() {
    return where((element) {
      return element.progress != -1;
    }).toList();
  }

  List<Kya> filterCompleteKya() {
    return where((element) {
      return element.progress == -1;
    }).toList();
  }
}

extension AnalyticsListExt on List<Analytics> {
  List<Analytics> sortByDateTime() {
    sort(
      (x, y) {
        return -(x.createdAt.compareTo(y.createdAt));
      },
    );

    return this;
  }
}

extension ProfileExt on Profile {
  String greetings() {
    final hour = DateTime.now().hour;

    if (00 <= hour && hour < 12) {
      return 'Good morning $firstName'.trim();
    }

    if (12 <= hour && hour < 16) {
      return 'Good afternoon $firstName'.trim();
    }

    if (16 <= hour && hour <= 23) {
      return 'Good evening $firstName'.trim();
    }

    return 'Hello $firstName'.trim();
  }
}

extension DateTimeExt on DateTime {
>>>>>>> 8fbc931b
  DateTime getDateOfFirstDayOfWeek() {
    var firstDate = this;
    final weekday = firstDate.weekday;

    if (weekday != 1) {
      final offset = weekday - 1;
      firstDate = firstDate.subtract(Duration(days: offset));
    }

    return firstDate.getDateOfFirstHourOfDay();
  }

  Future<String> getGreetings() async {
    final profile = await Profile.getProfile();

    if (00 <= hour && hour < 12) {
      return 'Good morning ${profile.firstName}'.trim();
    }

    if (12 <= hour && hour < 16) {
      return 'Good afternoon ${profile.firstName}'.trim();
    }

    if (16 <= hour && hour <= 23) {
      return 'Good evening ${profile.firstName}'.trim();
    }

    return 'Hello ${profile.firstName}'.trim();
  }

  DateTime getDateOfFirstHourOfDay() {
    return DateTime.parse('${DateFormat('yyyy-MM-dd').format(this)}T00:00:00Z');
  }

  DateTime getDateOfLastDayOfWeek() {
    var lastDate = this;
    final weekday = lastDate.weekday;

    if (weekday != 7) {
      final offset = 7 - weekday;
      lastDate = lastDate.add(Duration(days: offset));
    }

    return lastDate.getDateOfFirstHourOfDay();
  }

  DateTime getDateOfLastHourOfDay() {
    return DateTime.parse('${DateFormat('yyyy-MM-dd').format(this)}T23:00:00Z');
  }

  String getDay({DateTime? datetime}) {
    final referenceDay = datetime != null ? datetime.day : day;

    return formatToString(referenceDay);
  }

  DateTime getFirstDateOfCalendarMonth() {
    var firstDate = DateTime.parse('$year-${getMonth()}-01T00:00:00Z');

    while (firstDate.weekday != 1) {
      firstDate = firstDate.subtract(const Duration(days: 1));
    }

    return firstDate;
  }

  String toApiString() {
    return '$year-${formatToString(month)}-'
        '${formatToString(day)}T'
        '${formatToString(hour)}:${formatToString(minute)}:'
        '${formatToString(second)}Z';
  }

  String formatToString(int value) {
    if (value.toString().length > 1) {
      return value.toString();
    }

    return '0$value';
  }

  DateTime getFirstDateOfMonth() {
    return DateTime.parse('$year-${getMonth()}-01T00:00:00Z');
  }

  DateTime getLastDateOfCalendarMonth() {
    var lastDate = DateTime.parse('$year-${getMonth()}'
        '-${getDay(datetime: getLastDateOfMonth())}T00:00:00Z');

    while (lastDate.weekday != 7) {
      lastDate = lastDate.add(const Duration(days: 1));
    }

    return lastDate;
  }

  DateTime getLastDateOfMonth() {
    var lastDate = DateTime.parse('$year-${getMonth()}-26T00:00:00Z');
    final referenceMonth = month;

    while (lastDate.month == referenceMonth) {
      lastDate = lastDate.add(const Duration(days: 1));
    }
    lastDate = lastDate.subtract(const Duration(days: 1));

    return lastDate;
  }

  String getLongDate() {
    return '${getDayPostfix()} ${getMonthString()}';
  }

  String getMonth({DateTime? datetime}) {
    final referenceMonth = datetime != null ? datetime.month : month;

    return formatToString(referenceMonth);
  }

  String getDayPostfix() {
    if (day.toString().endsWith('1') && day != 11) {
      return '${day}st';
    } else if (day.toString().endsWith('2') && day != 12) {
      return '${day}nd';
    } else if (day.toString().endsWith('3') && day != 13) {
      return '${day}rd';
    } else {
      return '${day}th';
    }
  }

  String getMonthString({bool abbreviate = false}) {
    switch (month) {
      case 1:
        return abbreviate ? 'Jan' : 'January';
      case 2:
        return abbreviate ? 'Feb' : 'February';
      case 3:
        return abbreviate ? 'Mar' : 'March';
      case 4:
        return abbreviate ? 'Apr' : 'April';
      case 5:
        return 'May';
      case 6:
        return abbreviate ? 'Jun' : 'June';
      case 7:
        return abbreviate ? 'Jul' : 'July';
      case 8:
        return abbreviate ? 'Aug' : 'August';
      case 9:
        return abbreviate ? 'Sept' : 'September';
      case 10:
        return abbreviate ? 'Oct' : 'October';
      case 11:
        return abbreviate ? 'Nov' : 'November';
      case 12:
        return abbreviate ? 'Dec' : 'December';
      default:
        throw UnimplementedError(
          '$month does’nt have a month string implementation',
        );
    }
  }

  String getShortDate() {
    return '${getDayPostfix()} ${getMonthString(abbreviate: true)}';
  }

  int getUtcOffset() {
    return timeZoneOffset.inHours;
  }

  String getWeekday() {
    switch (weekday) {
      case 1:
        return 'monday';
      case 2:
        return 'tuesday';
      case 3:
        return 'wednesday';
      case 4:
        return 'thursday';
      case 5:
        return 'friday';
      case 6:
        return 'saturday';
      case 7:
        return 'sunday';
      default:
        throw UnimplementedError(
          '$weekday does’nt have a weekday string implementation',
        );
    }
  }

  bool isInWeek(String referenceWeek) {
    final now = DateTime.now();
    DateTime referenceDay;
    DateTime lastDay;
    switch (referenceWeek.toLowerCase()) {
      case 'last':
        referenceDay =
            now.subtract(const Duration(days: 7)).getDateOfFirstDayOfWeek();
        lastDay =
            now.subtract(const Duration(days: 7)).getDateOfLastDayOfWeek();
        break;
      case 'next':
        referenceDay =
            now.add(const Duration(days: 7)).getDateOfFirstDayOfWeek();
        lastDay = now.add(const Duration(days: 7)).getDateOfLastDayOfWeek();
        break;
      default:
        referenceDay = now.getDateOfFirstDayOfWeek();
        lastDay = now.getDateOfLastDayOfWeek();
        break;
    }

    while (referenceDay != lastDay) {
      if (day == referenceDay.day &&
          month == referenceDay.month &&
          year == referenceDay.year) {
        return true;
      }
      referenceDay = referenceDay.add(const Duration(days: 1));
    }

    return false;
  }

  bool isToday() {
    if (day == DateTime.now().day &&
        month == DateTime.now().month &&
        year == DateTime.now().year) {
      return true;
    }

    return false;
  }

  bool isTomorrow() {
    if (day == tomorrow().day &&
        month == tomorrow().month &&
        year == tomorrow().year) {
      return true;
    }

    return false;
  }

  bool isYesterday() {
    if (day == yesterday().day &&
        month == yesterday().month &&
        year == yesterday().year) {
      return true;
    }

    return false;
  }

  String notificationDisplayDate() {
    if (day == DateTime.now().day) {
      var hours = hour.toString();
      if (hours.length <= 1) {
        hours = '0$hour';
      }

      var minutes = minute.toString();
      if (minutes.length <= 1) {
        minutes = '0$minutes';
      }

      return '$hours:$minutes';
    } else {
      return '$day ${getMonthString(abbreviate: true)}';
    }
  }

  DateTime tomorrow() {
    return DateTime.now().add(const Duration(days: 1));
  }

  static DateTime yesterday() {
    return DateTime.now().subtract(const Duration(days: 1));
  }
}

extension FileExt on File {
  String getExtension() {
    return path.substring(path.lastIndexOf('.'));
  }
}

extension StringExt on String {
  bool inStatement(String statement) {
    final terms = toLowerCase().split(' ');
    final words = statement.toLowerCase().split(' ');
    for (final word in words) {
      for (final term in terms) {
        if (term == word.trim()) {
          return true;
        }
      }
    }

    return false;
  }

  bool isValidName() {
    if (trim().isNull()) {
      return false;
    }

    return true;
  }

  bool equalsIgnoreCase(String value) {
    if (toLowerCase() == value.toLowerCase()) {
      return true;
    }

    return false;
  }

  bool isNull() {
    if (isEmpty ||
        length == 0 ||
        this == '' ||
        toLowerCase() == 'null' ||
        toLowerCase().contains('null')) {
      return true;
    }

    return false;
  }

  bool isValidPhoneNumber() {
    return length >= 5;
  }

  bool isValidEmail() {
    if (isNull()) {
      return false;
    }

    return RegExp(
      r'^(([^<>()[\]\\.,;:\s@\"]+(\.[^<>()[\]\\.,;:\s@\"]+)*)|(\".+\"))@((\[[0-9]{1,3}\.[0-9]{1,3}\.[0-9]{1,3}\.[0-9]{1,3}\])|(([a-zA-Z\-0-9]+\.)+[a-zA-Z]{2,}))$',
    ).hasMatch(this);
  }

  bool isValidUri() {
    return Uri.parse(this).host == '' ? false : true;
  }

  String toCapitalized() {
    try {
      if (trim().toLowerCase() == 'ii' || trim().toLowerCase() == 'iv') {
        return toUpperCase();
      }

      return isNotEmpty
          ? '${this[0].toUpperCase()}${substring(1).toLowerCase()}'
          : '';
    } catch (exception, stackTrace) {
      debugPrint('$exception\n$stackTrace');

      return this;
    }
  }

  String toTitleCase() =>
      split(' ').map((str) => str.toCapitalized()).join(' ');

  String trimEllipsis() {
    return replaceAll('', '\u{200B}');
  }
}<|MERGE_RESOLUTION|>--- conflicted
+++ resolved
@@ -17,7 +17,6 @@
   }
 }
 
-<<<<<<< HEAD
 extension GraphInsightDataExt on GraphInsightData {
   double chartValue(Pollutant pollutant) {
     return pollutant == Pollutant.pm2_5
@@ -67,8 +66,6 @@
   }
 }
 
-extension DateTimeExtension on DateTime {
-=======
 extension KyaListExt on List<Kya> {
   int totalProgress() {
     final List<int> progressList = map((element) => element.progress).toList();
@@ -126,7 +123,6 @@
 }
 
 extension DateTimeExt on DateTime {
->>>>>>> 8fbc931b
   DateTime getDateOfFirstDayOfWeek() {
     var firstDate = this;
     final weekday = firstDate.weekday;
