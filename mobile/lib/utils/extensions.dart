import 'dart:io';

import 'package:app/constants/constants.dart';
import 'package:app/models/models.dart';
import 'package:app/services/services.dart';
import 'package:app/themes/theme.dart';
import 'package:flutter/material.dart';
import 'package:intl/intl.dart';

extension DoubleExtension on double {
  bool isWithin(double start, double end) {
    return this >= start && this <= end;
  }
}

extension IntExt on int {
  String toStringLength({int length = 1}) {
    return toString().length == length ? '0$this' : '$this';
  }
}

extension ChartDataExt on ChartData {
  String chartDomainFn() {
    switch (frequency) {
      case Frequency.daily:
        return DateFormat('EEE').format(dateTime);
      case Frequency.hourly:
        final hour = dateTime.hour;

        return hour.toString().length == 1 ? '0$hour' : '$hour';
    }
  }

  double chartValue(Pollutant pollutant) {
    return pollutant == Pollutant.pm2_5
        ? double.parse(pm2_5.toStringAsFixed(2))
        : double.parse(pm10.toStringAsFixed(2));
  }

  String lastUpdated(Frequency frequency) {
    String lastUpdated = '';

    if (dateTime.isToday()) {
      lastUpdated = 'Updated Today';

      return available ? lastUpdated : '$lastUpdated - Not Available';
    }

    switch (frequency) {
      case Frequency.daily:
        lastUpdated = 'Updated ${DateFormat('EEEE, d MMM').format(dateTime)}';
        break;
      case Frequency.hourly:
        lastUpdated = 'Updated ${DateFormat('hh:mm a').format(dateTime)}';
        break;
    }

    return available ? lastUpdated : '$lastUpdated - Not Available';
  }

  Color chartAvatarContainerColor(Pollutant pollutant) {
    return available
        ? pollutant.color(chartValue(pollutant))
        : CustomColors.greyColor;
  }

  String chartAvatarValue(Pollutant pollutant) {
    return available ? chartValue(pollutant).toStringAsFixed(0) : '--';
  }

  Color chartAvatarValueColor(Pollutant pollutant) {
    return available
        ? pollutant.textColor(value: chartValue(pollutant))
        : CustomColors.darkGreyColor;
  }
}

<<<<<<< HEAD
extension KyaExt on Kya {
  String getKyaMessage() {
    if (isInProgress()) {
      return 'Continue';
    } else if (isPartiallyComplete()) {
      return 'Complete! Move to For You';
    } else {
      return 'Start learning';
    }
  }

  bool isPartiallyComplete() {
    return progress == 1;
  }

  bool isComplete() {
    return progress == -1;
  }

  bool isInProgress() {
    return progress > 0 && progress < 1;
  }

  double getProgress(int visibleCardIndex) {
    return (visibleCardIndex + 1) / lessons.length;
  }
}

extension KyaListExt on List<Kya> {
  void sortByProgress() {
    sort((x, y) => -(x.progress.compareTo(y.progress)));
=======
extension KyaListExt on List<Kya> {
  int totalProgress() {
    return isEmpty
        ? 0
        : map((element) => element.progress).toList().reduce((x, y) => x + y);
>>>>>>> daa217fb
  }

  List<Kya> filterIncompleteKya() {
    return where((element) {
      return !element.isComplete();
    }).toList();
  }

  List<Kya> filterCompleteKya() {
    return where((element) {
      return element.isComplete();
    }).toList();
  }

  List<Kya> removeDuplicates() {
    List<Kya> cleanedKya = [];
    for (final kya in this) {
      final duplicates = where((e) => e.id == kya.id).toList();
      duplicates.sortByProgress();
      if (!cleanedKya.contains(duplicates.first)) {
        cleanedKya.add(duplicates.first);
      }
    }

    return cleanedKya;
  }
}

extension AnalyticsListExt on List<Analytics> {
  List<Analytics> sortByDateTime() {
    sort(
      (x, y) {
        return -(x.createdAt.compareTo(y.createdAt));
      },
    );

    return this;
  }
}

extension SearchHistoryListExt on List<SearchHistory> {
  List<SearchHistory> sortByDateTime({bool latestFirst = true}) {
    List<SearchHistory> data = List.of(this);
    data.sort((a, b) {
      if (latestFirst) {
        return -(a.dateTime.compareTo(b.dateTime));
      }

      return a.dateTime.compareTo(b.dateTime);
    });

    return data;
  }

  Future<List<AirQualityReading>> attachedAirQualityReadings() async {
    List<AirQualityReading> airQualityReadings = [];
    for (final searchHistory in this) {
      AirQualityReading? airQualityReading =
          await LocationService.getNearestSite(
        searchHistory.latitude,
        searchHistory.longitude,
      );
      if (airQualityReading != null) {
        airQualityReadings.add(airQualityReading.copyWith(
          name: searchHistory.name,
          location: searchHistory.location,
          latitude: searchHistory.latitude,
          longitude: searchHistory.longitude,
          placeId: searchHistory.placeId,
          dateTime: searchHistory.dateTime,
        ));
      }
    }

    return airQualityReadings;
  }
}

extension AirQualityReadingListExt on List<AirQualityReading> {
  List<AirQualityReading> sortByAirQuality({bool sortCountries = false}) {
    List<AirQualityReading> data = List.of(this);
    data.sort((a, b) {
      if (sortCountries && a.country.compareTo(b.country) != 0) {
        return a.country.compareTo(b.country);
      }

      return a.pm2_5.compareTo(b.pm2_5);
    });

    return data;
  }

  List<AirQualityReading> filterNearestLocations() {
    List<AirQualityReading> airQualityReadings = List.of(this);
    airQualityReadings = airQualityReadings
        .where(
          (element) => element.distanceToReferenceSite <= Config.searchRadius,
        )
        .toList();

    return airQualityReadings.sortByDistanceToReferenceSite();
  }

  List<AirQualityReading> shuffleByCountry() {
    List<AirQualityReading> data = List.of(this);
    List<AirQualityReading> shuffledData = [];

    final List<String> countries = data.map((e) => e.country).toSet().toList();
    countries.shuffle();
    while (data.isNotEmpty) {
      for (final country in countries) {
        List<AirQualityReading> countryReadings = data
            .where((element) => element.country.equalsIgnoreCase(country))
            .take(1)
            .toList();
        shuffledData.addAll(countryReadings);
        for (final reading in countryReadings) {
          data.remove(reading);
        }
      }
    }

    return shuffledData;
  }

  List<AirQualityReading> sortByDistanceToReferenceSite() {
    List<AirQualityReading> data = List.of(this);
    data.sort(
      (x, y) {
        return x.distanceToReferenceSite.compareTo(y.distanceToReferenceSite);
      },
    );

    return data;
  }
}

extension ProfileExt on Profile {
  String greetings() {
    final hour = DateTime.now().hour;

    if (00 <= hour && hour < 12) {
      return 'Good morning $firstName'.trim();
    }

    if (12 <= hour && hour < 16) {
      return 'Good afternoon $firstName'.trim();
    }

    if (16 <= hour && hour <= 23) {
      return 'Good evening $firstName'.trim();
    }

    return 'Hello $firstName'.trim();
  }
}

extension DateTimeExt on DateTime {
  DateTime getDateOfFirstDayOfWeek() {
    DateTime firstDate = this;
    while (firstDate.weekday != 1) {
      firstDate = firstDate.subtract(const Duration(days: 1));
    }

    return firstDate.getDateOfFirstHourOfDay();
  }

  Future<String> getGreetings() async {
    final profile = await Profile.getProfile();

    if (00 <= hour && hour < 12) {
      return 'Good morning ${profile.firstName}'.trim();
    }

    if (12 <= hour && hour < 16) {
      return 'Good afternoon ${profile.firstName}'.trim();
    }

    if (16 <= hour && hour <= 23) {
      return 'Good evening ${profile.firstName}'.trim();
    }

    return 'Hello ${profile.firstName}'.trim();
  }

  DateTime getDateOfFirstHourOfDay() {
    return DateTime.parse('${DateFormat('yyyy-MM-dd').format(this)}T00:00:00Z');
  }

  bool isAfterOrEqualTo(DateTime dateTime) {
    return compareTo(dateTime) == 1 || compareTo(dateTime) == 0;
  }

  bool isBeforeOrEqualTo(DateTime dateTime) {
    return compareTo(dateTime) == -1 || compareTo(dateTime) == 0;
  }

  DateTime getDateOfLastDayOfWeek() {
    var lastDate = this;
    final weekday = lastDate.weekday;

    if (weekday != 7) {
      final offset = 7 - weekday;
      lastDate = lastDate.add(Duration(days: offset));
    }

    return lastDate.getDateOfFirstHourOfDay();
  }

  DateTime getDateOfLastHourOfDay() {
    return DateTime.parse('${DateFormat('yyyy-MM-dd').format(this)}T23:00:00Z');
  }

  String getDay({DateTime? datetime}) {
    final referenceDay = datetime != null ? datetime.day : day;

    return formatToString(referenceDay);
  }

  DateTime getFirstDateOfCalendarMonth() {
    var firstDate = DateTime.parse('$year-${getMonth()}-01T00:00:00Z');

    while (firstDate.weekday != 1) {
      firstDate = firstDate.subtract(const Duration(days: 1));
    }

    return firstDate;
  }

  String toApiString() {
    return '$year-${formatToString(month)}-'
        '${formatToString(day)}T'
        '${formatToString(hour)}:${formatToString(minute)}:'
        '${formatToString(second)}Z';
  }

  String formatToString(int value) {
    if (value.toString().length > 1) {
      return value.toString();
    }

    return '0$value';
  }

  DateTime getFirstDateOfMonth() {
    return DateTime.parse('$year-${getMonth()}-01T00:00:00Z');
  }

  DateTime getLastDateOfCalendarMonth() {
    var lastDate = DateTime.parse('$year-${getMonth()}'
        '-${getDay(datetime: getLastDateOfMonth())}T00:00:00Z');

    while (lastDate.weekday != 7) {
      lastDate = lastDate.add(const Duration(days: 1));
    }

    return lastDate;
  }

  DateTime getLastDateOfMonth() {
    var lastDate = DateTime.parse('$year-${getMonth()}-26T00:00:00Z');
    final referenceMonth = month;

    while (lastDate.month == referenceMonth) {
      lastDate = lastDate.add(const Duration(days: 1));
    }
    lastDate = lastDate.subtract(const Duration(days: 1));

    return lastDate;
  }

  String getLongDate() {
    return '${getDayPostfix()} ${getMonthString()}';
  }

  String getMonth({DateTime? datetime}) {
    final referenceMonth = datetime != null ? datetime.month : month;

    return formatToString(referenceMonth);
  }

  String getDayPostfix() {
    if (day.toString().endsWith('1') && day != 11) {
      return '${day}st';
    } else if (day.toString().endsWith('2') && day != 12) {
      return '${day}nd';
    } else if (day.toString().endsWith('3') && day != 13) {
      return '${day}rd';
    } else {
      return '${day}th';
    }
  }

  String getMonthString({bool abbreviate = false}) {
    switch (month) {
      case 1:
        return abbreviate ? 'Jan' : 'January';
      case 2:
        return abbreviate ? 'Feb' : 'February';
      case 3:
        return abbreviate ? 'Mar' : 'March';
      case 4:
        return abbreviate ? 'Apr' : 'April';
      case 5:
        return 'May';
      case 6:
        return abbreviate ? 'Jun' : 'June';
      case 7:
        return abbreviate ? 'Jul' : 'July';
      case 8:
        return abbreviate ? 'Aug' : 'August';
      case 9:
        return abbreviate ? 'Sept' : 'September';
      case 10:
        return abbreviate ? 'Oct' : 'October';
      case 11:
        return abbreviate ? 'Nov' : 'November';
      case 12:
        return abbreviate ? 'Dec' : 'December';
      default:
        throw UnimplementedError(
          '$month does’nt have a month string implementation',
        );
    }
  }

  String getShortDate() {
    return '${getDayPostfix()} ${getMonthString(abbreviate: true)}';
  }

  int getUtcOffset() {
    return timeZoneOffset.inHours;
  }

  String getWeekday() {
    switch (weekday) {
      case 1:
        return 'monday';
      case 2:
        return 'tuesday';
      case 3:
        return 'wednesday';
      case 4:
        return 'thursday';
      case 5:
        return 'friday';
      case 6:
        return 'saturday';
      case 7:
        return 'sunday';
      default:
        throw UnimplementedError(
          '$weekday does’nt have a weekday string implementation',
        );
    }
  }

  bool isInWeek(String referenceWeek) {
    final DateFormat formatter = DateFormat('yyyy-MM-dd');
    final now = formatter.parse(formatter.format(DateTime.now()));
    DateTime firstDay;
    DateTime lastDay;
    switch (referenceWeek.toLowerCase()) {
      case 'last':
        firstDay =
            now.subtract(const Duration(days: 7)).getDateOfFirstDayOfWeek();
        lastDay =
            now.subtract(const Duration(days: 7)).getDateOfLastDayOfWeek();
        break;
      case 'next':
        firstDay = now.add(const Duration(days: 7)).getDateOfFirstDayOfWeek();
        lastDay = now.add(const Duration(days: 7)).getDateOfLastDayOfWeek();
        break;
      default:
        firstDay = now.getDateOfFirstDayOfWeek();
        lastDay = now.getDateOfLastDayOfWeek();
        break;
    }

    return isAfterOrEqualTo(firstDay) && isBeforeOrEqualTo(lastDay);
  }

  bool isToday() {
    final DateFormat formatter = DateFormat('yyyy-MM-dd');
    final todayDate = formatter.parse(formatter.format(DateTime.now()));

    return formatter.parse(formatter.format(this)).compareTo(todayDate) == 0;
  }

  bool isTomorrow() {
    final DateFormat formatter = DateFormat('yyyy-MM-dd');
    final tomorrowDate = formatter.parse(formatter.format(tomorrow()));

    return formatter.parse(formatter.format(this)).compareTo(tomorrowDate) == 0;
  }

  bool isYesterday() {
    final DateFormat formatter = DateFormat('yyyy-MM-dd');
    final yesterdayDate = formatter.parse(formatter.format(yesterday()));

    return formatter.parse(formatter.format(this)).compareTo(yesterdayDate) ==
        0;
  }

  String notificationDisplayDate() {
    if (day == DateTime.now().day) {
      var hours = hour.toString();
      if (hours.length <= 1) {
        hours = '0$hour';
      }

      var minutes = minute.toString();
      if (minutes.length <= 1) {
        minutes = '0$minutes';
      }

      return '$hours:$minutes';
    } else {
      return '$day ${getMonthString(abbreviate: true)}';
    }
  }

  DateTime tomorrow() {
    return DateTime.now().add(const Duration(days: 1));
  }

  static DateTime yesterday() {
    return DateTime.now().subtract(const Duration(days: 1));
  }
}

extension FileExt on File {
  String getExtension() {
    return path.substring(path.lastIndexOf('.'));
  }
}

extension StringExt on String {
  bool inStatement(String statement) {
    final terms = toLowerCase().split(' ');
    final words = statement.toLowerCase().split(' ');
    for (final word in words) {
      for (final term in terms) {
        if (term == word.trim()) {
          return true;
        }
      }
    }

    return false;
  }

  bool isValidName() {
    if (trim().isNull()) {
      return false;
    }

    return true;
  }

  bool equalsIgnoreCase(String value) {
    if (toLowerCase() == value.toLowerCase()) {
      return true;
    }

    return false;
  }

  bool isNull() {
    if (isEmpty ||
        length == 0 ||
        this == '' ||
        toLowerCase() == 'null' ||
        toLowerCase().contains('null')) {
      return true;
    }

    return false;
  }

  bool isValidPhoneNumber() {
    if (isNull()) {
      return false;
    }

    return trim().replaceAll(" ", "").length >= 7 &&
        trim().replaceAll(" ", "").length <= 15;
  }

  String inValidPhoneNumberMessage() {
    if (isNull()) {
      return 'A phone number cannot be empty';
    }

    if (trim().replaceAll(" ", "").length < 7) {
      return 'Looks like you missed a digit.';
    }

    if (trim().replaceAll(" ", "").length > 15) {
      return 'Entered many digits.';
    }

    return AuthenticationError.invalidPhoneNumber.message;
  }

  bool isValidEmail() {
    if (isNull()) {
      return false;
    }

    return RegExp(
      r'^(([^<>()[\]\\.,;:\s@\"]+(\.[^<>()[\]\\.,;:\s@\"]+)*)|(\".+\"))@((\[[0-9]{1,3}\.[0-9]{1,3}\.[0-9]{1,3}\.[0-9]{1,3}\])|(([a-zA-Z\-0-9]+\.)+[a-zA-Z]{2,}))$',
    ).hasMatch(this);
  }

  bool isValidUri() {
    return Uri.parse(this).host == '' ? false : true;
  }

  String toCapitalized() {
    try {
      if (trim().toLowerCase() == 'ii' || trim().toLowerCase() == 'iv') {
        return toUpperCase();
      }

      return isNotEmpty
          ? '${this[0].toUpperCase()}${substring(1).toLowerCase()}'
          : '';
    } catch (exception, stackTrace) {
      debugPrint('$exception\n$stackTrace');

      return this;
    }
  }

  String toTitleCase() =>
      split(' ').map((str) => str.toCapitalized()).join(' ');

  String trimEllipsis() {
    return replaceAll('', '\u{200B}');
  }
}<|MERGE_RESOLUTION|>--- conflicted
+++ resolved
@@ -75,7 +75,6 @@
   }
 }
 
-<<<<<<< HEAD
 extension KyaExt on Kya {
   String getKyaMessage() {
     if (isInProgress()) {
@@ -107,13 +106,6 @@
 extension KyaListExt on List<Kya> {
   void sortByProgress() {
     sort((x, y) => -(x.progress.compareTo(y.progress)));
-=======
-extension KyaListExt on List<Kya> {
-  int totalProgress() {
-    return isEmpty
-        ? 0
-        : map((element) => element.progress).toList().reduce((x, y) => x + y);
->>>>>>> daa217fb
   }
 
   List<Kya> filterIncompleteKya() {
