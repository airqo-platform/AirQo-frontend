--- conflicted
+++ resolved
@@ -22,23 +22,7 @@
     return;
   }
 
-  try {
-<<<<<<< HEAD
-    await FirebaseCrashlytics.instance.recordError(
-      exception,
-      stackTrace,
-      fatal: true,
-      printDetails: true,
-    );
-=======
-    await Future.wait([
-      Sentry.captureException(
-        exception,
-        stackTrace: stackTrace ?? '',
-      ),
-    ]);
->>>>>>> e577d25d
-  } catch (e) {
+  try {} catch (e) {
     debugPrint(e.toString());
   }
 }