import 'package:app/models/models.dart';
import 'package:app/themes/theme.dart';
import 'package:app/utils/extensions.dart';
import 'package:charts_flutter/flutter.dart' as charts;
import 'package:intl/intl.dart';
import 'package:uuid/uuid.dart';

<<<<<<< HEAD
charts.Color insightsChartBarColor(
  GraphInsightData series,
  Pollutant pollutant,
) {
=======
charts.Color insightsChartBarColor(Insights series, Pollutant pollutant) {
>>>>>>> 2afec0c7
  if (series.empty) {
    return charts.ColorUtil.fromDartColor(
      CustomColors.greyColor,
    );
  } else if (series.forecast) {
    return charts.ColorUtil.fromDartColor(
      CustomColors.appColorBlue.withOpacity(0.5),
    );
  } else {
    return pollutant.chartColor(series.chartValue(pollutant));
  }
}

charts.OrdinalAxisSpec chartsYAxisScale(List<charts.TickSpec<String>> ticks) {
  return charts.OrdinalAxisSpec(
    tickProviderSpec: charts.StaticOrdinalTickProviderSpec(ticks),
  );
}

charts.NumericAxisSpec chartsXAxisScale() {
  return charts.NumericAxisSpec(
    tickProviderSpec: charts.StaticNumericTickProviderSpec(
      <charts.TickSpec<double>>[
        charts.TickSpec<double>(
          0,
          style: charts.TextStyleSpec(
            color: charts.ColorUtil.fromDartColor(
              CustomColors.greyColor,
            ),
          ),
        ),
        charts.TickSpec<double>(
          125,
          style: charts.TextStyleSpec(
            color: charts.ColorUtil.fromDartColor(
              CustomColors.greyColor,
            ),
          ),
        ),
        charts.TickSpec<double>(
          250,
          style: charts.TextStyleSpec(
            color: charts.ColorUtil.fromDartColor(CustomColors.greyColor),
          ),
        ),
        charts.TickSpec<double>(
          375,
          style: charts.TextStyleSpec(
            color: charts.ColorUtil.fromDartColor(
              CustomColors.greyColor,
            ),
          ),
        ),
        charts.TickSpec<double>(
          500,
          style: charts.TextStyleSpec(
            color: charts.ColorUtil.fromDartColor(
              CustomColors.greyColor,
            ),
          ),
        ),
      ],
    ),
  );
}

List<GraphInsightData> formatData(
  List<GraphInsightData> data,
  Frequency frequency,
) {
  data.sort(
    (x, y) {
      if (frequency == Frequency.daily) {
        return x.time.weekday.compareTo(y.time.weekday);
      }

      return x.time.compareTo(y.time);
    },
  );

  return data;
}

List<List<charts.Series<GraphInsightData, String>>> insightsChartData(
  List<GraphInsightData> insights,
  Pollutant pollutant,
  Frequency frequency,
) {
  final data = <GraphInsightData>[...insights];

  final insightsGraphs = <List<charts.Series<GraphInsightData, String>>>[];

  if (frequency == Frequency.hourly) {
    while (data.isNotEmpty) {
      final earliestDate = data.reduce((value, element) {
        if (value.time.isBefore(element.time)) {
          return value;
        }

        return element;
      }).time;

      var filteredDates = data
          .where((element) => element.time.day == earliestDate.day)
          .toList();

      if (filteredDates.length < 24) {
        filteredDates = fillMissingData(filteredDates, frequency);
      }

      filteredDates.take(24);

      insightsGraphs.add([
        charts.Series<GraphInsightData, String>(
          id: '${const Uuid().v4()}-${earliestDate.day}',
          colorFn: (GraphInsightData series, _) =>
              insightsChartBarColor(series, pollutant),
          domainFn: (GraphInsightData data, _) {
            final hour = data.time.hour;

            return hour.toString().length == 1 ? '0$hour' : '$hour';
          },
          measureFn: (GraphInsightData data, _) => data.chartValue(pollutant),
          data: formatData(
            filteredDates,
            frequency,
          ),
        ),
      ]);
      data.removeWhere(
        (element) => element.time.day == earliestDate.day,
      );
    }
  } else {
    while (data.isNotEmpty) {
      var earliestDate = data.reduce((value, element) {
        if (value.time.isBefore(element.time)) {
          return value;
        }

        return element;
      }).time;

      final dateRanges = <DateTime>[];
      var filteredDates = <GraphInsightData>[];

      while (dateRanges.length != 7) {
        dateRanges.add(earliestDate);
        earliestDate = earliestDate.add(const Duration(days: 1));
      }

      filteredDates
        ..addAll(
          data.where((element) => dateRanges.contains(element.time)).toList(),
        )
        ..take(7);

      if (filteredDates.length < 7) {
        filteredDates = fillMissingData(filteredDates, frequency);
      }

      data.removeWhere((element) => dateRanges.contains(element.time));

      insightsGraphs.add([
        charts.Series<GraphInsightData, String>(
          id: '${const Uuid().v4()}-${earliestDate.weekday}',
          colorFn: (GraphInsightData series, _) =>
              insightsChartBarColor(series, pollutant),
          domainFn: (GraphInsightData data, _) =>
              DateFormat('EEE').format(data.time),
          measureFn: (GraphInsightData data, _) => data.chartValue(pollutant),
          data: formatData(filteredDates, frequency),
        ),
      ]);
    }
  }

  return insightsGraphs;
}

List<charts.Series<GraphInsightData, String>> miniInsightsChartData(
  List<GraphInsightData> insights,
  Pollutant pollutant,
) {
  var data = <GraphInsightData>[...insights];

  if (data.length < 24) {
    data = fillMissingData(data, Frequency.hourly);
  }

  data.take(24);

  return <charts.Series<GraphInsightData, String>>[
    charts.Series<GraphInsightData, String>(
      id: '${const Uuid().v4()}-${data.first.time.day}',
      colorFn: (GraphInsightData series, _) =>
          insightsChartBarColor(series, pollutant),
      domainFn: (GraphInsightData data, _) {
        final hour = data.time.hour;

        return hour.toString().length == 1 ? '0$hour' : '$hour';
      },
      measureFn: (GraphInsightData data, _) => data.chartValue(pollutant),
      data: formatData(
        data,
        Frequency.hourly,
      ),
    ),
  ];
}

List<GraphInsightData> fillMissingData(
  List<GraphInsightData> data,
  Frequency frequency,
) {
  final insights = <GraphInsightData>[...data];

  switch (frequency) {
    case Frequency.daily:
      final referenceInsight = data.first;

      var startDate = DateTime.now().getFirstDateOfCalendarMonth();
      final lastDayOfCalendar = DateTime.now().getLastDateOfCalendarMonth();

      while (startDate.isBefore(lastDayOfCalendar)) {
        final checkDate = insights
            .where(
              (element) =>
                  (element.time.day == startDate.day) &&
                  (element.time.month == startDate.month),
            )
            .toList();

        if (checkDate.isEmpty) {
          insights.add(
            GraphInsightData(
              time: startDate,
              pm2_5: referenceInsight.pm2_5,
              pm10: referenceInsight.pm10,
              empty: true,
              forecast: false,
              siteId: referenceInsight.siteId,
              frequency: referenceInsight.frequency,
            ),
          );
        }

        startDate = startDate.add(
          const Duration(days: 1),
        );
      }
      break;
    case Frequency.hourly:
      final referenceInsight = data.first;

      var startDate = referenceInsight.time
          .getDateOfFirstDayOfWeek()
          .getDateOfFirstHourOfDay();
      final lastDayOfWeek = referenceInsight.time
          .getDateOfLastDayOfWeek()
          .getDateOfLastHourOfDay();

      while (startDate.isBefore(lastDayOfWeek)) {
        final checkDate = insights
            .where((element) =>
                (element.time.hour == startDate.hour) &&
                (element.time.day == startDate.day))
            .toList();

        if (checkDate.isEmpty) {
          insights.add(
            GraphInsightData(
              time: startDate,
              pm2_5: referenceInsight.pm2_5,
              pm10: referenceInsight.pm10,
              empty: true,
              forecast: false,
              siteId: referenceInsight.siteId,
              frequency: referenceInsight.frequency,
            ),
          );
        }

        startDate = startDate.add(
          const Duration(hours: 1),
        );
      }
      break;
  }

  return formatData(insights, frequency);
}<|MERGE_RESOLUTION|>--- conflicted
+++ resolved
@@ -5,14 +5,7 @@
 import 'package:intl/intl.dart';
 import 'package:uuid/uuid.dart';
 
-<<<<<<< HEAD
-charts.Color insightsChartBarColor(
-  GraphInsightData series,
-  Pollutant pollutant,
-) {
-=======
 charts.Color insightsChartBarColor(Insights series, Pollutant pollutant) {
->>>>>>> 2afec0c7
   if (series.empty) {
     return charts.ColorUtil.fromDartColor(
       CustomColors.greyColor,
