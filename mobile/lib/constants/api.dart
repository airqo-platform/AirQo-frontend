import 'config.dart';

class AirQoUrls {
  static String get termsUrl =>
      'https://docs.airqo.net/#/mobile_app/privacy_policy';

  static String get firebaseLookup =>
      '${Config.airqoApi}/v1/users/firebase/lookup';

  static String get forecast => '${Config.airqoApi}/v2/predict/daily-forecast';

  static String get appVersion =>
      '${Config.airqoApi}/v2/view/mobile-app/version-info';

  static String get measurements => '${Config.airqoApi}/v2/devices/events';

  static String get emailReAuthentication =>
      '${Config.airqoApi}/v1/users/emailAuth';

  static String get emailVerification =>
      '${Config.airqoApi}/v1/users/emailLogin';

  static String get feedback => '${Config.airqoApi}/v1/users/feedback';

  static String get mobileCarrier =>
      '${Config.airqoApi}/v2/meta-data/mobile-carrier';

  static String get favourites => '${Config.airqoApi}/v2/users/favorites';

<<<<<<< HEAD
  static String get searchHistory =>
      '${Config.airqoApi}/v2/users/searchHistory';
=======
  static String get locationHistory =>
      '${Config.airqoApi}/v2/users/locationHistory';

  static String get kya => '${Config.airqoApi}/v2/devices/kya';
>>>>>>> f259c170
}

enum ApiService {
  deviceRegistry('device-registry'),
  auth('auth'),
  view('view'),
  metaData('meta-data'),
  forecast('forecast');

  const ApiService(this.serviceName);

  final String serviceName;

  @override
  String toString() => serviceName;
}<|MERGE_RESOLUTION|>--- conflicted
+++ resolved
@@ -27,15 +27,13 @@
 
   static String get favourites => '${Config.airqoApi}/v2/users/favorites';
 
-<<<<<<< HEAD
-  static String get searchHistory =>
-      '${Config.airqoApi}/v2/users/searchHistory';
-=======
   static String get locationHistory =>
       '${Config.airqoApi}/v2/users/locationHistory';
 
   static String get kya => '${Config.airqoApi}/v2/devices/kya';
->>>>>>> f259c170
+
+  static String get searchHistory =>
+      '${Config.airqoApi}/v2/users/searchHistory';
 }
 
 enum ApiService {
