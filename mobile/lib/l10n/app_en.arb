--- conflicted
+++ resolved
@@ -349,10 +349,7 @@
     "languageChangedSuccessfully": "You have successfully changed  to {placeholder}",
     "ok": "OK",
     "languages": "Languages",
-<<<<<<< HEAD
-    "dataProvider":"Data Provider: {placeholder}"
-=======
+    "dataProvider":"Data Provider: {placeholder}",
     "reDOLesson": "Re-do lesson",
     "reDoQuiz": "Re-do quiz"
->>>>>>> 2960d18b
 }