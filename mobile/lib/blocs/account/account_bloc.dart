--- conflicted
+++ resolved
@@ -210,38 +210,6 @@
     ));
   }
 
-<<<<<<< HEAD
-=======
-  Future<void> _onRefreshKya(
-    RefreshKya _,
-    Emitter<AccountState> emit,
-  ) async {
-    final hasConnection = await hasNetworkConnection();
-    if (!hasConnection) {
-      return emit(state.copyWith(
-        blocStatus: BlocStatus.error,
-        blocError: AuthenticationError.noInternetConnection,
-      ));
-    }
-
-    emit(state.copyWith(blocStatus: BlocStatus.updatingData));
-
-    List<Kya> kya = state.kya;
-    final cloudKya = await CloudStore.getKya();
-
-    final List<String> kyaIds = kya.map((kya) => kya.id).toList();
-    cloudKya.removeWhere((kya) => kyaIds.contains(kya.id));
-
-    kya.addAll(cloudKya);
-
-    emit(state.copyWith(kya: kya, blocStatus: BlocStatus.initial));
-
-    await HiveService.loadKya(kya);
-
-    // TODO: update cloud KYA
-  }
-
->>>>>>> daa217fb
   Future<void> _onRefreshAnalytics(
     RefreshAnalytics _,
     Emitter<AccountState> emit,
