--- conflicted
+++ resolved
@@ -24,10 +24,7 @@
     on<RefreshProfile>(_onRefreshProfile);
     on<ClearProfile>(_onClearProfile);
     on<UpdateTitle>(_onUpdateTitle);
-<<<<<<< HEAD
     on<UpdateName>(_onUpdateName);
-=======
->>>>>>> a1133c37
   }
 
   Future<Profile> _getProfile() async {
