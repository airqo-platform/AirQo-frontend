--- conflicted
+++ resolved
@@ -80,20 +80,6 @@
     return;
   }
 
-<<<<<<< HEAD
-  Future<void> _onRefreshFavouritePlacesInsights() async {
-    final hasConnection = await hasNetworkConnection();
-    if (!hasConnection) {
-      return;
-    }
-
-    for (final favouritePlace in state.favouritePlaces) {
-      await AppService.fetchInsightsData(favouritePlace.referenceSite);
-    }
-  }
-
-=======
->>>>>>> d39a7025
   Future<void> _onRefreshProfile(
     RefreshProfile _,
     Emitter<AccountState> emit,
