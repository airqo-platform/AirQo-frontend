import 'package:app/constants/constants.dart';
import 'package:app/models/models.dart';
import 'package:app/services/services.dart';
import 'package:app/utils/utils.dart';
import 'package:equatable/equatable.dart';
import 'package:flutter_bloc/flutter_bloc.dart';
import 'package:geolocator/geolocator.dart';
import 'package:hive_flutter/hive_flutter.dart';

part 'search_event.dart';
part 'search_state.dart';

class SearchBloc extends Bloc<SearchEvent, SearchState> {
  SearchBloc() : super(const SearchState()) {
    on<InitializeSearchView>(_onInitializeSearchView);
<<<<<<< HEAD
    on<NoSearchInternetConnection>(_onNoSearchInternetConnection);
    on<GetSearchRecommendations>(_onGetSearchRecommendations);
=======
>>>>>>> 569284b8
    on<SearchTermChanged>(
      _onSearchTermChanged,
      transformer: debounce(const Duration(milliseconds: 300)),
    );
    on<GetSearchRecommendations>(_onGetSearchRecommendations);
  }

  void _onLoadCountries(
    Emitter<SearchState> emit,
  ) {
    final airQualityReadings =
        Hive.box<AirQualityReading>(HiveBox.airQualityReadings).values.toList();
    final List<String> countries =
        airQualityReadings.map((e) => e.country).toSet().toList();

    return emit(state.copyWith(countries: countries));
  }

  Future<void> _onInitializeSearchView(
    InitializeSearchView _,
    Emitter<SearchState> emit,
  ) async {
<<<<<<< HEAD
    List<AirQualityReading> airQualityReadings =
        Hive.box<AirQualityReading>(HiveBox.nearByAirQualityReadings)
            .values
            .toList();

    List<SearchHistory> searchHistory =
        Hive.box<SearchHistory>(HiveBox.searchHistory)
            .values
            .toList()
            .sortByDateTime()
            .toList();

    List<AirQualityReading> searchHistoryReadings =
        await searchHistory.attachedAirQualityReadings();

    airQualityReadings.addAll(searchHistoryReadings);

    if (airQualityReadings.isEmpty) {
      List<AirQualityReading> readings =
          Hive.box<AirQualityReading>(HiveBox.airQualityReadings)
              .values
              .toList();

      final List<String> countries =
          readings.map((e) => e.country).toSet().toList();

      for (final country in countries) {
        List<AirQualityReading> countryReadings = readings
            .where((element) => element.country.equalsIgnoreCase(country))
            .toList();
        countryReadings.shuffle();
        airQualityReadings
            .addAll(countryReadings.take(2).toList().sortByAirQuality());
      }

      airQualityReadings.shuffle();
      readings.removeWhere((e) => airQualityReadings
          .map((e) => e.placeId)
          .toList()
          .contains(e.placeId));
      airQualityReadings.addAll(readings);
    }

    emit(const SearchState().copyWith(
      searchHistory: airQualityReadings,
=======
    List<SearchHistory> searchHistory =
        Hive.box<SearchHistory>(HiveBox.searchHistory).values.toList();
    searchHistory = searchHistory.sortByDateTime().take(3).toList();
    List<AirQualityReading> searchHistoryAirQuality =
        await searchHistory.attachedAirQualityReadings();

    emit(const SearchState().copyWith(
      searchHistory: searchHistoryAirQuality,
>>>>>>> 569284b8
    ));

    _onLoadCountries(emit);
    return;
  }

  void _onSearchTermChanged(
    SearchTermChanged event,
    Emitter<SearchState> emit,
  ) async {
    final hasConnection = await hasNetworkConnection();
    if (!hasConnection) {
      return emit(state.copyWith(
        status: SearchStatus.noInternetConnection,
      ));
    }

    final searchTerm = event.text;
    emit(state.copyWith(searchTerm: searchTerm));

    if (searchTerm.isEmpty) {
      return emit(state.copyWith(status: SearchStatus.initial));
    }

    emit(state.copyWith(status: SearchStatus.autoCompleting));

    if (state.countries.isEmpty) {
      _onLoadCountries(emit);
<<<<<<< HEAD
    }

    try {
      List<SearchResult> results = await SearchApiClient().search(searchTerm);

      results = results.where((element) {
        return state.countries.any((country) =>
            element.location.toLowerCase().contains(country.toLowerCase()));
      }).toList();

      return emit(state.copyWith(
        searchResults: results.toSet().toList(),
        status: SearchStatus.autoCompleteFinished,
      ));
    } catch (error) {
      return emit(state.copyWith(
        status: SearchStatus.noAirQualityData,
      ));
=======
>>>>>>> 569284b8
    }
  }

<<<<<<< HEAD
  Future<void> _onGetSearchRecommendations(
    GetSearchRecommendations event,
    Emitter<SearchState> emit,
  ) async {
    List<AirQualityReading> airQualityReadings =
        Hive.box<AirQualityReading>(HiveBox.airQualityReadings).values.toList();

    List<AirQualityReading> recommendations = airQualityReadings
        .where(
          (e) =>
              metersToKmDouble(Geolocator.distanceBetween(
                e.latitude,
                e.longitude,
                event.searchResult.latitude,
                event.searchResult.longitude,
              )) <=
              Config.searchRadius * 2,
        )
        .toList();

    recommendations.addAll(airQualityReadings
        .where((e) => e.containsSearchResult(event.searchResult))
        .toList());

    return emit(state.copyWith(
      recommendations: recommendations,
      status: SearchStatus.searchComplete,
      searchTerm: event.searchResult.name,
    ));
  }

  void _onNoSearchInternetConnection(
    NoSearchInternetConnection _,
=======
    try {
      List<SearchResult> results = await SearchApiClient().search(searchTerm);

      results = results.where((element) {
        return state.countries.any((country) =>
            element.location.toLowerCase().contains(country.toLowerCase()));
      }).toList();

      return emit(state.copyWith(
        searchResults: results.toSet().toList(),
        status: SearchStatus.autoCompleteFinished,
      ));
    } catch (error) {
      return emit(state.copyWith(
        status: SearchStatus.noAirQualityData,
      ));
    }
  }

  Future<void> _onGetSearchRecommendations(
    GetSearchRecommendations _,
>>>>>>> 569284b8
    Emitter<SearchState> emit,
  ) {
    return emit(state.copyWith(status: SearchStatus.noInternetConnection));
  }
}

class SearchFilterBloc extends Bloc<SearchEvent, SearchFilterState> {
  SearchFilterBloc() : super(const SearchFilterState()) {
    on<InitializeSearchFilter>(_onInitializeSearchFilter);
    on<ReloadSearchFilter>(_onReloadSearchFilter);
    on<FilterByAirQuality>(_onFilterByAirQuality);
  }

  Future<void> _onInitializeSearchFilter(
    InitializeSearchFilter _,
    Emitter<SearchFilterState> emit,
  ) async {
    List<AirQualityReading> airQualityReadings =
        Hive.box<AirQualityReading>(HiveBox.nearByAirQualityReadings)
            .values
            .toList();

    if (airQualityReadings.isEmpty) {
      airQualityReadings =
          Hive.box<AirQualityReading>(HiveBox.airQualityReadings)
              .values
              .toList();
    }

    return emit(const SearchState().copyWith(
      recommendations: airQualityReadings,
    ));
  }
}

class SearchFilterBloc extends Bloc<SearchEvent, SearchFilterState> {
  SearchFilterBloc() : super(const SearchFilterState()) {
    on<InitializeSearchFilter>(_onInitializeSearchFilter);
    on<ReloadSearchFilter>(_onReloadSearchFilter);
    on<FilterByAirQuality>(_onFilterByAirQuality);
  }

  Future<void> _onInitializeSearchFilter(
    InitializeSearchFilter _,
    Emitter<SearchFilterState> emit,
  ) async {
    await _initialize(emit);
  }

  Future<void> _loadSearchHistory(Emitter<SearchFilterState> emit) async {
    List<SearchHistory> searchHistory =
        Hive.box<SearchHistory>(HiveBox.searchHistory).values.toList();
    searchHistory = searchHistory.sortByDateTime().take(3).toList();
    List<AirQualityReading> recentSearches =
        await searchHistory.attachedAirQualityReadings();

    return emit(state.copyWith(recentSearches: recentSearches));
  }

  Future<void> _onReloadSearchFilter(
    ReloadSearchFilter _,
    Emitter<SearchFilterState> emit,
  ) async {
    emit(state.copyWith(status: SearchFilterStatus.loading));

    bool success = await AppService().refreshAirQualityReadings();
    if (success) {
      final airQualityReadings =
          Hive.box<AirQualityReading>(HiveBox.airQualityReadings)
              .values
              .toList();
      if (airQualityReadings.isNotEmpty) {
        await _initialize(emit);

        return;
      }
    }

    return emit(const SearchFilterState().copyWith(
      status: SearchFilterStatus.noAirQualityData,
    ));
  }

  void _onFilterByAirQuality(
    FilterByAirQuality event,
    Emitter<SearchFilterState> emit,
  ) {
    List<AirQualityReading> nearbyAirQualityLocations = <AirQualityReading>[];
    List<AirQualityReading> otherAirQualityLocations = <AirQualityReading>[];

    nearbyAirQualityLocations =
        Hive.box<AirQualityReading>(HiveBox.nearByAirQualityReadings)
            .values
            .where((element) =>
                Pollutant.pm2_5.airQuality(element.pm2_5) == event.airQuality)
            .toList();
<<<<<<< HEAD

    final List<AirQualityReading> airQualityReadings =
        Hive.box<AirQualityReading>(HiveBox.airQualityReadings).values.toList();

    otherAirQualityLocations = airQualityReadings
        .where((element) =>
            Pollutant.pm2_5.airQuality(element.pm2_5) == event.airQuality)
        .toList();

    otherAirQualityLocations.removeWhere((element) => nearbyAirQualityLocations
        .map((e) => e.placeId)
        .toList()
        .contains(element.placeId));

    SearchFilterStatus status =
        nearbyAirQualityLocations.isEmpty && otherAirQualityLocations.isEmpty
            ? SearchFilterStatus.filterFailed
            : SearchFilterStatus.filterSuccessful;

    return emit(state.copyWith(
      nearbyLocations: nearbyAirQualityLocations.sortByAirQuality(),
      otherLocations: otherAirQualityLocations.sortByAirQuality(),
      status: status,
      filteredAirQuality: event.airQuality,
    ));
  }

  Future<void> _initialize(Emitter<SearchFilterState> emit) async {
    List<AirQualityReading> africanCities = [];

    final airQualityReadings =
        Hive.box<AirQualityReading>(HiveBox.airQualityReadings).values.toList();
    airQualityReadings.shuffle();

    final List<String> countries =
        airQualityReadings.map((e) => e.country).toSet().toList();
    for (String country in countries) {
      List<AirQualityReading> readings = airQualityReadings
          .where((element) => element.country.equalsIgnoreCase(country))
          .take(2)
          .toList();
      africanCities.addAll(readings);
    }

    africanCities.shuffle();

    if (africanCities.isEmpty) {
      return emit(const SearchFilterState().copyWith(
        status: SearchFilterStatus.noAirQualityData,
      ));
    }

    emit(const SearchFilterState().copyWith(
      africanCities: africanCities,
      status: SearchFilterStatus.initial,
    ));

    await _loadSearchHistory(emit);

    return;
=======

    final List<AirQualityReading> airQualityReadings =
        Hive.box<AirQualityReading>(HiveBox.airQualityReadings).values.toList();

    otherAirQualityLocations = airQualityReadings
        .where((element) =>
            Pollutant.pm2_5.airQuality(element.pm2_5) == event.airQuality)
        .toList();

    otherAirQualityLocations.removeWhere((element) => nearbyAirQualityLocations
        .map((e) => e.placeId)
        .toList()
        .contains(element.placeId));

    return emit(state.copyWith(
      nearbyLocations: nearbyAirQualityLocations.sortByAirQuality(),
      otherLocations: otherAirQualityLocations.sortByAirQuality(),
      status: SearchFilterStatus.initial,
      filteredAirQuality: event.airQuality,
    ));
>>>>>>> 569284b8
  }
}

<<<<<<< HEAD
class SearchPageCubit extends Cubit<SearchPageState> {
  SearchPageCubit() : super(SearchPageState.filtering);

  void showFiltering() => emit(SearchPageState.filtering);
  void showSearching() => emit(SearchPageState.searching);
=======
  Future<void> _initialize(Emitter<SearchFilterState> emit) async {
    List<AirQualityReading> africanCities = [];

    final airQualityReadings =
        Hive.box<AirQualityReading>(HiveBox.airQualityReadings).values.toList();
    airQualityReadings.shuffle();

    final List<String> countries =
        airQualityReadings.map((e) => e.country).toSet().toList();
    for (String country in countries) {
      List<AirQualityReading> readings = airQualityReadings
          .where((element) => element.country.equalsIgnoreCase(country))
          .take(2)
          .toList();
      africanCities.addAll(readings);
    }

    africanCities.shuffle();

    if (africanCities.isEmpty) {
      return emit(const SearchFilterState()
          .copyWith(status: SearchFilterStatus.noAirQualityData));
    }

    emit(const SearchFilterState().copyWith(
      africanCities: africanCities,
      status: SearchFilterStatus.initial,
    ));

    await _loadSearchHistory(emit);

    return;
  }
>>>>>>> 569284b8
}<|MERGE_RESOLUTION|>--- conflicted
+++ resolved
@@ -13,11 +13,8 @@
 class SearchBloc extends Bloc<SearchEvent, SearchState> {
   SearchBloc() : super(const SearchState()) {
     on<InitializeSearchView>(_onInitializeSearchView);
-<<<<<<< HEAD
     on<NoSearchInternetConnection>(_onNoSearchInternetConnection);
     on<GetSearchRecommendations>(_onGetSearchRecommendations);
-=======
->>>>>>> 569284b8
     on<SearchTermChanged>(
       _onSearchTermChanged,
       transformer: debounce(const Duration(milliseconds: 300)),
@@ -40,7 +37,6 @@
     InitializeSearchView _,
     Emitter<SearchState> emit,
   ) async {
-<<<<<<< HEAD
     List<AirQualityReading> airQualityReadings =
         Hive.box<AirQualityReading>(HiveBox.nearByAirQualityReadings)
             .values
@@ -86,16 +82,6 @@
 
     emit(const SearchState().copyWith(
       searchHistory: airQualityReadings,
-=======
-    List<SearchHistory> searchHistory =
-        Hive.box<SearchHistory>(HiveBox.searchHistory).values.toList();
-    searchHistory = searchHistory.sortByDateTime().take(3).toList();
-    List<AirQualityReading> searchHistoryAirQuality =
-        await searchHistory.attachedAirQualityReadings();
-
-    emit(const SearchState().copyWith(
-      searchHistory: searchHistoryAirQuality,
->>>>>>> 569284b8
     ));
 
     _onLoadCountries(emit);
@@ -124,7 +110,6 @@
 
     if (state.countries.isEmpty) {
       _onLoadCountries(emit);
-<<<<<<< HEAD
     }
 
     try {
@@ -143,12 +128,9 @@
       return emit(state.copyWith(
         status: SearchStatus.noAirQualityData,
       ));
-=======
->>>>>>> 569284b8
-    }
-  }
-
-<<<<<<< HEAD
+    }
+  }
+
   Future<void> _onGetSearchRecommendations(
     GetSearchRecommendations event,
     Emitter<SearchState> emit,
@@ -182,61 +164,9 @@
 
   void _onNoSearchInternetConnection(
     NoSearchInternetConnection _,
-=======
-    try {
-      List<SearchResult> results = await SearchApiClient().search(searchTerm);
-
-      results = results.where((element) {
-        return state.countries.any((country) =>
-            element.location.toLowerCase().contains(country.toLowerCase()));
-      }).toList();
-
-      return emit(state.copyWith(
-        searchResults: results.toSet().toList(),
-        status: SearchStatus.autoCompleteFinished,
-      ));
-    } catch (error) {
-      return emit(state.copyWith(
-        status: SearchStatus.noAirQualityData,
-      ));
-    }
-  }
-
-  Future<void> _onGetSearchRecommendations(
-    GetSearchRecommendations _,
->>>>>>> 569284b8
     Emitter<SearchState> emit,
   ) {
     return emit(state.copyWith(status: SearchStatus.noInternetConnection));
-  }
-}
-
-class SearchFilterBloc extends Bloc<SearchEvent, SearchFilterState> {
-  SearchFilterBloc() : super(const SearchFilterState()) {
-    on<InitializeSearchFilter>(_onInitializeSearchFilter);
-    on<ReloadSearchFilter>(_onReloadSearchFilter);
-    on<FilterByAirQuality>(_onFilterByAirQuality);
-  }
-
-  Future<void> _onInitializeSearchFilter(
-    InitializeSearchFilter _,
-    Emitter<SearchFilterState> emit,
-  ) async {
-    List<AirQualityReading> airQualityReadings =
-        Hive.box<AirQualityReading>(HiveBox.nearByAirQualityReadings)
-            .values
-            .toList();
-
-    if (airQualityReadings.isEmpty) {
-      airQualityReadings =
-          Hive.box<AirQualityReading>(HiveBox.airQualityReadings)
-              .values
-              .toList();
-    }
-
-    return emit(const SearchState().copyWith(
-      recommendations: airQualityReadings,
-    ));
   }
 }
 
@@ -301,7 +231,6 @@
             .where((element) =>
                 Pollutant.pm2_5.airQuality(element.pm2_5) == event.airQuality)
             .toList();
-<<<<<<< HEAD
 
     final List<AirQualityReading> airQualityReadings =
         Hive.box<AirQualityReading>(HiveBox.airQualityReadings).values.toList();
@@ -362,70 +291,12 @@
     await _loadSearchHistory(emit);
 
     return;
-=======
-
-    final List<AirQualityReading> airQualityReadings =
-        Hive.box<AirQualityReading>(HiveBox.airQualityReadings).values.toList();
-
-    otherAirQualityLocations = airQualityReadings
-        .where((element) =>
-            Pollutant.pm2_5.airQuality(element.pm2_5) == event.airQuality)
-        .toList();
-
-    otherAirQualityLocations.removeWhere((element) => nearbyAirQualityLocations
-        .map((e) => e.placeId)
-        .toList()
-        .contains(element.placeId));
-
-    return emit(state.copyWith(
-      nearbyLocations: nearbyAirQualityLocations.sortByAirQuality(),
-      otherLocations: otherAirQualityLocations.sortByAirQuality(),
-      status: SearchFilterStatus.initial,
-      filteredAirQuality: event.airQuality,
-    ));
->>>>>>> 569284b8
   }
 }
 
-<<<<<<< HEAD
 class SearchPageCubit extends Cubit<SearchPageState> {
   SearchPageCubit() : super(SearchPageState.filtering);
 
   void showFiltering() => emit(SearchPageState.filtering);
   void showSearching() => emit(SearchPageState.searching);
-=======
-  Future<void> _initialize(Emitter<SearchFilterState> emit) async {
-    List<AirQualityReading> africanCities = [];
-
-    final airQualityReadings =
-        Hive.box<AirQualityReading>(HiveBox.airQualityReadings).values.toList();
-    airQualityReadings.shuffle();
-
-    final List<String> countries =
-        airQualityReadings.map((e) => e.country).toSet().toList();
-    for (String country in countries) {
-      List<AirQualityReading> readings = airQualityReadings
-          .where((element) => element.country.equalsIgnoreCase(country))
-          .take(2)
-          .toList();
-      africanCities.addAll(readings);
-    }
-
-    africanCities.shuffle();
-
-    if (africanCities.isEmpty) {
-      return emit(const SearchFilterState()
-          .copyWith(status: SearchFilterStatus.noAirQualityData));
-    }
-
-    emit(const SearchFilterState().copyWith(
-      africanCities: africanCities,
-      status: SearchFilterStatus.initial,
-    ));
-
-    await _loadSearchHistory(emit);
-
-    return;
-  }
->>>>>>> 569284b8
 }