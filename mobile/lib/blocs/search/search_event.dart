--- conflicted
+++ resolved
@@ -11,16 +11,12 @@
   List<Object> get props => [];
 }
 
-<<<<<<< HEAD
 class ClearSearchHistory extends SearchEvent {
   const ClearSearchHistory();
   @override
   List<Object?> get props => [];
 }
 
-class ReloadSearchPage extends SearchEvent {
-  const ReloadSearchPage();
-=======
 class ReloadSearchFilter extends SearchEvent {
   const ReloadSearchFilter();
 
@@ -30,7 +26,6 @@
 
 class InitializeSearchView extends SearchEvent {
   const InitializeSearchView();
->>>>>>> 9be57916
 
   @override
   List<Object> get props => [];
