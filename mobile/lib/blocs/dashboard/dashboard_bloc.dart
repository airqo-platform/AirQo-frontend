import 'dart:async';

import 'package:app/models/models.dart';
import 'package:app/services/services.dart';
import 'package:app/utils/utils.dart';
import 'package:equatable/equatable.dart';
import 'package:flutter_bloc/flutter_bloc.dart';
import 'package:hive_flutter/hive_flutter.dart';
part 'dashboard_event.dart';
part 'dashboard_state.dart';

class DashboardBloc extends Bloc<DashboardEvent, DashboardState> {
  DashboardBloc() : super(const DashboardState.initial()) {
    on<RefreshDashboard>(_onRefreshDashboard);
  }

  Future<void> _updateGreetings(Emitter<DashboardState> emit) async {
    final greetings = await DateTime.now().getGreetings();
    return emit(state.copyWith(greetings: greetings));
  }

  void _loadAirQualityReadings(Emitter<DashboardState> emit) {
    List<AirQualityReading> airQualityCards = <AirQualityReading>[];

    List<AirQualityReading> nearbyAirQualityReadings =
        Hive.box<AirQualityReading>(HiveBox.nearByAirQualityReadings)
            .values
            .toList()
            .sortByDistanceToReferenceSite();

    if (nearbyAirQualityReadings.length > 1) {
      nearbyAirQualityReadings.removeAt(0);
      airQualityCards.add(nearbyAirQualityReadings.first);
    }

    List<AirQualityReading> airQualityReadings =
        Hive.box<AirQualityReading>(HiveBox.airQualityReadings).values.toList();

    airQualityReadings.removeWhere((element) => airQualityCards
        .map((e) => e.placeId)
        .toList()
        .contains(element.placeId));

    final List<String> countries =
        airQualityReadings.map((e) => e.country).toSet().toList();

    for (final country in countries) {
      List<AirQualityReading> countryReadings = airQualityReadings
          .where((element) => element.country.equalsIgnoreCase(country))
          .toList();
      countryReadings.shuffle();
      airQualityCards.addAll(countryReadings.take(2));
    }

    airQualityCards = airQualityCards.shuffleByCountry();

    return emit(state.copyWith(
      airQualityReadings: airQualityCards,
      status: airQualityCards.isEmpty
          ? DashboardStatus.error
          : DashboardStatus.loaded,
      error: airQualityCards.isEmpty
          ? DashboardError.noAirQuality
          : DashboardError.none,
    ));
  }

  Future<void> _onRefreshDashboard(
    RefreshDashboard event,
    Emitter<DashboardState> emit,
  ) async {
    if (event.reload ?? false) {
      emit(const DashboardState.initial());
      _loadAirQualityReadings(emit);
    }

    final hasConnection = await hasNetworkConnection();
    if (!hasConnection && state.airQualityReadings.isEmpty) {
      return emit(state.copyWith(
        status: DashboardStatus.error,
        error: DashboardError.noInternetConnection,
      ));
    }

    emit(state.copyWith(
      status: state.airQualityReadings.isEmpty
          ? DashboardStatus.loading
          : DashboardStatus.refreshing,
    ));

    await Future.wait([
      AppService().refreshAirQualityReadings(),
      AppService().updateFavouritePlacesReferenceSites(),
<<<<<<< HEAD
      _updateGreetings(emit)
=======
      _updateGreetings(emit),
>>>>>>> 58ca79fb
    ]).whenComplete(() => _loadAirQualityReadings(emit));
  }
}<|MERGE_RESOLUTION|>--- conflicted
+++ resolved
@@ -91,11 +91,7 @@
     await Future.wait([
       AppService().refreshAirQualityReadings(),
       AppService().updateFavouritePlacesReferenceSites(),
-<<<<<<< HEAD
-      _updateGreetings(emit)
-=======
       _updateGreetings(emit),
->>>>>>> 58ca79fb
     ]).whenComplete(() => _loadAirQualityReadings(emit));
   }
 }