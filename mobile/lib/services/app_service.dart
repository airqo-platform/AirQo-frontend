import 'dart:io';

import 'package:app/constants/config.dart';
import 'package:app/models/event.dart';
import 'package:app/models/notification.dart';
import 'package:app/models/place_details.dart';
import 'package:app/models/user_details.dart';
import 'package:app/services/firebase_service.dart';
import 'package:app/services/local_storage.dart';
import 'package:app/services/rest_api.dart';
import 'package:app/services/secure_storage.dart';
import 'package:app/utils/dialogs.dart';
import 'package:app/utils/extensions.dart';
import 'package:firebase_auth/firebase_auth.dart';
import 'package:firebase_messaging/firebase_messaging.dart';
import 'package:flutter/material.dart';
import 'package:provider/provider.dart';
import 'package:sentry_flutter/sentry_flutter.dart';

import '../models/kya.dart';

class AppService {
  final DBHelper _dbHelper = DBHelper();
  final BuildContext _context;
  final CloudStore _cloudStore = CloudStore();
  final CustomAuth _customAuth = CustomAuth();
  final FirebaseMessaging _firebaseMessaging = FirebaseMessaging.instance;
  final SharedPreferencesHelper _preferencesHelper = SharedPreferencesHelper();
  final SecureStorage _secureStorage = SecureStorage();
  late AirqoApiClient _apiClient;
  final CloudAnalytics _cloudAnalytics = CloudAnalytics();

  AppService(this._context) {
    _apiClient = AirqoApiClient(_context);
  }

  AirqoApiClient get apiClient => _apiClient;

  CloudStore get cloudStore => _cloudStore;

  CustomAuth get customAuth => _customAuth;

  DBHelper get dbHelper => _dbHelper;

  SharedPreferencesHelper get preferencesHelper => _preferencesHelper;

  SecureStorage get secureStorage => _secureStorage;

  Future<bool> authenticateUser(
      AuthCredential? authCredential,
      String emailAddress,
      String emailAuthLink,
      authMethod method,
      authProcedure procedure) async {
    var hasConnection = await isConnected();
    if (!hasConnection) {
      return false;
    }

    bool authSuccessful;
    if (method == authMethod.email) {
      authSuccessful = await _customAuth.emailAuthentication(
          emailAddress, emailAuthLink, _context);
    } else if (method == authMethod.phone && authCredential != null) {
      authSuccessful =
          await _customAuth.phoneNumberAuthentication(authCredential, _context);
    } else {
      authSuccessful = false;
    }

    if (authSuccessful) {
      if (procedure == authProcedure.login) {
        await postLoginActions();
      }
    }

    return authSuccessful;
  }

  Future<bool> deleteAccount() async {
    var currentUser = _customAuth.getUser();
    var hasConnection = await isConnected();
    if (currentUser == null || !hasConnection) {
      ///TODO
      /// notify user
      /// Add more implementation
      return false;
    }

    try {
      var id = currentUser.uid;
      await _secureStorage.clearUserDetails();
      await _preferencesHelper.clearPreferences();
      await _cloudStore.deleteAccount(id);
      await _dbHelper.clearAccount().then((value) => {
            Provider.of<PlaceDetailsModel>(_context, listen: false)
                .reloadFavouritePlaces(),
            Provider.of<NotificationModel>(_context, listen: false)
                .loadNotifications()
          });

      await currentUser.delete();
    } catch (exception, stackTrace) {
      debugPrint('$exception\n$stackTrace');
      await Sentry.captureException(
        exception,
        stackTrace: stackTrace,
      );
      return false;
    }
    return true;
  }

  Future<bool> doesUserExist(String phoneNumber, String emailAddress) async {
    try {
      if (emailAddress.isNotEmpty) {
        var methods = await _customAuth.firebaseAuth
            .fetchSignInMethodsForEmail(emailAddress);
        return methods.isNotEmpty;
      }
      return _apiClient.checkIfUserExists(phoneNumber, emailAddress);

      // var callable = FirebaseFunctions.instance.httpsCallable(
      //   'airqo-app-check-user',
      //   options: HttpsCallableOptions(
      //     timeout: const Duration(seconds: 60),
      //   ),
      // );
      //
      // final resp = await callable.call(<String, dynamic>{
      //   'phoneNumber': phoneNumber,
      //   'emailAddress': emailAddress,
      // });
      //
      // print("result: ${resp}");
      // return true;
    } catch (exception, stackTrace) {
      debugPrint('$exception \n $stackTrace');
      await Sentry.captureException(
        exception,
        stackTrace: stackTrace,
      );
      await showSnackBar(_context, 'Failed to perform action. Try again later');
      return true;
    }
  }

  Future<void> fetchData() async {
    await Future.wait([
      fetchLatestMeasurements(),
      fetchKya(),
      loadNotifications(),
      loadFavPlaces(),
      fetchFavPlacesInsights(),
    ]);
  }

  Future<void> fetchFavPlacesInsights() async {
    try {
      var favPlaces = await _dbHelper.getFavouritePlaces();

      if (favPlaces.isEmpty) {
        return;
      }

      var placeIds = '';

      for (var favPlace in favPlaces) {
        if (placeIds.isEmpty) {
          placeIds = favPlace.siteId;
        } else {
          placeIds = '$placeIds,${favPlace.siteId}';
        }
      }

      var placesInsights = await _apiClient.fetchSitesInsights(placeIds);

      while (placesInsights.isNotEmpty) {
        var siteInsight = placesInsights.first;

        var filteredInsights = placesInsights
            .where((element) =>
                (element.siteId == siteInsight.siteId) &&
                (element.frequency == siteInsight.frequency))
            .toList();

        await _dbHelper.insertInsights(
            filteredInsights, siteInsight.siteId, siteInsight.frequency);

        placesInsights.removeWhere((element) =>
            (element.siteId == siteInsight.siteId) &&
            (element.frequency == siteInsight.frequency));
      }
    } catch (exception, stackTrace) {
      debugPrint('$exception\n$stackTrace');
    }
  }

  Future<void> fetchKya() async {
    try {
      var kyas = await _cloudStore.getKya(_customAuth.getUserId());
      await _dbHelper.insertKyas(kyas);
    } catch (exception, stackTrace) {
      debugPrint('$exception\n$stackTrace');
    }
  }

  Future<void> fetchLatestMeasurements() async {
    try {
      var measurements = await _apiClient.fetchLatestMeasurements();
      if (measurements.isNotEmpty) {
        await _dbHelper.insertLatestMeasurements(measurements);
      }
    } catch (exception, stackTrace) {
      debugPrint('$exception\n$stackTrace');
    }
  }

  Future<UserDetails> getUserDetails() async {
    var userDetails = await _secureStorage.getUserDetails();
    return userDetails;
  }

  Future<bool> isConnected() async {
    try {
      final result = await InternetAddress.lookup('firebase.google.com');
      if (result.isNotEmpty && result[0].rawAddress.isNotEmpty) {
        return true;
      }
    } catch (_) {}

    await showSnackBar(_context, Config.connectionErrorMessage);
    return false;
  }

  bool isLoggedIn() {
    return _customAuth.isLoggedIn();
  }

  Future<void> loadFavPlaces() async {
    try {
      var _offlineFavPlaces = await _dbHelper.getFavouritePlaces();
      var _cloudFavPlaces =
          await _cloudStore.getFavPlaces(_customAuth.getUserId());

      for (var place in _offlineFavPlaces) {
        _cloudFavPlaces.removeWhere(
            (element) => element.placeId.equalsIgnoreCase(place.placeId));
      }

      var favPlaces = [..._offlineFavPlaces, ..._cloudFavPlaces];

      await _dbHelper.setFavouritePlaces(favPlaces).then((value) => {
            Provider.of<PlaceDetailsModel>(_context, listen: false)
                .reloadFavouritePlaces(),
          });

      await _cloudStore.updateFavPlaces(_customAuth.getUserId(), favPlaces);
    } catch (exception, stackTrace) {
      debugPrint('$exception\n$stackTrace');
    }
  }

  Future<void> loadNotifications() async {
    // TODO IMPLEMENT GET NOTIFICATIONS
    await Provider.of<NotificationModel>(_context, listen: false)
        .loadNotifications();
  }

  Future<void> logEvent(AnalyticsEvent analyticsEvent) async {
    var loggedIn = isLoggedIn();
    await _cloudAnalytics.logEvent(analyticsEvent, loggedIn);
  }

  Future<bool> logOut(context) async {
    var hasConnection = await isConnected();
    if (!hasConnection) {
      await showSnackBar(_context, Config.connectionErrorMessage);
      return false;
    }

    try {
      var userId = _customAuth.getUserId();
      var favPlaces = await _dbHelper.getFavouritePlaces();
      await _cloudStore.updateProfileFields(userId, {'device': ''});
      await _cloudStore.updateFavPlaces(userId, favPlaces);
      await _secureStorage.clearUserDetails();
      await _preferencesHelper.clearPreferences();
      await _dbHelper.clearAccount().then((value) => {
            Provider.of<NotificationModel>(context, listen: false)
                .loadNotifications(),
            Provider.of<PlaceDetailsModel>(context, listen: false)
                .reloadFavouritePlaces()
          });
      await _customAuth.logOut(_context);
    } catch (exception, stackTrace) {
      debugPrint('$exception\n$stackTrace');
      await Sentry.captureException(
        exception,
        stackTrace: stackTrace,
      );
    }
    return true;
  }

  Future<void> postLoginActions() async {
    try {
      var user = _customAuth.getUser();
      if (user == null) {
        return;
      }

      Sentry.configureScope(
        (scope) =>
            scope.user = SentryUser(id: user.uid, email: user.email ?? ''),
      );

      var hasConnection = await isConnected();
      if (!hasConnection) {
        await showSnackBar(_context, Config.connectionErrorMessage);
        return;
      }

      var userDetails = await _cloudStore.getProfile(user.uid);
      userDetails ??= await _customAuth.createProfile();

      if (userDetails == null) {
        return;
      }

      var device = await _firebaseMessaging.getToken();
      var utcOffset = DateTime.now().getUtcOffset();

      if (device != null) {
        await _cloudStore.updateProfileFields(
            user.uid, {'device': device, 'utcOffset': utcOffset});
      }

      await Future.wait([
        _secureStorage.updateUserDetails(userDetails),
        _preferencesHelper.updatePreferences(userDetails.preferences),
        _cloudStore.getFavPlaces(user.uid).then((value) => {
              if (value.isNotEmpty)
                {
                  _dbHelper.setFavouritePlaces(value),
                  Provider.of<PlaceDetailsModel>(_context, listen: false)
                      .reloadFavouritePlaces(),
                }
            }),
        _cloudStore.getNotifications(user.uid).then((value) => {
              if (value.isNotEmpty)
                {
                  Provider.of<NotificationModel>(_context, listen: false)
                      .addAll(value),
                }
            }),
<<<<<<< HEAD
=======
        _logPlatformType(),
>>>>>>> bfe6c091
      ]);
    } catch (exception, stackTrace) {
      debugPrint('$exception\n$stackTrace');
    }
  }

  Future<void> postSignUpActions() async {
    try {
      var user = _customAuth.getUser();
      if (user == null) {
        return;
      }

      Sentry.configureScope(
        (scope) =>
            scope.user = SentryUser(id: user.uid, email: user.email ?? ''),
      );

      var hasConnection = await isConnected();
      if (!hasConnection) {
        await showSnackBar(_context, Config.connectionErrorMessage);
        return;
      }

      var userDetails = await _customAuth.createProfile();

      if (userDetails == null) {
        return;
      }

      var device = await _firebaseMessaging.getToken();
      if (device != null) {
        userDetails.device = device;
      }

      await Future.wait([
        _cloudStore.updateProfile(userDetails, user.uid),
        _secureStorage.updateUserDetails(userDetails),
        _preferencesHelper.updatePreferences(userDetails.preferences),
        logEvent(AnalyticsEvent.createUserProfile),
        _logNetworkProvider(userDetails),
        _logGender(userDetails),
        _logPlatformType(),
      ]);
    } catch (exception, stackTrace) {
      debugPrint('$exception\n$stackTrace');
    }
  }

  Future<void> _logPlatformType() async {
    if (Platform.isAndroid) {
      await logEvent(AnalyticsEvent.androidUser);
    } else if (Platform.isIOS) {
      await logEvent(AnalyticsEvent.iosUser);
    } else {
      debugPrint('Unknown Platform');
    }
  }

  Future<void> _logGender(UserDetails userDetails) async {
    if (userDetails.getGender() == gender.male) {
      await logEvent(AnalyticsEvent.maleUser);
    } else if (userDetails.getGender() == gender.female) {
      await logEvent(AnalyticsEvent.femaleUser);
    } else {
      await logEvent(AnalyticsEvent.undefinedGender);
    }
  }

  Future<void> _logFavPlaces() async {
    var favPlaces = await _dbHelper.getFavouritePlaces();
    if (favPlaces.length >= 5) {
      await logEvent(AnalyticsEvent.savesFiveFavorites);
    }
  }

  Future<void> _logNetworkProvider(UserDetails userDetails) async {
    var carrier = await _apiClient.getCarrier(userDetails.phoneNumber);
    if (carrier.toLowerCase().contains('airtel')) {
      await logEvent(AnalyticsEvent.airtelUser);
    } else if (carrier.toLowerCase().contains('mtn')) {
      await logEvent(AnalyticsEvent.mtnUser);
    } else {
      await logEvent(AnalyticsEvent.otherNetwork);
    }
  }

  Future<void> refreshDashboard() async {
    await Future.wait([
      fetchLatestMeasurements(),
      fetchKya(),
      loadNotifications(),
      loadFavPlaces(),
    ]);
  }

  Future<void> updateFavouritePlace(PlaceDetails placeDetails) async {
    var isFav = await _dbHelper.updateFavouritePlace(placeDetails);
    if (isFav) {
      await _cloudStore.addFavPlace(_customAuth.getUserId(), placeDetails);
    } else {
      await _cloudStore.removeFavPlace(_customAuth.getUserId(), placeDetails);
    }

    await Future.wait([
      Provider.of<PlaceDetailsModel>(_context, listen: false)
          .reloadFavouritePlaces(),
      _logFavPlaces(),
    ]);
  }

  Future<void> updateKya(Kya kya) async {
    await _dbHelper.updateKya(kya);
    var connected = await isConnected();
    if (_customAuth.isLoggedIn() && connected) {
      await _cloudStore.updateKyaProgress(_customAuth.getUserId(), kya);
      if (kya.progress == kya.lessons.length) {
        await logEvent(AnalyticsEvent.completeOneKYA);
      }
    }
  }

  Future<bool> updateProfile(UserDetails userDetails) async {
    var hasConnection = await isConnected();
    if (!hasConnection) {
      return false;
    }

    try {
      var firebaseUser = _customAuth.getUser();
      if (firebaseUser == null) {
        throw Exception('You are not signed in');
      } else {
        if (!userDetails.photoUrl.isValidUri()) {
          userDetails.photoUrl = '';
        }

        var updatedUserDetails = await _secureStorage.getUserDetails();
        updatedUserDetails
          ..photoUrl = userDetails.photoUrl
          ..firstName = userDetails.firstName
          ..lastName = userDetails.lastName
          ..title = userDetails.title
          ..preferences = userDetails.preferences
          ..device = userDetails.device
          ..userId = firebaseUser.uid
          ..phoneNumber = _customAuth.getUser()?.phoneNumber ?? ''
          ..emailAddress = _customAuth.getUser()?.email ?? '';

        await _customAuth.updateUserProfile(userDetails);
        await _secureStorage.updateUserDetails(userDetails);

        var fields = {
          'title': userDetails.title,
          'firstName': userDetails.firstName,
          'lastName': userDetails.lastName,
          'photoUrl': userDetails.photoUrl,
          'emailAddress': userDetails.emailAddress,
          'phoneNumber': userDetails.phoneNumber,
        };

        await _cloudStore.updateProfileFields(firebaseUser.uid, fields);
        return true;
      }
    } catch (exception, stackTrace) {
      debugPrint('$exception\n$stackTrace');
      await Sentry.captureException(
        exception,
        stackTrace: stackTrace,
      );
      return false;
    }
  }

  /// TODO utilise this method
  Future<void> _updateCredentials(String? phone, String? email) async {
    var hasConnection = await isConnected();
    if (!hasConnection) {
      return;
    }

    try {
      var id = _customAuth.getUserId();
      if (phone != null) {
        await _cloudStore.updateProfileFields(id, {'phoneNumber': phone});
        await _secureStorage.updateUserDetailsField('phoneNumber', phone);
      }
      if (email != null) {
        await _cloudStore.updateProfileFields(id, {'emailAddress': email});
        await _secureStorage.updateUserDetailsField('emailAddress', email);
      }
    } catch (exception, stackTrace) {
      debugPrint('$exception\n$stackTrace');
      await Sentry.captureException(
        exception,
        stackTrace: stackTrace,
      );
    }
  }
}

enum authMethod { phone, email }

enum authProcedure { login, signup }<|MERGE_RESOLUTION|>--- conflicted
+++ resolved
@@ -354,10 +354,7 @@
                       .addAll(value),
                 }
             }),
-<<<<<<< HEAD
-=======
         _logPlatformType(),
->>>>>>> bfe6c091
       ]);
     } catch (exception, stackTrace) {
       debugPrint('$exception\n$stackTrace');
