--- conflicted
+++ resolved
@@ -11,10 +11,7 @@
 import 'package:app/utils/extensions.dart';
 import 'package:app/utils/network.dart';
 import 'package:firebase_auth/firebase_auth.dart';
-<<<<<<< HEAD
 import 'package:firebase_messaging/firebase_messaging.dart';
-=======
->>>>>>> 76488e53
 import 'package:flutter/material.dart';
 import 'package:hive_flutter/hive_flutter.dart';
 import 'package:provider/provider.dart';
@@ -320,18 +317,11 @@
 
       var userDetails = await CloudStore.getProfile();
 
-<<<<<<< HEAD
-      var device = await _firebaseMessaging.getToken();
       var utcOffset = DateTime.now().getUtcOffset();
-
-      if (device != null) {
-        await _cloudStore.updateProfileFields(
-            user.uid, {'device': device, 'utcOffset': utcOffset});
-=======
       var device = await CloudMessaging.getDeviceToken();
       if (device != null) {
-        await CloudStore.updateProfileFields(user.uid, {'device': device});
->>>>>>> 76488e53
+        await CloudStore.updateProfileFields(
+            user.uid, {'device': device, 'utcOffset': utcOffset});
       }
 
       await Future.wait([
