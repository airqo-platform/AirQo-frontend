import 'dart:io';

import 'package:app/constants/constants.dart';
import 'package:app/models/models.dart';
<<<<<<< HEAD
import 'package:app/services/firebase_service.dart';
import 'package:app/services/hive_service.dart';
import 'package:app/services/local_storage.dart';
import 'package:app/services/rest_api.dart';
import 'package:app/services/secure_storage.dart';
=======
>>>>>>> 2afec0c7
import 'package:app/utils/utils.dart';
import 'package:app/widgets/widgets.dart';
import 'package:app_repository/app_repository.dart';
import 'package:firebase_auth/firebase_auth.dart';
import 'package:flutter/material.dart';
import 'package:hive_flutter/hive_flutter.dart';

<<<<<<< HEAD
import '../constants/config.dart';
=======
import 'firebase_service.dart';
import 'hive_service.dart';
import 'local_storage.dart';
>>>>>>> 2afec0c7
import 'location_service.dart';
import 'rest_api.dart';
import 'secure_storage.dart';

class AppService {
  factory AppService() {
    return _instance;
  }

  AppService._internal();

  static final AppService _instance = AppService._internal();

  Future<bool> authenticateUser({
    required AuthMethod authMethod,
    required AuthProcedure authProcedure,
    required BuildContext buildContext,
    String? emailAddress,
    String? emailAuthLink,
    AuthCredential? authCredential,
  }) async {
    final hasConnection = await checkNetworkConnection(
      buildContext,
      notifyUser: true,
    );
    if (!hasConnection) {
      return false;
    }

    bool authSuccessful;

    switch (authProcedure) {
      case AuthProcedure.login:
      case AuthProcedure.signup:
        switch (authMethod) {
          case AuthMethod.phone:
            authSuccessful = await CustomAuth.phoneNumberAuthentication(
              authCredential!,
              buildContext,
            );
            break;
          case AuthMethod.email:
            authSuccessful = await CustomAuth.emailAuthentication(
              emailAddress!,
              emailAuthLink!,
              buildContext,
            );
            break;
          case AuthMethod.none:
            authSuccessful = false;
            break;
        }
        break;

      case AuthProcedure.deleteAccount:
        await Future.wait([
          CloudStore.deleteAccount(),
          CloudAnalytics.logEvent(
            AnalyticsEvent.deletedAccount,
          ),
          _clearUserLocalStorage(),
        ]).then((value) => CustomAuth.deleteAccount());
        authSuccessful = true;
        break;

      case AuthProcedure.logout:
        authSuccessful = false;
        break;

      case AuthProcedure.anonymousLogin:
        await Profile.getProfile();
        authSuccessful = true;
        break;
    }

    if (authSuccessful) {
      await checkNetworkConnection(
        buildContext,
        notifyUser: true,
      );

      switch (authProcedure) {
        case AuthProcedure.login:
          await _postLoginActions();
          break;
        case AuthProcedure.signup:
          await _postSignUpActions();
          break;
        case AuthProcedure.anonymousLogin:
          break;
        case AuthProcedure.deleteAccount:
          break;
        case AuthProcedure.logout:
          break;
      }
    }

    return authSuccessful;
  }

  Future<bool> doesUserExist({
    String? phoneNumber,
    String? emailAddress,
    required BuildContext buildContext,
  }) async {
    try {
      if (emailAddress != null) {
        final methods = await FirebaseAuth.instance
            .fetchSignInMethodsForEmail(emailAddress);

        return methods.isNotEmpty;
      }

      return AirqoApiClient().checkIfUserExists(
        phoneNumber: phoneNumber,
        emailAddress: emailAddress,
      );
    } catch (exception, stackTrace) {
      debugPrint('$exception \n $stackTrace');
      await logException(exception, stackTrace);
      showSnackBar(buildContext, 'Failed to perform action. Try again later');

      return true;
    }
  }

  Future<void> fetchData(BuildContext buildContext) async {
    await Future.wait([
      checkNetworkConnection(
        buildContext,
        notifyUser: true,
      ),
      refreshAirQualityReadings(),
      _loadKya(),
      _loadNotifications(),
      _loadFavouritePlaces(),
      fetchFavPlacesInsights(),
      _updateFavouritePlacesReferenceSites(),
      Profile.syncProfile(),
    ]);
  }

  Future<void> fetchFavPlacesInsights() async {
    try {
      final favPlaces =
          Hive.box<FavouritePlace>(HiveBox.favouritePlaces).values.toList();
      final placeIds = <String>[];

      for (final favPlace in favPlaces) {
        placeIds.add(favPlace.referenceSite);
      }
      await fetchGraphInsights(placeIds);
    } catch (exception, stackTrace) {
      await logException(
        exception,
        stackTrace,
      );
    }
  }

  Future<List<GraphInsightData>> fetchGraphInsights(
    List<String> siteIds, {
    Frequency? frequency,
  }) async {
<<<<<<< HEAD
    final insights = <GraphInsightData>[];
    final futures = <Future<List<GraphInsightData>>>[];
=======
    final insights = <Insights>[];
    final futures = <Future<List<Insights>>>[];
>>>>>>> 2afec0c7

    for (var i = 0; i < siteIds.length; i = i + 2) {
      final site1 = siteIds[i];
      try {
        final site2 = siteIds[i + 1];
        futures.add(AirqoApiClient().fetchGraphInsights('$site1,$site2'));
      } catch (e) {
        futures.add(AirqoApiClient().fetchGraphInsights(site1));
      }
    }

    final sitesInsights = await Future.wait(futures);

    for (final result in sitesInsights) {
      insights.addAll(result);
    }

    await AirQoDatabase().insertInsights(insights);

    if (frequency != null) {
      return insights
          .where((element) => element.frequency == frequency)
          .toList();
    }

    return insights;
  }

  Future<void> _loadKya() async {
    try {
      final offlineKyas =
          Hive.box<Kya>(HiveBox.kya).values.toList().cast<Kya>();

      final cloudKyas = await CloudStore.getKya();
      var kyas = <Kya>[];
      if (offlineKyas.isEmpty) {
        kyas = cloudKyas;
      } else {
        for (final offlineKya in offlineKyas) {
          try {
            final kya = cloudKyas
                .where((element) => element.id.equalsIgnoreCase(offlineKya.id))
                .first
              ..progress = offlineKya.progress;
            kyas.add(kya);
          } catch (e) {
            debugPrint(e.toString());
          }
        }
      }
      await Kya.load(kyas);
    } catch (exception, stackTrace) {
      debugPrint('$exception\n$stackTrace');
    }
  }

  Future<void> refreshAirQualityReadings() async {
    try {
      final siteReadings = await AppRepository(
        airqoApiKey: Config.airqoApiToken,
        baseUrl: Config.airqoApiUrl,
      ).getSitesReadings();
      await HiveService.updateAirQualityReadings(siteReadings);
    } catch (exception, stackTrace) {
      debugPrint('$exception\n$stackTrace');
    }
  }

  Future<void> _loadFavouritePlaces() async {
    try {
      final offlineFavPlaces =
          Hive.box<FavouritePlace>(HiveBox.favouritePlaces).values.toList();
      final cloudFavPlaces = await CloudStore.getFavouritePlaces();

      for (final place in offlineFavPlaces) {
        cloudFavPlaces.removeWhere(
          (element) => element.placeId.equalsIgnoreCase(place.placeId),
        );
      }

      final favPlaces = <FavouritePlace>[
        ...offlineFavPlaces,
        ...cloudFavPlaces,
      ];

      await HiveService.loadFavouritePlaces(favPlaces, reload: true);
    } catch (exception, stackTrace) {
      debugPrint('$exception\n$stackTrace');
    }
  }

  Future<void> _loadNotifications() async {
    try {
      final offlineNotifications =
          Hive.box<AppNotification>(HiveBox.appNotifications)
              .values
              .toList()
              .cast<AppNotification>();

      final cloudNotifications = await CloudStore.getNotifications();

      for (final notification in cloudNotifications) {
        offlineNotifications.removeWhere(
          (element) => element.id.equalsIgnoreCase(notification.id),
        );
      }

      final notifications = [
        ...offlineNotifications,
        ...cloudNotifications,
      ];

      await HiveService.loadNotifications(notifications);
    } catch (exception, stackTrace) {
      debugPrint('$exception\n$stackTrace');
    }
  }

  Future<bool> logOut(BuildContext buildContext) async {
    final hasConnection = await checkNetworkConnection(
      buildContext,
      notifyUser: true,
    );
    if (!hasConnection) {
      return false;
    }

    try {
      final profile = await Profile.getProfile();

      await Future.wait([
        CloudStore.updateFavouritePlaces(),
        profile.update(logout: true),
        CloudStore.updateCloudAnalytics(),
      ]).then(
        (value) {
          CustomAuth.logOut();
          _clearUserLocalStorage();
        },
      );
    } catch (exception, stackTrace) {
      await logException(
        exception,
        stackTrace,
      );

      return false;
    }

    return true;
  }

  Future<void> _clearUserLocalStorage() async {
    await Future.wait([
      SharedPreferencesHelper.clearPreferences(),
      HiveService.clearUserData(),
      SecureStorage().clearUserData(),
    ]);
  }

  Future<void> _postLoginActions() async {
    try {
      await Future.wait([
        Profile.syncProfile(),
        _loadFavouritePlaces(),
        _loadNotifications(),
        CloudStore.getCloudAnalytics(),
        _logPlatformType(),
        _loadKya(),
        _updateFavouritePlacesReferenceSites(),
      ]);
    } catch (exception, stackTrace) {
      debugPrint('$exception\n$stackTrace');
    }
  }

  Future<void> _postSignUpActions() async {
    try {
      await Future.wait([
        Profile.getProfile(),
        CloudAnalytics.logEvent(
          AnalyticsEvent.createUserProfile,
        ),
        _logNetworkProvider(),
        _logPlatformType(),
        _logGender(),
      ]);
    } catch (exception, stackTrace) {
      debugPrint('$exception\n$stackTrace');
    }
  }

  Future<void> refreshNotifications(BuildContext buildContext) async {
    await Future.wait([
      checkNetworkConnection(
        buildContext,
        notifyUser: true,
      ),
      refreshAirQualityReadings(),
      _loadKya(),
      _loadNotifications(),
      _updateFavouritePlacesReferenceSites(),
    ]);
  }

  Future<void> refreshDashboard(BuildContext buildContext) async {
    await Future.wait([
      checkNetworkConnection(
        buildContext,
        notifyUser: true,
      ),
      refreshAirQualityReadings(),
      _loadKya(),
      _loadNotifications(),
      _updateFavouritePlacesReferenceSites(),
    ]);
  }

  Future<void> refreshAnalytics(BuildContext buildContext) async {
    await Future.wait([
      checkNetworkConnection(
        buildContext,
        notifyUser: true,
      ),
      refreshAirQualityReadings(),
      _loadKya(),
      fetchFavPlacesInsights(),
    ]);
  }

  Future<void> refreshKyaView(BuildContext buildContext) async {
    await Future.wait([
      checkNetworkConnection(
        buildContext,
        notifyUser: true,
      ),
      _loadKya(),
    ]);
  }

  Future<void> refreshFavouritePlaces(BuildContext buildContext) async {
    await Future.wait([
      checkNetworkConnection(
        buildContext,
        notifyUser: true,
      ),
      fetchFavPlacesInsights(),
      _updateFavouritePlacesReferenceSites(),
    ]);
  }

  Future<void> _updateFavouritePlacesReferenceSites() async {
    final favouritePlaces =
        Hive.box<FavouritePlace>(HiveBox.favouritePlaces).values.toList();
    final updatedFavouritePlaces = <FavouritePlace>[];
    for (final favPlace in favouritePlaces) {
      final nearestSite = await LocationService.getNearestSiteAirQualityReading(
        favPlace.latitude,
        favPlace.longitude,
      );
      if (nearestSite != null) {
        updatedFavouritePlaces
            .add(favPlace.copyWith(referenceSite: nearestSite.referenceSite));
      } else {
        updatedFavouritePlaces.add(favPlace);
      }
    }
    await HiveService.loadFavouritePlaces(updatedFavouritePlaces);
  }

  Future<void> _logGender() async {
    final profile = Hive.box<Profile>(HiveBox.profile).getAt(0);
    if (profile != null) {
      if (profile.getGender() == Gender.male) {
        await CloudAnalytics.logEvent(
          AnalyticsEvent.maleUser,
        );
      } else if (profile.getGender() == Gender.female) {
        await CloudAnalytics.logEvent(
          AnalyticsEvent.femaleUser,
        );
      } else {
        await CloudAnalytics.logEvent(
          AnalyticsEvent.undefinedGender,
        );
      }
    }
  }

  Future<void> _logNetworkProvider() async {
    final profile = Hive.box<Profile>(HiveBox.profile).getAt(0);
    if (profile != null) {
      final carrier = await AirqoApiClient().getCarrier(profile.phoneNumber);
      if (carrier.toLowerCase().contains('airtel')) {
        await CloudAnalytics.logEvent(AnalyticsEvent.airtelUser);
      } else if (carrier.toLowerCase().contains('mtn')) {
        await CloudAnalytics.logEvent(AnalyticsEvent.mtnUser);
      } else {
        await CloudAnalytics.logEvent(
          AnalyticsEvent.otherNetwork,
        );
      }
    }
  }

  Future<void> _logPlatformType() async {
    if (Platform.isAndroid) {
      await CloudAnalytics.logEvent(
        AnalyticsEvent.androidUser,
      );
    } else if (Platform.isIOS) {
      await CloudAnalytics.logEvent(
        AnalyticsEvent.iosUser,
      );
    } else {
      debugPrint('Unknown Platform');
    }
  }
}<|MERGE_RESOLUTION|>--- conflicted
+++ resolved
@@ -2,14 +2,6 @@
 
 import 'package:app/constants/constants.dart';
 import 'package:app/models/models.dart';
-<<<<<<< HEAD
-import 'package:app/services/firebase_service.dart';
-import 'package:app/services/hive_service.dart';
-import 'package:app/services/local_storage.dart';
-import 'package:app/services/rest_api.dart';
-import 'package:app/services/secure_storage.dart';
-=======
->>>>>>> 2afec0c7
 import 'package:app/utils/utils.dart';
 import 'package:app/widgets/widgets.dart';
 import 'package:app_repository/app_repository.dart';
@@ -17,13 +9,9 @@
 import 'package:flutter/material.dart';
 import 'package:hive_flutter/hive_flutter.dart';
 
-<<<<<<< HEAD
-import '../constants/config.dart';
-=======
 import 'firebase_service.dart';
 import 'hive_service.dart';
 import 'local_storage.dart';
->>>>>>> 2afec0c7
 import 'location_service.dart';
 import 'rest_api.dart';
 import 'secure_storage.dart';
@@ -188,13 +176,8 @@
     List<String> siteIds, {
     Frequency? frequency,
   }) async {
-<<<<<<< HEAD
     final insights = <GraphInsightData>[];
     final futures = <Future<List<GraphInsightData>>>[];
-=======
-    final insights = <Insights>[];
-    final futures = <Future<List<Insights>>>[];
->>>>>>> 2afec0c7
 
     for (var i = 0; i < siteIds.length; i = i + 2) {
       final site1 = siteIds[i];
