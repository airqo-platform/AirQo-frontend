--- conflicted
+++ resolved
@@ -39,16 +39,11 @@
         stackTrace,
       );
     }
-<<<<<<< HEAD
-=======
 
->>>>>>> 57269e12
     return null;
   }
 
   Future<void> setValue({required String key, required String value}) async {
-<<<<<<< HEAD
-=======
     try {
       await _secureStorage.write(
         key: key,
@@ -64,7 +59,36 @@
   }
 
   Future<void> updateUserDetailsField(String key, String value) async {
->>>>>>> 57269e12
+    try {
+      await _secureStorage.write(
+        key: key,
+        value: value,
+        aOptions: _getAndroidOptions(),
+      );
+    } catch (exception, stackTrace) {
+      await logException(
+        exception,
+        stackTrace,
+      );
+    }
+  }
+
+  Future<String?> getValue(String key) async {
+    try {
+      return _secureStorage.read(
+        key: key,
+        aOptions: _getAndroidOptions(),
+      );
+    } catch (exception, stackTrace) {
+      await logException(
+        exception,
+        stackTrace,
+      );
+    }
+    return null;
+  }
+
+  Future<void> setValue({required String key, required String value}) async {
     try {
       await _secureStorage.write(
         key: key,
