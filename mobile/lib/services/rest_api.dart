--- conflicted
+++ resolved
@@ -284,9 +284,6 @@
     return airQualityReadings.removeInvalidData();
   }
 
-<<<<<<< HEAD
-  
-=======
   Future<List<FavouritePlace>> fetchFavoritePlaces(String userId) async {
     final favoritePlaces = <FavouritePlace>[];
     final queryParams = <String, String>{}
@@ -361,7 +358,6 @@
 
     return false;
   }
->>>>>>> 4b460bf1
 
   Future<bool> sendFeedback(UserFeedback feedback) async {
     try {
