import 'dart:async';
import 'dart:collection';
import 'dart:convert';

import 'package:app/constants/constants.dart';
import 'package:app/models/models.dart';
import 'package:app/utils/utils.dart';
import 'package:http/http.dart' as http;
import 'package:intl/intl.dart';
import 'package:sentry_flutter/sentry_flutter.dart';

String addQueryParameters(Map<String, dynamic> queryParams, String url) {
  if (queryParams.isNotEmpty) {
    url = '$url?';
    queryParams.forEach(
      (key, value) {
        url = queryParams.keys.first.compareTo(key) == 0
            ? '$url$key=$value'
            : '$url&$key=$value';
      },
    );
  }

  return url;
}

class AirqoApiClient {
  factory AirqoApiClient() {
    return _instance;
  }
  AirqoApiClient._internal();
  static final AirqoApiClient _instance = AirqoApiClient._internal();

  final httpClient = SentryHttpClient(
    client: http.Client(),
    failedRequestStatusCodes: [
      SentryStatusCode(500),
      SentryStatusCode(400),
      SentryStatusCode(404),
    ],
    captureFailedRequests: true,
    networkTracing: true,
  );
  final Map<String, String> headers = HashMap()
    ..putIfAbsent(
      'Authorization',
      () => 'JWT ${Config.airqoApiToken}',
    );

  Future<Map<String, dynamic>> getLocation() async {
    var ipAddress = '';
    try {
      final ipResponse = await httpClient.get(
        Uri.parse('https://jsonip.com/'),
      );
      ipAddress = json.decode(ipResponse.body)['ip'] as String;
    } catch (exception, stackTrace) {
      await logException(
        exception,
        stackTrace,
      );
    }

    try {
      final params = ipAddress.isNotEmpty
          ? {'ip_address': ipAddress}
          : <String, dynamic>{};
      final response =
          await _performGetRequest(params, AirQoUrls.ipGeoCoordinates);

      return response['data'] as Map<String, dynamic>;
    } catch (exception, stackTrace) {
      await logException(
        exception,
        stackTrace,
      );
    }

    return {};
  }

  Future<String> getCarrier(String phoneNumber) async {
    try {
      final response = await httpClient.post(
        Uri.parse(AirQoUrls.mobileCarrier),
        body: json.encode({'phone_number': phoneNumber}),
        headers: headers,
      );

      return json.decode(response.body)['data']['carrier'] as String;
    } catch (exception, stackTrace) {
      await logException(
        exception,
        stackTrace,
      );
    }

    return '';
  }

  Future<bool> checkIfUserExists({
    String? phoneNumber,
    String? emailAddress,
  }) async {
    Map<String, String> headers = HashMap()
      ..putIfAbsent('Content-Type', () => 'application/json');
    http.Response response;

    if (phoneNumber != null) {
      final body = {
        'phoneNumber': phoneNumber,
      };
      response = await httpClient.post(
        Uri.parse(AirQoUrls.checkUserExists),
        headers: headers,
        body: jsonEncode(body),
      );
    } else if (emailAddress != null) {
      final body = {
        'emailAddress': emailAddress,
      };
      response = await httpClient.post(
        Uri.parse(AirQoUrls.checkUserExists),
        headers: headers,
        body: jsonEncode(body),
      );
    } else {
      throw Exception('Failed to perform action. Try again later');
    }

    if (response.statusCode != 200) {
      throw Exception('Failed to perform action. Try again later');
    }

    return json.decode(response.body)['status'] as bool;
  }

  Future<List<GraphInsightData>> fetchGraphInsights(String siteIds) async {
    try {
      final utcNow = DateTime.now().toUtc();
      final startDateTime = utcNow.getFirstDateOfCalendarMonth().toApiString();
      final endDateTime = '${DateFormat('yyyy-MM-dd').format(
        utcNow.getLastDateOfCalendarMonth(),
      )}T23:59:59Z';

      final queryParams = <String, dynamic>{}
        ..putIfAbsent('siteId', () => siteIds)
        ..putIfAbsent('startDateTime', () => startDateTime)
        ..putIfAbsent('endDateTime', () => endDateTime);

      final body = await _performGetRequest(
        queryParams,
        AirQoUrls.insights,
      );

      if (body == null) {
        return <GraphInsightData>[];
      }

      final data = <GraphInsightData>[];

      for (final e in body['data'] as List<Map<String, dynamic>>) {
        final json = e;
        json['frequency'] = fromString(e['frequency'] as String);
        data.add(GraphInsightData.fromJson(json));
      }

      return data;
    } catch (exception, stackTrace) {
      await logException(
        exception,
        stackTrace,
      );
    }

    return <GraphInsightData>[];
  }

  Future<EmailAuthModel?> requestEmailVerificationCode(
    String emailAddress,
    bool reAuthenticate,
  ) async {
    try {
      Map<String, String> headers = HashMap()
        ..putIfAbsent(
          'Content-Type',
          () => 'application/json',
        );

      final body = {
        'email': emailAddress,
      };

      final uri = reAuthenticate
          ? AirQoUrls.requestEmailReAuthentication
          : AirQoUrls.requestEmailVerification;

      final response = await http.post(
        Uri.parse(uri),
        headers: headers,
        body: jsonEncode(body),
      );

<<<<<<< HEAD
      return EmailAuthModel.parseEmailAuthModel(json.decode(response.body) as Map<String, dynamic>);

=======
      return EmailAuthModel.parseEmailAuthModel(
        json.decode(response.body),
      );
>>>>>>> 2afec0c7
    } catch (exception, stackTrace) {
      await logException(
        exception,
        stackTrace,
      );
    }

    return null;
  }

  Future<bool> sendFeedback(UserFeedback feedback) async {
    try {
      final body = jsonEncode(
        {
          'email': feedback.contactDetails,
          'subject': feedback.feedbackType.toString(),
          'message': feedback.message,
        },
      );

      Map<String, String> headers = HashMap()
        ..putIfAbsent('Content-Type', () => 'application/json');

      final response = await httpClient.post(
        Uri.parse(AirQoUrls.feedback),
        headers: headers,
        body: body,
      );

      if (response.statusCode == 200) {
        return true;
      }
    } catch (exception, stackTrace) {
      await logException(
        exception,
        stackTrace,
      );
    }

    return false;
  }

  @Deprecated('Functionality has been transferred to the backend')
  Future<void> sendWelcomeMessage(Profile userDetails) async {
    try {
      if (!userDetails.emailAddress.isValidEmail()) {
        return;
      }

      final body = {
        'firstName':
            userDetails.firstName.isNull() ? '' : userDetails.firstName,
        'platform': 'mobile',
        'email': userDetails.emailAddress,
      };

      await _performPostRequest(
        queryParams: <String, dynamic>{},
        url: AirQoUrls.welcomeMessage,
        body: jsonEncode(body),
      );
    } catch (exception, stackTrace) {
      await logException(
        exception,
        stackTrace,
      );
    }
  }

  Future<dynamic> _performGetRequest(
    Map<String, dynamic> queryParams,
    String url,
  ) async {
    try {
      url = addQueryParameters(queryParams, url);

      final response = await httpClient.get(
        Uri.parse(url),
        headers: headers,
      );
      if (response.statusCode == 200) {
        return json.decode(response.body);
      }
    } catch (exception, stackTrace) {
      await logException(
        exception,
        stackTrace,
      );
    }

    return null;
  }

  Future<bool> _performPostRequest({
    required Map<String, dynamic> queryParams,
    required String url,
    required dynamic body,
  }) async {
    try {
      url = addQueryParameters(
        queryParams,
        url,
      );
      headers.putIfAbsent(
        'Content-Type',
        () => 'application/json',
      );

      final response = await httpClient.post(
        Uri.parse(url),
        headers: headers,
        body: body,
      );
      if (response.statusCode == 200) {
        return true;
      }
    } catch (exception, stackTrace) {
      await logException(
        exception,
        stackTrace,
      );
    }

    return false;
  }
}<|MERGE_RESOLUTION|>--- conflicted
+++ resolved
@@ -201,14 +201,9 @@
         body: jsonEncode(body),
       );
 
-<<<<<<< HEAD
-      return EmailAuthModel.parseEmailAuthModel(json.decode(response.body) as Map<String, dynamic>);
-
-=======
       return EmailAuthModel.parseEmailAuthModel(
         json.decode(response.body),
       );
->>>>>>> 2afec0c7
     } catch (exception, stackTrace) {
       await logException(
         exception,
