--- conflicted
+++ resolved
@@ -323,13 +323,6 @@
       Map<String, String> headers = Map.from(postHeaders);
       headers["service"] = ApiService.auth.serviceName;
 
-<<<<<<< HEAD
-
-      //TODO: @noah and @benjie, flutter analyse says this is unused
-      // String url = addQueryParameters({}, AirQoUrls.emailReAuthentication);
-
-=======
->>>>>>> d1d3437b
       final response = await client.post(
         Uri.parse(
           "${AirQoUrls.emailReAuthentication}/mobileAccountDelete?TOKEN=${Config.airqoApiV2Token}",
