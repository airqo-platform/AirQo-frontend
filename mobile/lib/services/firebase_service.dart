--- conflicted
+++ resolved
@@ -475,102 +475,6 @@
     return true;
   }
 
-<<<<<<< HEAD
-  static Future<bool> updateCloudAnalytics() async {
-    final currentUser = CustomAuth.getUser();
-    if (currentUser == null) {
-      return true;
-    }
-    try {
-      final analytics = Hive.box<Analytics>(HiveBox.analytics)
-          .values
-          .toList()
-          .cast<Analytics>();
-      final profile = await HiveService.getProfile();
-      for (final x in analytics) {
-        try {
-          await FirebaseFirestore.instance
-              .collection(Config.usersAnalyticsCollection)
-              .doc(profile.userId)
-              .collection(profile.userId)
-              .doc(x.site)
-              .set(
-                x.toJson(),
-              );
-        } catch (exception) {
-          debugPrint(exception.toString());
-        }
-      }
-    } catch (exception, stackTrace) {
-      await logException(
-        exception,
-        stackTrace,
-      );
-    }
-
-    return true;
-  }
-
-  static Future<void> updateCloudNotification(
-    AppNotification notification,
-  ) async {
-    final currentUser = FirebaseAuth.instance.currentUser;
-    if (currentUser != null) {
-      try {
-        final profile = await HiveService.getProfile();
-        try {
-          await FirebaseFirestore.instance
-              .collection(Config.usersNotificationCollection)
-              .doc(profile.userId)
-              .collection(profile.userId)
-              .doc(notification.id)
-              .update(
-                notification.toJson(),
-              );
-        } catch (exception) {
-          await FirebaseFirestore.instance
-              .collection(Config.usersNotificationCollection)
-              .doc(profile.userId)
-              .collection(profile.userId)
-              .doc(notification.id)
-              .set(
-                notification.toJson(),
-              );
-        }
-      } catch (exception, stackTrace) {
-        await logException(
-          exception,
-          stackTrace,
-        );
-      }
-    }
-  }
-
-  static Future<bool> updateKya() async {
-    Profile profile = await HiveService.getProfile();
-    final batch = FirebaseFirestore.instance.batch();
-    batch.delete(FirebaseFirestore.instance
-        .collection(Config.usersKyaCollection)
-        .doc(profile.userId));
-
-    List<KyaProgress> userProgress =
-    HiveService.getKya().map((e) => KyaProgress.fromKya(e)).toList();
-
-    for (final progress in userProgress) {
-      final document = FirebaseFirestore.instance
-          .collection(Config.usersKyaCollection)
-          .doc(profile.userId)
-          .collection(profile.userId)
-          .doc(progress.id);
-      batch.set(document, progress.toJson());
-    }
-
-    await batch.commit();
-
-    return true;
-  }
-=======
->>>>>>> d39a7025
   static Future<String> uploadProfilePicture(String filePath) async {
     try {
       final userId = CustomAuth.getUserId();
