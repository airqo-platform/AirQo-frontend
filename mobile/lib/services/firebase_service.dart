--- conflicted
+++ resolved
@@ -717,11 +717,7 @@
 
   static Future<bool> requestPhoneVerification(
     String phoneNumber,
-<<<<<<< HEAD
-      BuildContext context,
-=======
     BuildContext context,
->>>>>>> 2afec0c7
     callBackFn,
     autoVerificationFn,
   ) async {
