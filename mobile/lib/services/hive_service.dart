--- conflicted
+++ resolved
@@ -10,19 +10,11 @@
   static Future<void> initialize() async {
     await Hive.initFlutter();
 
-<<<<<<< HEAD
     if (!Hive.isAdapterRegistered(20)) {
       Hive
-        ..registerAdapter<Profile>(ProfileAdapter())
-        ..registerAdapter<UserPreferences>(UserPreferencesTypeAdapter())
         ..registerAdapter<SearchHistory>(SearchHistoryAdapter())
         ..registerAdapter<AirQualityReading>(AirQualityReadingAdapter());
     }
-=======
-    Hive
-      ..registerAdapter<SearchHistory>(SearchHistoryAdapter())
-      ..registerAdapter<AirQualityReading>(AirQualityReadingAdapter());
->>>>>>> df502fa2
 
     await Future.wait([
       Hive.openBox<SearchHistory>(HiveBox.searchHistory),
@@ -141,12 +133,6 @@
 
 class HiveBox {
   static String get searchHistory => 'searchHistory';
-<<<<<<< HEAD
-
-  static String get profile => 'profile';
-
-=======
->>>>>>> df502fa2
   static String get encryptionKey => 'hiveEncryptionKey';
 
   static String get airQualityReadings => 'airQualityReadings-v1';
