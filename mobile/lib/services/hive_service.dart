--- conflicted
+++ resolved
@@ -89,15 +89,14 @@
         .putAll(airQualityReadingsMap);
   }
 
-<<<<<<< HEAD
   static Future<void> updateProfile(Profile profile) async {
     await Hive.box<Profile>(HiveBox.profile).put(HiveBox.profile, profile);
-=======
+  }
+
   static List<AirQualityReading> getAirQualityReadings() {
     return Hive.box<AirQualityReading>(
       HiveBox.airQualityReadings,
     ).values.toList();
->>>>>>> b7247964
   }
 
   static Future<void> updateSearchHistory(
