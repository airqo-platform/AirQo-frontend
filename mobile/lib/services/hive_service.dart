--- conflicted
+++ resolved
@@ -44,11 +44,7 @@
     );
   }
 
-<<<<<<< HEAD
-  static Future<Uint8List> getEncryptionKey() async {
-=======
   static Future<Uint8List?>? getEncryptionKey() async {
->>>>>>> 57269e12
     try {
       final secureStorage = SecureStorage();
       var encodedKey = await secureStorage.getValue(HiveBox.encryptionKey);
@@ -62,15 +58,8 @@
       encodedKey = await secureStorage.getValue(HiveBox.encryptionKey);
 
       return base64Url.decode(encodedKey!);
-<<<<<<< HEAD
-    } catch (e) {
-      final secureKey = base64UrlEncode(Hive.generateSecureKey());
-
-      return base64Url.decode(secureKey);
-=======
     } catch (_, __) {
       return null;
->>>>>>> 57269e12
     }
   }
 
