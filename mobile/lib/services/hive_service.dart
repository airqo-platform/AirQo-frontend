--- conflicted
+++ resolved
@@ -224,11 +224,7 @@
 class HiveBox {
   static String get appNotifications => 'appNotifications';
   static String get searchHistory => 'searchHistory';
-<<<<<<< HEAD
-  static String get kya => 'kya';
-=======
   static String get kya => 'kya-v1';
->>>>>>> b375f236
   static String get profile => 'profile';
   static String get encryptionKey => 'hiveEncryptionKey';
   static String get analytics => 'analytics';
