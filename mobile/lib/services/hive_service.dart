import 'dart:convert';
import 'dart:typed_data';

import 'package:app/models/models.dart';
import 'package:app/services/services.dart';
import 'package:app/utils/utils.dart';
import 'package:hive_flutter/hive_flutter.dart';

class HiveService {
  static Future<void> initialize() async {
    await Hive.initFlutter();

    Hive
      ..registerAdapter<Profile>(ProfileAdapter())
<<<<<<< HEAD
      ..registerAdapter<Kya>(KyaAdapter())
      ..registerAdapter<Analytics>(AnalyticsAdapter())
      ..registerAdapter<AppNotificationType>(AppNotificationTypeAdapter())
      ..registerAdapter<KyaLesson>(KyaLessonAdapter())
      ..registerAdapter<FavouritePlace>(FavouritePlaceAdapter())
=======
      ..registerAdapter<UserPreferences>(UserPreferencesTypeAdapter())
>>>>>>> d39a7025
      ..registerAdapter<SearchHistory>(SearchHistoryAdapter())
      ..registerAdapter<AirQualityReading>(AirQualityReadingAdapter());

    await Future.wait([
      Hive.openBox<SearchHistory>(HiveBox.searchHistory),
      Hive.openBox<AirQualityReading>(HiveBox.airQualityReadings),
      Hive.openBox<AirQualityReading>(HiveBox.nearByAirQualityReadings),
    ]);

    final encryptionKey = await getEncryptionKey();
    await Hive.openBox<Profile>(
      HiveBox.profile,
      encryptionCipher: encryptionKey == null
          ? null
          : HiveAesCipher(
              encryptionKey,
            ),
    );
  }

  static Future<Uint8List?>? getEncryptionKey() async {
    try {
      final secureStorage = SecureStorage();
      var encodedKey = await secureStorage.getValue(HiveBox.encryptionKey);
      if (encodedKey == null) {
        final secureKey = Hive.generateSecureKey();
        await secureStorage.setValue(
          key: HiveBox.encryptionKey,
          value: base64UrlEncode(secureKey),
        );
      }
      encodedKey = await secureStorage.getValue(HiveBox.encryptionKey);

      return base64Url.decode(encodedKey!);
    } catch (_, __) {
      return null;
    }
  }

  static Future<void> clearUserData() async {
    await Future.wait([
      Hive.box<SearchHistory>(HiveBox.searchHistory).clear(),
    ]);
  }

  static Future<void> updateAirQualityReading(
    AirQualityReading airQualityReading,
  ) async {
    await Hive.box<AirQualityReading>(HiveBox.airQualityReadings)
        .put(airQualityReading.placeId, airQualityReading);
  }

  static Future<void> updateAirQualityReadings(
    List<AirQualityReading> airQualityReadings, {
    bool reload = false,
  }) async {
    final airQualityReadingsMap = <String, AirQualityReading>{};
    final currentReadings =
        Hive.box<AirQualityReading>(HiveBox.airQualityReadings).values.toList();
    for (final reading in airQualityReadings) {
      if (reading.shareLink.isEmpty) {
        AirQualityReading airQualityReading = currentReadings.firstWhere(
          (element) => element.placeId == reading.placeId,
          orElse: () {
            return reading;
          },
        );
        airQualityReadingsMap[reading.placeId] =
            reading.copyWith(shareLink: airQualityReading.shareLink);
      } else {
        airQualityReadingsMap[reading.placeId] = reading;
      }
    }

    if (reload) {
      await Hive.box<AirQualityReading>(HiveBox.airQualityReadings).clear();
    }
    await Hive.box<AirQualityReading>(HiveBox.airQualityReadings)
        .putAll(airQualityReadingsMap);
  }

  static List<AirQualityReading> getAirQualityReadings() {
    return Hive.box<AirQualityReading>(
      HiveBox.airQualityReadings,
    ).values.toList();
  }

  static Future<void> updateSearchHistory(
    AirQualityReading airQualityReading,
  ) async {
    List<SearchHistory> searchHistoryList =
        Hive.box<SearchHistory>(HiveBox.searchHistory).values.toList();
    searchHistoryList
        .add(SearchHistory.fromAirQualityReading(airQualityReading));
    searchHistoryList = searchHistoryList.sortByDateTime().take(10).toList();

    final searchHistoryMap = <String, SearchHistory>{};
    for (final searchHistory in searchHistoryList) {
      searchHistoryMap[searchHistory.placeId] = searchHistory;
    }

    await Hive.box<SearchHistory>(HiveBox.searchHistory).clear();
    await Hive.box<SearchHistory>(HiveBox.searchHistory)
        .putAll(searchHistoryMap);
  }

  static Future<void> updateNearbyAirQualityReadings(
    List<AirQualityReading> nearbyAirQualityReadings,
  ) async {
    final airQualityReadingsMap = <String, AirQualityReading>{};

    nearbyAirQualityReadings =
        nearbyAirQualityReadings.sortByDistanceToReferenceSite();

    for (final airQualityReading in nearbyAirQualityReadings) {
      airQualityReadingsMap[airQualityReading.placeId] = airQualityReading;
    }

    await Hive.box<AirQualityReading>(HiveBox.nearByAirQualityReadings).clear();
    await Hive.box<AirQualityReading>(HiveBox.nearByAirQualityReadings)
        .putAll(airQualityReadingsMap);
<<<<<<< HEAD
    await updateAnalytics(nearbyAirQualityReadings);
  }

  static Future<void> updateAnalytics(
    List<AirQualityReading> airQualityReadings,
  ) async {
    List<Analytics> analytics = airQualityReadings
        .map((e) => Analytics.fromAirQualityReading(e))
        .toList();

    analytics.addAll(Hive.box<Analytics>(HiveBox.analytics).values.toList());

    final analyticsMap = <String, Analytics>{};

    for (final element in analytics) {
      analyticsMap[element.id] = element;
    }

    await Hive.box<Analytics>(HiveBox.analytics).clear();
    await Hive.box<Analytics>(HiveBox.analytics).putAll(analyticsMap);
  }

  static Future<void> loadNotifications(
    List<AppNotification> notifications, {
    bool clear = false,
  }) async {
    if (notifications.isEmpty && !clear) {
      return;
    }
    await Hive.box<AppNotification>(HiveBox.appNotifications).clear();

    final notificationsMap = <String, AppNotification>{};

    for (final notification in notifications) {
      notificationsMap[notification.id] = notification;
    }
    await Hive.box<AppNotification>(HiveBox.appNotifications)
        .putAll(notificationsMap);
  }

  static Future<void> deleteFavouritePlaces() async {
    await Hive.box<FavouritePlace>(HiveBox.favouritePlaces).clear();
  }

  static List<FavouritePlace> getFavouritePlaces() {
    return Hive.box<FavouritePlace>(HiveBox.favouritePlaces).values.toList();
  }

  static Future<void> deleteAnalytics() async {
    await Hive.box<Analytics>(HiveBox.analytics).clear();
  }

  static Future<void> deleteSearchHistory() async {
    await Hive.box<SearchHistory>(HiveBox.searchHistory).clear();
  }

  static Future<Profile> getProfile() async {
    Profile? profile = Hive.box<Profile>(HiveBox.profile).get(HiveBox.profile);
    profile ??= await Profile.create();
    await updateProfile(profile);
    return profile;
  }

  static Future<void> updateProfile(Profile profile) async {
    await Hive.box<Profile>(HiveBox.profile).put(HiveBox.profile, profile);
  }

  static List<Analytics> getAnalytics() {
    return Hive.box<Analytics>(HiveBox.analytics).values.toList();
  }

  static List<Kya> getKya() {
    return Hive.box<Kya>(HiveBox.kya).values.toList();
  }

  static List<AppNotification> getNotifications() {
    return Hive.box<AppNotification>(
      HiveBox.appNotifications,
    ).values.toList();
  }

  static Future<void> loadKya(List<Kya> kyaList) async {
    if (kyaList.isEmpty) {
      return;
    }

    final currentKya = Hive.box<Kya>(HiveBox.kya).values.toList();
    final kyaMap = <String, Kya>{};
    for (final x in kyaList) {
      if (x.shareLink.isEmpty) {
        Kya kya =
            currentKya.firstWhere((element) => element.id == x.id, orElse: () {
          return x;
        });
        kyaMap[x.id] = x.copyWith(shareLink: kya.shareLink);
      } else {
        kyaMap[x.id] = x;
      }
    }

    await Hive.box<Kya>(HiveBox.kya).clear();
    await Hive.box<Kya>(HiveBox.kya).putAll(kyaMap);

    kyaMap.forEach((_, value) {
      CacheService.cacheKyaImages(value);
    });
=======
>>>>>>> d39a7025
  }

  static Future<void> loadProfile(Profile profile) async {
    await Hive.box<Profile>(HiveBox.profile).put(HiveBox.profile, profile);
  }
}

class HiveBox {
  static String get searchHistory => 'searchHistory';
  static String get profile => 'profile';
  static String get encryptionKey => 'hiveEncryptionKey';
  static String get airQualityReadings => 'airQualityReadings-v1';
  static String get nearByAirQualityReadings => 'nearByAirQualityReading-v1';
}<|MERGE_RESOLUTION|>--- conflicted
+++ resolved
@@ -12,15 +12,6 @@
 
     Hive
       ..registerAdapter<Profile>(ProfileAdapter())
-<<<<<<< HEAD
-      ..registerAdapter<Kya>(KyaAdapter())
-      ..registerAdapter<Analytics>(AnalyticsAdapter())
-      ..registerAdapter<AppNotificationType>(AppNotificationTypeAdapter())
-      ..registerAdapter<KyaLesson>(KyaLessonAdapter())
-      ..registerAdapter<FavouritePlace>(FavouritePlaceAdapter())
-=======
-      ..registerAdapter<UserPreferences>(UserPreferencesTypeAdapter())
->>>>>>> d39a7025
       ..registerAdapter<SearchHistory>(SearchHistoryAdapter())
       ..registerAdapter<AirQualityReading>(AirQualityReadingAdapter());
 
@@ -142,57 +133,6 @@
     await Hive.box<AirQualityReading>(HiveBox.nearByAirQualityReadings).clear();
     await Hive.box<AirQualityReading>(HiveBox.nearByAirQualityReadings)
         .putAll(airQualityReadingsMap);
-<<<<<<< HEAD
-    await updateAnalytics(nearbyAirQualityReadings);
-  }
-
-  static Future<void> updateAnalytics(
-    List<AirQualityReading> airQualityReadings,
-  ) async {
-    List<Analytics> analytics = airQualityReadings
-        .map((e) => Analytics.fromAirQualityReading(e))
-        .toList();
-
-    analytics.addAll(Hive.box<Analytics>(HiveBox.analytics).values.toList());
-
-    final analyticsMap = <String, Analytics>{};
-
-    for (final element in analytics) {
-      analyticsMap[element.id] = element;
-    }
-
-    await Hive.box<Analytics>(HiveBox.analytics).clear();
-    await Hive.box<Analytics>(HiveBox.analytics).putAll(analyticsMap);
-  }
-
-  static Future<void> loadNotifications(
-    List<AppNotification> notifications, {
-    bool clear = false,
-  }) async {
-    if (notifications.isEmpty && !clear) {
-      return;
-    }
-    await Hive.box<AppNotification>(HiveBox.appNotifications).clear();
-
-    final notificationsMap = <String, AppNotification>{};
-
-    for (final notification in notifications) {
-      notificationsMap[notification.id] = notification;
-    }
-    await Hive.box<AppNotification>(HiveBox.appNotifications)
-        .putAll(notificationsMap);
-  }
-
-  static Future<void> deleteFavouritePlaces() async {
-    await Hive.box<FavouritePlace>(HiveBox.favouritePlaces).clear();
-  }
-
-  static List<FavouritePlace> getFavouritePlaces() {
-    return Hive.box<FavouritePlace>(HiveBox.favouritePlaces).values.toList();
-  }
-
-  static Future<void> deleteAnalytics() async {
-    await Hive.box<Analytics>(HiveBox.analytics).clear();
   }
 
   static Future<void> deleteSearchHistory() async {
@@ -210,49 +150,6 @@
     await Hive.box<Profile>(HiveBox.profile).put(HiveBox.profile, profile);
   }
 
-  static List<Analytics> getAnalytics() {
-    return Hive.box<Analytics>(HiveBox.analytics).values.toList();
-  }
-
-  static List<Kya> getKya() {
-    return Hive.box<Kya>(HiveBox.kya).values.toList();
-  }
-
-  static List<AppNotification> getNotifications() {
-    return Hive.box<AppNotification>(
-      HiveBox.appNotifications,
-    ).values.toList();
-  }
-
-  static Future<void> loadKya(List<Kya> kyaList) async {
-    if (kyaList.isEmpty) {
-      return;
-    }
-
-    final currentKya = Hive.box<Kya>(HiveBox.kya).values.toList();
-    final kyaMap = <String, Kya>{};
-    for (final x in kyaList) {
-      if (x.shareLink.isEmpty) {
-        Kya kya =
-            currentKya.firstWhere((element) => element.id == x.id, orElse: () {
-          return x;
-        });
-        kyaMap[x.id] = x.copyWith(shareLink: kya.shareLink);
-      } else {
-        kyaMap[x.id] = x;
-      }
-    }
-
-    await Hive.box<Kya>(HiveBox.kya).clear();
-    await Hive.box<Kya>(HiveBox.kya).putAll(kyaMap);
-
-    kyaMap.forEach((_, value) {
-      CacheService.cacheKyaImages(value);
-    });
-=======
->>>>>>> d39a7025
-  }
-
   static Future<void> loadProfile(Profile profile) async {
     await Hive.box<Profile>(HiveBox.profile).put(HiveBox.profile, profile);
   }
