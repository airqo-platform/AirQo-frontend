import 'dart:async';

import 'package:app/constants/config.dart';
import 'package:app/models/insights.dart';
import 'package:app/models/kya.dart';
import 'package:app/models/measurement.dart';
import 'package:app/models/place_details.dart';
import 'package:app/models/site.dart';
import 'package:app/models/user_details.dart';
import 'package:app/utils/distance.dart';
import 'package:app/utils/extensions.dart';
import 'package:collection/collection.dart';
import 'package:flutter/material.dart';
import 'package:geolocator/geolocator.dart';
import 'package:hive_flutter/hive_flutter.dart';
import 'package:path/path.dart';
import 'package:shared_preferences/shared_preferences.dart';
import 'package:sqflite/sqflite.dart';

import '../constants/config.dart';
import '../models/enum_constants.dart';
import '../models/notification.dart';

class DBHelper {
  Database? _database;

  Future<Database> get database async {
    if (_database != null) return _database!;
    _database = await initDB();
    await createDefaultTables(_database!);
    return _database!;
  }

  Future<void> clearAccount() async {
    try {
      final db = await database;
      await db.delete(Kya.dbName());
      await db.delete(PlaceDetails.dbName());
    } catch (exception, stackTrace) {
      debugPrint('$exception\n$stackTrace');
    }
  }

  Future<void> clearFavouritePlaces() async {
    try {
      final db = await database;
      await db.delete(PlaceDetails.dbName());
    } catch (exception, stackTrace) {
      debugPrint('$exception\n$stackTrace');
    }
  }

  Future<void> createDefaultTables(Database db) async {
    var prefs = await SharedPreferences.getInstance();
    var createDatabases = prefs.getBool(Config.prefReLoadDb) ?? true;

    var batch = db.batch();

    if (createDatabases) {
      batch
        ..execute(Measurement.dropTableStmt())
        ..execute(Site.dropTableStmt())
        ..execute(PlaceDetails.dropTableStmt())
        ..execute(Insights.dropTableStmt())
        ..execute(Kya.dropTableStmt());
      await prefs.setBool(Config.prefReLoadDb, false);
    }

    batch
      ..execute(Measurement.createTableStmt())
      ..execute(Site.createTableStmt())
      ..execute(PlaceDetails.createTableStmt())
      ..execute(Insights.createTableStmt())
      ..execute(Kya.createTableStmt());

    await batch.commit(noResult: true, continueOnError: true);
  }

  Future<List<PlaceDetails>> getFavouritePlaces() async {
    try {
      final db = await database;

      var res = await db.query(PlaceDetails.dbName());

      return res.isNotEmpty
          ? List.generate(res.length, (i) {
              return PlaceDetails.fromJson(res[i]);
            })
          : <PlaceDetails>[];
    } catch (exception, stackTrace) {
      debugPrint('$exception\n$stackTrace');

      return <PlaceDetails>[];
    }
  }

  Future<List<Insights>> getInsights(String siteId, Frequency frequency) async {
    try {
      final db = await database;

      var res = await db.query(Insights.dbName(),
          where: 'siteId = ? and frequency = ?',
          whereArgs: [siteId, frequency.getName()]);

      return res.isNotEmpty
          ? List.generate(res.length, (i) {
              return Insights.fromJson(res[i]);
            })
          : <Insights>[];
    } catch (exception, stackTrace) {
      debugPrint('$exception\n$stackTrace');
      return <Insights>[];
    }
  }

  Future<List<Kya>> getKyas() async {
    try {
      final db = await database;

      var res = await db.query(Kya.dbName());

      if (res.isEmpty) {
        return [];
      }

      var collections = groupBy(res, (Map obj) => obj['id']);
      var kyaList = <Kya>[];
      for (var key in collections.keys) {
        if (collections.containsKey(key)) {
          var kya = Kya.fromDbJson(collections[key]);
          if (kya.id.isNotEmpty) {
            kyaList.add(kya);
          }
        }
      }
      return kyaList;
    } catch (exception, stackTrace) {
      debugPrint('$exception\n$stackTrace');
      return <Kya>[];
    }
  }

  Future<List<Measurement>> getLatestMeasurements() async {
    try {
      final db = await database;

      var res = await db.query(Measurement.measurementsDb());

      return res.isNotEmpty
          ? List.generate(res.length, (i) {
              return Measurement.fromJson(Measurement.mapFromDb(res[i]));
            })
          : <Measurement>[]
        ..sort((siteA, siteB) => siteA.site.name
            .toLowerCase()
            .compareTo(siteB.site.name.toLowerCase()));
    } catch (exception, stackTrace) {
      debugPrint('$exception\n$stackTrace');
      return <Measurement>[];
    }
  }

  Future<Measurement?> getMeasurement(String siteId) async {
    try {
      final db = await database;

      var res = await db.query(Measurement.measurementsDb(),
          where: 'id = ?', whereArgs: [siteId]);

      if (res.isEmpty) {
        return null;
      }
      return Measurement.fromJson(Measurement.mapFromDb(res.first));
    } catch (exception, stackTrace) {
      debugPrint('$exception\n$stackTrace');
      return null;
    }
  }

  Future<List<Measurement>> getMeasurements(List<String> siteIds) async {
    try {
      final db = await database;

      var res = [];

      for (var siteId in siteIds) {
        var siteRes = await db.query(Measurement.measurementsDb(),
            where: 'id = ?', whereArgs: [siteId]);

        res.addAll(siteRes);
      }

      if (res.isEmpty) {
        return [];
      }
      return res.isNotEmpty
          ? List.generate(res.length, (i) {
              return Measurement.fromJson(Measurement.mapFromDb(res[i]));
            })
          : <Measurement>[];
    } catch (exception, stackTrace) {
      debugPrint('$exception\n$stackTrace');
      return [];
    }
  }

  Future<Measurement?> getNearestMeasurement(
      double latitude, double longitude) async {
    try {
      Measurement? nearestMeasurement;
      var nearestMeasurements = <Measurement>[];

      double distanceInMeters;

      await getLatestMeasurements().then((measurements) => {
            for (var measurement in measurements)
              {
                distanceInMeters = metersToKmDouble(Geolocator.distanceBetween(
                    measurement.site.latitude,
                    measurement.site.longitude,
                    latitude,
                    longitude)),
                if (distanceInMeters < Config.maxSearchRadius.toDouble())
                  {
                    measurement.site.distance = distanceInMeters,
                    nearestMeasurements.add(measurement)
                  }
              },
            if (nearestMeasurements.isNotEmpty)
              {
                nearestMeasurement = nearestMeasurements.first,
                for (var m in nearestMeasurements)
                  {
                    if (nearestMeasurement!.site.distance > m.site.distance)
                      {nearestMeasurement = m}
                  },
              }
          });

      return nearestMeasurement;
    } catch (exception, stackTrace) {
      debugPrint('$exception\n$stackTrace');
      return null;
    }
  }

  Future<List<Measurement>> getRegionSites(Region region) async {
    try {
      final db = await database;

      var res = await db.query(Measurement.measurementsDb(),
          where: 'region = ?', whereArgs: [region.getName().trim()]);

      return res.isNotEmpty
          ? List.generate(res.length, (i) {
              return Measurement.fromJson(Measurement.mapFromDb(res[i]));
            })
          : <Measurement>[];
    } catch (exception, stackTrace) {
      debugPrint('$exception\n$stackTrace');
      return <Measurement>[];
    }
  }

  Future<Database> initDB() async {
    return await openDatabase(
      join(await getDatabasesPath(), Config.dbName),
      version: 1,
      onCreate: (db, version) {
        createDefaultTables(db);
      },
      // onUpgrade: (db, oldVersion, newVersion){
      //   createDefaultTables(db);
      // },
    );
  }

  Future<void> insertFavPlace(PlaceDetails placeDetails) async {
    try {
      final db = await database;

      try {
        var jsonData = placeDetails.toJson();
        await db.insert(
          PlaceDetails.dbName(),
          jsonData,
          conflictAlgorithm: ConflictAlgorithm.replace,
        );
      } catch (exception, stackTrace) {
        debugPrint('$exception\n$stackTrace');
      }
    } catch (exception, stackTrace) {
      debugPrint('$exception\n$stackTrace');
    }
  }

  Future<void> insertInsights(List<Insights> insights, List<String> siteIds,
      {bool reloadDatabase = false}) async {
    try {
      final db = await database;

      if (insights.isEmpty) {
        return;
      }
      var batch = db.batch();

      if (reloadDatabase) {
        batch.delete(Insights.dbName());
      } else {
        for (var siteId in siteIds) {
          batch.delete(Insights.dbName(),
              where: 'siteId = ?', whereArgs: [siteId]);
        }
      }

      for (var row in insights) {
        try {
          var jsonData = row.toJson();
          batch.insert(Insights.dbName(), jsonData,
              conflictAlgorithm: ConflictAlgorithm.replace);
        } catch (exception, stackTrace) {
          debugPrint('$exception\n$stackTrace');
        }
      }
      await batch.commit(noResult: true, continueOnError: true);
    } catch (exception, stackTrace) {
      debugPrint('$exception\n$stackTrace');
    }
  }

  Future<void> insertKyas(List<Kya> kyas) async {
    try {
      final db = await database;

      if (kyas.isEmpty) {
        return;
      }
      var batch = db.batch()..delete(Kya.dbName());

      for (var kya in kyas) {
        try {
          var kyaJson = kya.parseKyaToDb();
          for (var jsonBody in kyaJson) {
            batch.insert(
              Kya.dbName(),
              jsonBody,
              conflictAlgorithm: ConflictAlgorithm.replace,
            );
          }
        } catch (exception, stackTrace) {
          debugPrint('$exception\n$stackTrace');
        }
      }
      await batch.commit(noResult: true, continueOnError: true);
    } catch (exception, stackTrace) {
      debugPrint('$exception\n$stackTrace');
    }
  }

  Future<void> insertLatestMeasurements(List<Measurement> measurements) async {
    try {
      final db = await database;

      var batch = db.batch();

      if (measurements.isNotEmpty) {
        batch.delete(Measurement.measurementsDb());

        for (var measurement in measurements) {
          try {
            var jsonData = Measurement.mapToDb(measurement);
            batch.insert(
              Measurement.measurementsDb(),
              jsonData,
              conflictAlgorithm: ConflictAlgorithm.replace,
            );
          } catch (exception, stackTrace) {
            debugPrint('$exception\n$stackTrace');
          }
        }

        await batch.commit(noResult: true, continueOnError: true);
      }
    } catch (exception, stackTrace) {
      debugPrint('$exception\n$stackTrace');
    }
  }

  Future<void> removeFavPlace(PlaceDetails placeDetails) async {
    try {
      final db = await database;

      try {
        await db.delete(
          PlaceDetails.dbName(),
          where: 'placeId = ?',
          whereArgs: [placeDetails.placeId],
        );
      } catch (exception, stackTrace) {
        debugPrint('$exception\n$stackTrace');
      }
    } catch (exception, stackTrace) {
      debugPrint('$exception\n$stackTrace');
    }
  }

  Future<void> setFavouritePlaces(List<PlaceDetails> placeDetails) async {
    try {
      final db = await database;

      if (placeDetails.isNotEmpty) {
        var batch = db.batch()..delete(PlaceDetails.dbName());

        for (var place in placeDetails) {
          try {
            var jsonData = place.toJson();
            batch.insert(
              PlaceDetails.dbName(),
              jsonData,
              conflictAlgorithm: ConflictAlgorithm.replace,
            );
          } catch (exception, stackTrace) {
            debugPrint('$exception\n$stackTrace');
          }
        }
        await batch.commit(noResult: true, continueOnError: true);
      }
    } catch (exception, stackTrace) {
      debugPrint('$exception\n$stackTrace');
    }
  }

  Future<bool> updateFavouritePlace(PlaceDetails placeDetails) async {
    final db = await database;

    var res = await db.query(PlaceDetails.dbName(),
        where: 'placeId = ?', whereArgs: [placeDetails.placeId]);

    if (res.isEmpty) {
      await insertFavPlace(placeDetails);
      return true;
    } else {
      await removeFavPlace(placeDetails);
      return false;
    }
  }

  Future<bool> updateFavouritePlacesDetails(
      List<PlaceDetails> placesDetails) async {
    final db = await database;
    var batch = db.batch();
    try {
      for (var favPlace in placesDetails) {
        batch.update(PlaceDetails.dbName(), {'siteId': favPlace.siteId},
            where: 'placeId = ?', whereArgs: [favPlace.placeId]);
      }
      await batch.commit(continueOnError: true, noResult: true);
      return true;
    } catch (e) {
      debugPrint(e.toString());
    }
    return false;
  }

  Future<void> updateKya(Kya kya) async {
    final db = await database;

    await db.update(Kya.dbName(), {'progress': kya.progress},
        where: 'id = ?', whereArgs: [kya.id]);
  }
}

class SharedPreferencesHelper {
  static Future<void> clearPreferences() async {
    var sharedPreferences = await SharedPreferences.getInstance();
    if (sharedPreferences.containsKey('notifications')) {
      await sharedPreferences.remove('notifications');
    }
    if (sharedPreferences.containsKey('aqShares')) {
      await sharedPreferences.remove('aqShares');
    }
    if (sharedPreferences.containsKey('location')) {
      await sharedPreferences.remove('location');
    }
    if (sharedPreferences.containsKey('alerts')) {
      await sharedPreferences.remove('alerts');
    }
  }

  static Future<String> getOnBoardingPage() async {
    var sharedPreferences = await SharedPreferences.getInstance();
    var page =
        sharedPreferences.getString(Config.prefOnBoardingPage) ?? 'welcome';

    return page;
  }

<<<<<<< HEAD
  Future<UserPreferences> getPreferences() async {
    if (_sharedPreferences == null) {
      await initialize();
    }
    var notifications = _sharedPreferences!.getBool('notifications') ?? false;
    var location = _sharedPreferences!.getBool('location') ?? false;
    var alerts = _sharedPreferences!.getBool('alerts') ?? false;
    var aqShares = _sharedPreferences!.getInt('aqShares') ?? 0;
    return UserPreferences(
        notifications: notifications,
        location: location,
        alerts: alerts,
        aqShares: aqShares);
=======
  static Future<UserPreferences> getPreferences() async {
    var sharedPreferences = await SharedPreferences.getInstance();
    var notifications = sharedPreferences.getBool('notifications') ?? false;
    var location = sharedPreferences.getBool('location') ?? false;
    var alerts = sharedPreferences.getBool('alerts') ?? false;
    var aqShares = sharedPreferences.getInt('aqShares') ?? 0;

    return UserPreferences(notifications, location, alerts, aqShares);
>>>>>>> 76488e53
  }

  static Future<void> updateOnBoardingPage(
      OnBoardingPage currentBoardingPage) async {
    var sharedPreferences = await SharedPreferences.getInstance();
    await sharedPreferences.setString(
        Config.prefOnBoardingPage, currentBoardingPage.getName());
  }

  static Future<void> updatePreference(
      String key, dynamic value, String type) async {
    try {
      var sharedPreferences = await SharedPreferences.getInstance();
      if (type == 'bool') {
        await sharedPreferences.setBool(key, value);
      } else if (type == 'double') {
        await sharedPreferences.setDouble(key, value);
      } else if (type == 'int') {
        await sharedPreferences.setInt(key, value);
      } else {
        await sharedPreferences.setString(key, value);
      }
    } catch (exception, stackTrace) {
      debugPrint('$exception\n$stackTrace');
    }
  }

  static Future<void> updatePreferences(UserPreferences userPreferences) async {
    var sharedPreferences = await SharedPreferences.getInstance();
    await sharedPreferences.setBool(
        'notifications', userPreferences.notifications);
    await sharedPreferences.setBool('location', userPreferences.location);
    await sharedPreferences.setBool('alerts', userPreferences.alerts);
    await sharedPreferences.setInt('aqShares', userPreferences.aqShares);
  }
}

class HiveStore {
  static Future<void> clearUserData() async {
    await Hive.box<AppNotification>(HiveBox.appNotifications).clear();
  }
}<|MERGE_RESOLUTION|>--- conflicted
+++ resolved
@@ -495,21 +495,6 @@
     return page;
   }
 
-<<<<<<< HEAD
-  Future<UserPreferences> getPreferences() async {
-    if (_sharedPreferences == null) {
-      await initialize();
-    }
-    var notifications = _sharedPreferences!.getBool('notifications') ?? false;
-    var location = _sharedPreferences!.getBool('location') ?? false;
-    var alerts = _sharedPreferences!.getBool('alerts') ?? false;
-    var aqShares = _sharedPreferences!.getInt('aqShares') ?? 0;
-    return UserPreferences(
-        notifications: notifications,
-        location: location,
-        alerts: alerts,
-        aqShares: aqShares);
-=======
   static Future<UserPreferences> getPreferences() async {
     var sharedPreferences = await SharedPreferences.getInstance();
     var notifications = sharedPreferences.getBool('notifications') ?? false;
@@ -518,7 +503,6 @@
     var aqShares = sharedPreferences.getInt('aqShares') ?? 0;
 
     return UserPreferences(notifications, location, alerts, aqShares);
->>>>>>> 76488e53
   }
 
   static Future<void> updateOnBoardingPage(
