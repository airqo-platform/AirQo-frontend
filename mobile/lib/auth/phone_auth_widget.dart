import 'package:app/auth/login_screen.dart';
import 'package:app/constants/config.dart';
import 'package:app/on_boarding/profile_setup_screen.dart';
import 'package:app/screens/home_page.dart';
import 'package:app/services/app_service.dart';
import 'package:app/utils/dialogs.dart';
import 'package:app/widgets/buttons.dart';
import 'package:app/widgets/text_fields.dart';
import 'package:auto_size_text/auto_size_text.dart';
import 'package:firebase_auth/firebase_auth.dart';
import 'package:flutter/material.dart';

import '../themes/light_theme.dart';

class PhoneAuthWidget extends StatefulWidget {
  final bool enableBackButton;
  final ValueSetter<String> changeOption;
  final ValueSetter<bool> appLoading;
  final String action;
  final String phoneNumber;

  const PhoneAuthWidget(
      {Key? key,
      required this.enableBackButton,
      required this.changeOption,
      required this.action,
      required this.appLoading,
      required this.phoneNumber})
      : super(key: key);

  @override
  PhoneAuthWidgetState createState() => PhoneAuthWidgetState();
}

class PhoneAuthWidgetState extends State<PhoneAuthWidget> {
  bool _phoneFormValid = false;
  late String _phoneNumber;
  late String _countryCodePlaceHolder;
  late String _countryCode;
  bool _verifyCode = false;
  String _verificationId = '';
  bool _resendCode = false;
  bool _codeSent = false;
  bool _isResending = false;
  bool _isVerifying = false;
  List<String> _phoneVerificationCode = <String>['', '', '', '', '', ''];
  late Color _nextBtnColor;

  late TextEditingController _phoneInputController;
  final _phoneFormKey = GlobalKey<FormState>();
  late AppService _appService;

  Future<void> authenticatePhoneNumber(AuthCredential authCredential) async {
    if (widget.action == 'signup') {
      var signUpSuccessful = await _appService.authenticateUser(
          authCredential, '', '', authMethod.phone, authProcedure.signup);
      if (signUpSuccessful) {
        setState(() {
          widget.appLoading(false);
        });
        await Navigator.pushAndRemoveUntil(context,
            MaterialPageRoute(builder: (context) {
          return ProfileSetupScreen(widget.enableBackButton);
        }), (r) => false);
      } else {
        setState(() {
          widget.appLoading(false);
          _codeSent = true;
          _isVerifying = false;
          _nextBtnColor = Config.appColorBlue;
        });
        await showSnackBar(context, 'Signup failed.');
      }
    } else {
      var loginSuccessful = await _appService.authenticateUser(
          authCredential, '', '', authMethod.phone, authProcedure.login);
      if (loginSuccessful) {
        setState(() {
          widget.appLoading(false);
        });
        await Navigator.pushAndRemoveUntil(context,
            MaterialPageRoute(builder: (context) {
          return const HomePage();
        }), (r) => false);
      } else {
        setState(() {
          widget.appLoading(false);
          _codeSent = true;
          _isVerifying = false;
          _nextBtnColor = Config.appColorBlue;
        });
        await showSnackBar(context, 'Login failed.');
      }
    }
  }

  void autoVerifyPhoneFn(PhoneAuthCredential credential) {
    authenticatePhoneNumber(credential);
  }

  @override
  Widget build(BuildContext context) {
    return Container(
      color: Colors.white,
      padding: const EdgeInsets.only(left: 24, right: 24),
      child: Center(
          child: ListView(children: [
        // Start Common widgets

        const SizedBox(
          height: 56,
        ),

        Visibility(
          visible: _verifyCode,
          child: AutoSizeText(
            'Verify your account',
            textAlign: TextAlign.center,
            maxLines: 1,
            overflow: TextOverflow.ellipsis,
            style: CustomTextStyle.headline7(context),
          ),
        ),
        Visibility(
            visible: !_verifyCode,
            child: AutoSizeText(
              widget.action == 'signup'
                  ? 'Sign up with your mobile number\nemail'
                  : 'Login with your mobile number\nor email',
              textAlign: TextAlign.center,
              maxLines: 2,
              overflow: TextOverflow.ellipsis,
              style: CustomTextStyle.headline7(context),
            )),

        const SizedBox(
          height: 8,
        ),

        if (_phoneNumber.length > 8)
          Visibility(
            visible: _verifyCode,
            child: AutoSizeText(
                // 'Enter the 6 digits code sent to your\n'
                //     'number that ends with ...'
                //     '${phoneNumber.substring(phoneNumber.length - 3)}',
                'Enter the 6 digits code sent to your\n'
                'number $_countryCode$_phoneNumber',
                textAlign: TextAlign.center,
                maxLines: 2,
                overflow: TextOverflow.ellipsis,
                style: Theme.of(context)
                    .textTheme
                    .bodyText2
                    ?.copyWith(color: Config.appColorBlack.withOpacity(0.6))),
          ),
        Visibility(
            visible: !_verifyCode,
            child: AutoSizeText('We’ll send you a verification code',
                textAlign: TextAlign.center,
                maxLines: 2,
                overflow: TextOverflow.ellipsis,
                style: Theme.of(context)
                    .textTheme
                    .bodyText2
                    ?.copyWith(color: Config.appColorBlack.withOpacity(0.6)))),

        const SizedBox(
          height: 32,
        ),

        // End Common widgets

        Visibility(
          visible: _verifyCode,
          child: Padding(
            padding: const EdgeInsets.only(left: 36, right: 36),
            child: optField(0, context, setCode, _codeSent),
          ),
        ),
        Visibility(
          visible: !_verifyCode,
          child: Form(
            key: _phoneFormKey,
            child: SizedBox(
              height: 48,
              child: Row(
                children: [
                  SizedBox(
                    width: 64,
                    child: countryPickerField(
                        _countryCode, codeValueChange, context),
                  ),
                  const SizedBox(
                    width: 16,
                  ),
                  Expanded(
                    child: phoneInputField(),
                  )
                ],
              ),
            ),
          ),
        ),

        const SizedBox(
          height: 32,
        ),

        Visibility(
          visible: !_codeSent && _verifyCode,
          child: Text('The code should arrive with in 5 sec',
              textAlign: TextAlign.center,
              style: Theme.of(context)
                  .textTheme
                  .caption
                  ?.copyWith(color: Config.appColorBlack.withOpacity(0.5))),
        ),
        Visibility(
          visible: _codeSent && _verifyCode,
          child: GestureDetector(
            onTap: () async {
              await resendVerificationCode();
            },
            child: Text('Resend code',
                textAlign: TextAlign.center,
                maxLines: 1,
                overflow: TextOverflow.ellipsis,
                style: Theme.of(context)
                    .textTheme
                    .caption
                    ?.copyWith(color: Config.appColorBlue)),
          ),
        ),
        Visibility(
          visible: !_verifyCode,
          child: GestureDetector(
            onTap: () {
              setState(() {
                _initialize();
                widget.changeOption('email');
              });
            },
            child: widget.action == 'signup'
                ? signButton(
                    text: 'Sign up with an email instead', context: context)
                : signButton(
                    text: 'Login with an email instead', context: context),
          ),
        ),

        const SizedBox(
          height: 19,
        ),

        Visibility(
          visible: _verifyCode,
          child: Padding(
            padding: const EdgeInsets.only(left: 36, right: 36),
            child: Stack(
              alignment: AlignmentDirectional.center,
              children: [
                Container(
                  height: 1.09,
                  color: Colors.black.withOpacity(0.05),
                ),
                Container(
                    color: Colors.white,
                    padding: const EdgeInsets.only(left: 5, right: 5),
                    child: Text('Or',
                        style: Theme.of(context)
                            .textTheme
                            .caption
                            ?.copyWith(color: const Color(0xffD1D3D9)))),
              ],
            ),
          ),
        ),
        Visibility(
          visible: _verifyCode,
          child: const SizedBox(
            height: 19,
          ),
        ),
        Visibility(
          visible: _verifyCode,
          child: GestureDetector(
            onTap: _initialize,
            child: Text(
              'Change Phone Number',
              textAlign: TextAlign.center,
              style: Theme.of(context)
                  .textTheme
                  .caption
                  ?.copyWith(color: Config.appColorBlue),
            ),
          ),
        ),

        const SizedBox(
          height: 212,
        ),
        Visibility(
          visible: _verifyCode,
          child: GestureDetector(
            onTap: () async {
              await verifySentCode();
            },
            child: nextButton('Next', _nextBtnColor),
          ),
        ),
        Visibility(
          visible: !_verifyCode,
          child: GestureDetector(
            onTap: () async {
              await requestVerification();
            },
            child: nextButton('Next', _nextBtnColor),
          ),
        ),
        const SizedBox(
          height: 16,
        ),
        Visibility(
          visible: widget.action == 'signup',
          child: signUpOptions(context),
        ),
        Visibility(
          visible: widget.action == 'login',
          child: loginOptions(context),
        ),
        const SizedBox(
          height: 36,
        ),
      ])),
    );
  }

  void clearPhoneCallBack() {
    setState(() {
      _phoneNumber = '';
      _phoneInputController.text = '';
      _nextBtnColor = Config.appColorDisabled;
    });
  }

  void codeValueChange(text) {
    setState(() {
      _countryCode = text;
      _countryCodePlaceHolder = '$text(0) ';
    });
  }

  @override
  void initState() {
    super.initState();
    _appService = AppService(context);
    _initialize();
  }

  Widget phoneInputField() {
    return Container(
        height: 48,
        alignment: Alignment.center,
        padding: const EdgeInsets.only(left: 15),
        decoration: BoxDecoration(
            borderRadius: const BorderRadius.all(Radius.circular(10.0)),
            border: Border.all(color: Config.appColorBlue)),
        child: Center(
            child: TextFormField(
          controller: _phoneInputController,
          autofocus: true,
          enableSuggestions: false,
          cursorWidth: 1,
          cursorColor: Config.appColorBlue,
          keyboardType: TextInputType.number,
          onChanged: phoneValueChange,
          style: TextStyle(
              fontSize: 16.0,
              fontWeight: FontWeight.normal,
              fontStyle: FontStyle.normal,
              color: Config.appColorBlack),
          validator: (value) {
            if (value == null || value.isEmpty) {
              showSnackBar(context, 'Please enter your phone number');
              setState(() {
                _phoneFormValid = false;
              });
            } else {
              setState(() {
                _phoneFormValid = true;
              });
            }
            return null;
          },
          decoration: InputDecoration(
            prefixText: _countryCodePlaceHolder,
            focusedBorder: InputBorder.none,
            enabledBorder: InputBorder.none,
            prefixStyle: Theme.of(context)
                .textTheme
                .bodyText1
                ?.copyWith(color: Config.appColorBlack.withOpacity(0.32)),
            // focusedBorder: OutlineInputBorder(
            //   borderSide: BorderSide(color: Config.appColorBlue,
            //   width: 1.0),
            //   borderRadius: BorderRadius.circular(10.0),
            // ),
            // enabledBorder: OutlineInputBorder(
            //   borderSide: BorderSide(color: Config.appColorBlue,
            //   width: 1.0),
            //   borderRadius: BorderRadius.circular(10.0),
            // ),
            hintText: '0700000000',
            hintStyle: Theme.of(context)
                .textTheme
                .bodyText1
                ?.copyWith(color: Config.appColorBlack.withOpacity(0.32)),
            suffixIcon: GestureDetector(
              onTap: clearPhoneCallBack,
              child: textInputCloseButton(),
            ),
          ),
        )));
  }

  void phoneValueChange(text) {
    if (text.toString().isEmpty) {
      setState(() {
        _nextBtnColor = Config.appColorDisabled;
      });
    } else {
      setState(() {
        _nextBtnColor = Config.appColorBlue;
      });
    }

    setState(() {
      _phoneNumber = text;
    });
  }

  Future<void> requestVerification() async {
    var connected = await _appService.isConnected();
    if (!connected) {
      await showSnackBar(context, Config.connectionErrorMessage);
      return;
    }
    _phoneFormKey.currentState!.validate();
    if (_phoneFormValid) {
      setState(() {
        _nextBtnColor = Config.appColorDisabled;
        _isVerifying = true;
        _codeSent = false;
        widget.appLoading(true);
      });

      var hasConnection = await _appService.isConnected();
      if (!hasConnection) {
        setState(() {
          _codeSent = true;
          _isVerifying = false;
          widget.appLoading(false);
        });
        await showSnackBar(context, 'Check your internet connection');
        return;
      }

      var phoneNumber = '$_countryCode$_phoneNumber';

      if (widget.action == 'signup') {
        var phoneNumberTaken = await _appService.doesUserExist(phoneNumber, '');

        if (phoneNumberTaken) {
          setState(() {
            _codeSent = true;
            _isVerifying = false;
            widget.appLoading(false);
          });
          await showSnackBar(
              context,
              'You already have an '
              'account with ths phone number');
          await Navigator.pushAndRemoveUntil(context,
              MaterialPageRoute(builder: (context) {
            return LoginScreen(
              phoneNumber: '$_countryCode.$_phoneNumber',
              emailAddress: '',
            );
          }), (r) => false);
          return;
        }
      }

      var success = await _appService.customAuth.requestPhoneVerification(
          phoneNumber, context, verifyPhoneFn, autoVerifyPhoneFn);

      if (success) {
        setState(() {
          _codeSent = true;
          _isVerifying = false;
          widget.appLoading(false);
        });
      } else {
        setState(() {
          _codeSent = false;
          _isVerifying = false;
          widget.appLoading(false);
        });
      }
    }
  }

  Future<void> resendVerificationCode() async {
    var connected = await _appService.isConnected();
    if (!connected) {
      await showSnackBar(context, Config.connectionErrorMessage);
      return;
    }

    if (_isResending) {
      return;
    }

    setState(() {
      _isResending = true;
    });

    await _appService.customAuth
        .requestPhoneVerification('$_countryCode$_phoneNumber', context,
            verifyPhoneFn, autoVerifyPhoneFn)
        .then((value) => {
              setState(() {
                _isResending = false;
              })
            })
        .whenComplete(() => {
              setState(() {
                _isResending = false;
              })
            });
  }

  void setCode(value, position) {
    setState(() {
      _phoneVerificationCode[position] = value;
    });
    var code = _phoneVerificationCode.join('');
    if (code.length == 6) {
      setState(() {
        _nextBtnColor = Config.appColorBlue;
      });
    } else {
      setState(() {
        _nextBtnColor = Config.appColorDisabled;
      });
    }
  }

  void verifyPhoneFn(verificationId) {
    setState(() {
      _verifyCode = true;
      _verificationId = verificationId;
    });

    Future.delayed(const Duration(seconds: 5), () {
      setState(() {
        _resendCode = true;
      });
    });
  }

  Future<void> verifySentCode() async {
    var connected = await _appService.isConnected();
    if (!connected) {
      await showSnackBar(context, Config.connectionErrorMessage);
      return;
    }

    var code = _phoneVerificationCode.join('');

    if (code.length != 6) {
      await showSnackBar(context, 'Enter all the 6 digits');
      return;
    }

    if (_isVerifying) {
      return;
    }

    setState(() {
      _nextBtnColor = Config.appColorDisabled;
      _isVerifying = true;
      widget.appLoading(true);
    });

    var phoneCredential = PhoneAuthProvider.credential(
        verificationId: _verificationId,
        smsCode: _phoneVerificationCode.join(''));

    await authenticatePhoneNumber(phoneCredential);
  }

  void _initialize() {
    setState(() {
      _phoneNumber =
          widget.phoneNumber == '' ? '' : widget.phoneNumber.split('.').last;
      _countryCodePlaceHolder = widget.phoneNumber == ''
<<<<<<< HEAD
          ? '+256 '
          : '${widget.phoneNumber.split('.').first} ';
=======
          ? '+256(0)'
          : '${widget.phoneNumber.split('.').first}(0) ';
>>>>>>> cc77c5d2
      _countryCode = widget.phoneNumber == ''
          ? '+256'
          : widget.phoneNumber.split('.').first;
      _phoneVerificationCode = <String>['', '', '', '', '', ''];
      _nextBtnColor = widget.phoneNumber == ''
          ? Config.appColorDisabled
          : Config.appColorBlue;
      _verifyCode = false;
      _verificationId = '';
      _resendCode = false;
      _codeSent = false;
      _isResending = false;
      _isVerifying = false;
      _phoneFormValid = false;
      _phoneInputController = TextEditingController(text: _phoneNumber);
    });
  }
}<|MERGE_RESOLUTION|>--- conflicted
+++ resolved
@@ -606,13 +606,8 @@
       _phoneNumber =
           widget.phoneNumber == '' ? '' : widget.phoneNumber.split('.').last;
       _countryCodePlaceHolder = widget.phoneNumber == ''
-<<<<<<< HEAD
           ? '+256 '
           : '${widget.phoneNumber.split('.').first} ';
-=======
-          ? '+256(0)'
-          : '${widget.phoneNumber.split('.').first}(0) ';
->>>>>>> cc77c5d2
       _countryCode = widget.phoneNumber == ''
           ? '+256'
           : widget.phoneNumber.split('.').first;
