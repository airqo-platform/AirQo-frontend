import 'dart:async';

import 'package:app/auth/email_auth_widget.dart';
import 'package:app/constants/config.dart';
import 'package:app/screens/home_page.dart';
import 'package:app/services/app_service.dart';
import 'package:app/utils/dialogs.dart';
import 'package:app/widgets/buttons.dart';
import 'package:app/widgets/text_fields.dart';
import 'package:auto_size_text/auto_size_text.dart';
import 'package:firebase_auth/firebase_auth.dart';
import 'package:flutter/material.dart';

import '../on_boarding/profile_setup_screen.dart';
import '../themes/light_theme.dart';
import '../widgets/custom_shimmer.dart';

class PhoneAuthWidget extends StatefulWidget {
  final String phoneNumber;
  final bool enableBackButton;
  final bool isLogin;

  const PhoneAuthWidget({
    Key? key,
    required this.phoneNumber,
    required this.enableBackButton,
    required this.isLogin,
  }) : super(key: key);

  @override
  PhoneAuthWidgetState createState() => PhoneAuthWidgetState();
}

class PhoneAuthWidgetState<T extends PhoneAuthWidget> extends State<T> {
  late String _phoneNumber;
  late String _countryCode;
  bool _verifyCode = false;
  bool _showAuthOptions = true;
  String _verificationId = '';
  bool _codeSent = false;
  List<String> _phoneVerificationCode = <String>['', '', '', '', '', ''];
  late Color _nextBtnColor;
  DateTime? _exitTime;
  late BuildContext _loadingContext;
  String _authOptionsText = '';
  String _authOptionsButtonText = '';

  late TextEditingController _phoneInputController;
  final _phoneFormKey = GlobalKey<FormState>();
  late AppService _appService;
  int _codeSentCountDown = 0;

  Future<void> authenticatePhoneNumber(AuthCredential authCredential) async {
    if (widget.isLogin) {
      var loginSuccessful = await _appService.authenticateUser(
          authCredential, '', '', authMethod.phone, authProcedure.login);
      if (loginSuccessful) {
        Navigator.pop(_loadingContext);
        await Navigator.pushAndRemoveUntil(context,
            MaterialPageRoute(builder: (context) {
          return const HomePage();
        }), (r) => false);
      } else {
        Navigator.pop(_loadingContext);
        setState(() {
          _codeSent = true;
          _nextBtnColor = Config.appColorBlue;
        });
        await showSnackBar(context, 'Login failed.');
      }
    } else {
      var signUpSuccessful = await _appService.authenticateUser(
          authCredential, '', '', authMethod.phone, authProcedure.signup);
      if (signUpSuccessful) {
        Navigator.pop(_loadingContext);
        await Navigator.pushAndRemoveUntil(context,
            MaterialPageRoute(builder: (context) {
          return const ProfileSetupScreen(false);
        }), (r) => false);
      } else {
        Navigator.pop(_loadingContext);
        setState(() {
          _codeSent = true;
          _nextBtnColor = Config.appColorBlue;
        });
        await showSnackBar(context, 'Signup failed.');
      }
    }
  }

  void autoVerifyPhoneFn(PhoneAuthCredential credential) {
    authenticatePhoneNumber(credential);
  }

  @override
  Widget build(BuildContext context) {
    return Scaffold(
        body: WillPopScope(
            onWillPop: onWillPop,
            child: Container(
              color: Colors.white,
              child: Center(child: Column(children: _getColumnWidget())),
            )));
  }

  void clearPhoneCallBack() {
    if (_phoneNumber == '') {
      FocusScope.of(context).unfocus();
      Future.delayed(const Duration(milliseconds: 400), () {
        setState(() {
          _showAuthOptions = true;
        });
      });
    }
    setState(() {
      _phoneNumber = '';
      _phoneInputController.text = '';
      _nextBtnColor = Config.appColorDisabled;
    });
  }

  void codeValueChange(text) {
    setState(() {
      _countryCode = text;
    });
  }

  @override
  void dispose() {
    _phoneInputController.dispose();
    super.dispose();
  }

  @override
  void initState() {
    super.initState();
    _appService = AppService(context);
    _loadingContext = context;
    _initialize();
  }

  Future<bool> onWillPop() {
    var now = DateTime.now();

    if (_exitTime == null ||
        now.difference(_exitTime!) > const Duration(seconds: 2)) {
      _exitTime = now;

      showSnackBar(context, 'Tap again to cancel !');
      return Future.value(false);
    }

    Navigator.pop(_loadingContext);

    Navigator.pushAndRemoveUntil(context, MaterialPageRoute(builder: (context) {
      return const HomePage();
    }), (r) => false);

    return Future.value(false);
  }

  Widget phoneInputField() {
    return TextFormField(
      controller: _phoneInputController,
      onEditingComplete: () async {
        FocusScope.of(context).requestFocus(FocusNode());
<<<<<<< HEAD
        Future.delayed(const Duration(milliseconds: 400), () {
=======
        Future.delayed(const Duration(milliseconds: 250), () {
>>>>>>> fc1e0d91
          setState(() {
            _showAuthOptions = true;
          });
        });
      },
      onTap: () {
        setState(() {
          _showAuthOptions = false;
        });
      },
      onChanged: phoneValueChange,
      style: Theme.of(context).textTheme.bodyText1,
      validator: (value) {
        if (value == null || value.isEmpty) {
          return 'Please enter your phone number';
        }
        return null;
      },
      enableSuggestions: false,
      cursorWidth: 1,
      autofocus: false,
      cursorColor: Config.appColorBlue,
      keyboardType: TextInputType.number,
      decoration: InputDecoration(
        contentPadding: const EdgeInsets.fromLTRB(16, 12, 0, 12),
        focusedBorder: OutlineInputBorder(
          borderSide: BorderSide(color: Config.appColorBlue, width: 1.0),
          borderRadius: BorderRadius.circular(8.0),
        ),
        enabledBorder: OutlineInputBorder(
          borderSide: BorderSide(color: Config.appColorBlue, width: 1.0),
          borderRadius: BorderRadius.circular(8.0),
        ),
        border: OutlineInputBorder(
            borderSide: BorderSide(color: Config.appColorBlue, width: 1.0),
            borderRadius: BorderRadius.circular(8.0)),
        hintText: '0700000000',
        prefixIcon: Padding(
            padding: const EdgeInsets.fromLTRB(8, 11, 0, 15),
            child: Text(
              '$_countryCode ',
              style: Theme.of(context)
                  .textTheme
                  .bodyText1
                  ?.copyWith(color: Config.appColorBlack.withOpacity(0.32)),
            )),
        hintStyle: Theme.of(context)
            .textTheme
            .bodyText1
            ?.copyWith(color: Config.appColorBlack.withOpacity(0.32)),
        prefixStyle: Theme.of(context)
            .textTheme
            .bodyText1
            ?.copyWith(color: Config.appColorBlack.withOpacity(0.32)),
        suffixIcon: GestureDetector(
          onTap: clearPhoneCallBack,
          child: textInputCloseButton(),
        ),
        errorStyle: const TextStyle(
          fontSize: 0,
        ),
      ),
    );
  }

  List<Widget> phoneInputWidget() {
    return [
      const SizedBox(
        height: 56,
      ),
      Padding(
        padding: const EdgeInsets.only(left: 40, right: 40),
        child: AutoSizeText(
          _authOptionsText,
          textAlign: TextAlign.center,
          maxLines: 2,
          overflow: TextOverflow.ellipsis,
          style: CustomTextStyle.headline7(context),
        ),
      ),
      const SizedBox(
        height: 8,
      ),
      Padding(
        padding: const EdgeInsets.only(left: 40, right: 40),
        child: AutoSizeText('We\'ll send you a verification code',
            textAlign: TextAlign.center,
            maxLines: 2,
            overflow: TextOverflow.ellipsis,
            style: Theme.of(context)
                .textTheme
                .bodyText2
                ?.copyWith(color: Config.appColorBlack.withOpacity(0.6))),
      ),
      const SizedBox(
        height: 32,
      ),
      Padding(
        padding: const EdgeInsets.only(left: 24, right: 24),
        child: Form(
          key: _phoneFormKey,
          child: SizedBox(
            height: 48,
            child: Row(
              children: [
                SizedBox(
                  width: 64,
                  child: countryPickerField(
                      _countryCode, codeValueChange, context),
                ),
                const SizedBox(
                  width: 16,
                ),
                Expanded(
                  child: phoneInputField(),
                )
              ],
            ),
          ),
        ),
      ),
      const SizedBox(
        height: 32,
      ),
      Padding(
        padding: const EdgeInsets.only(left: 24, right: 24),
        child: GestureDetector(
          onTap: () {
            setState(() {
              Navigator.pushAndRemoveUntil(
                  context,
                  PageRouteBuilder(
                    pageBuilder: (context, animation, secondaryAnimation) {
                      if (widget.isLogin) {
                        return const EmailLoginWidget(
                          enableBackButton: false,
                          emailAddress: '',
                        );
                      }
                      return const EmailSignUpWidget(
                        enableBackButton: false,
                      );
                    },
                    transitionsBuilder:
                        (context, animation, secondaryAnimation, child) {
                      return FadeTransition(
                        opacity:
                            animation.drive(Tween<double>(begin: 0, end: 1)),
                        child: child,
                      );
                    },
                  ),
                  (r) => false);
            });
          },
          child: signButton(text: _authOptionsButtonText, context: context),
        ),
      ),
      const Spacer(),
      Padding(
        padding: const EdgeInsets.only(left: 24, right: 24),
        child: GestureDetector(
          onTap: () async {
            await _requestVerification();
          },
          child: nextButton('Next', _nextBtnColor),
        ),
      ),
      Visibility(
        visible: _showAuthOptions,
        child: const Padding(
          padding: EdgeInsets.only(left: 24, right: 24),
          child: SizedBox(
            height: 16,
          ),
        ),
      ),
      Visibility(
        visible: _showAuthOptions,
        child: Padding(
          padding: const EdgeInsets.only(left: 24, right: 24),
          child: widget.isLogin
              ? loginOptions(context: context)
              : signUpOptions(context: context),
        ),
      ),
      SizedBox(
        height: _showAuthOptions ? 40 : 12,
      ),
    ];
  }

  void phoneValueChange(text) {
    if (text.toString().isEmpty) {
      setState(() {
        _nextBtnColor = Config.appColorDisabled;
      });
    } else {
      setState(() {
        _nextBtnColor = Config.appColorBlue;
      });
    }

    setState(() {
      _phoneNumber = text;
    });
  }

  List<Widget> phoneVerificationWidget() {
    return [
      const SizedBox(
        height: 56,
      ),
      Padding(
        padding: const EdgeInsets.only(left: 24, right: 24),
        child: AutoSizeText(
          'Verify your account',
          textAlign: TextAlign.center,
          maxLines: 1,
          overflow: TextOverflow.ellipsis,
          style: CustomTextStyle.headline7(context),
        ),
      ),
      const SizedBox(
        height: 8,
      ),
      Padding(
        padding: const EdgeInsets.only(left: 40, right: 40),
        child: AutoSizeText(
            // 'Enter the 6 digits code sent to your\n'
            //     'number that ends with ...'
            //     '${phoneNumber.substring(phoneNumber.length - 3)}',
            'Enter the 6 digits code sent to your '
            'number $_countryCode$_phoneNumber',
            textAlign: TextAlign.center,
            maxLines: 2,
            overflow: TextOverflow.ellipsis,
            style: Theme.of(context)
                .textTheme
                .bodyText2
                ?.copyWith(color: Config.appColorBlack.withOpacity(0.6))),
      ),
      const SizedBox(
        height: 32,
      ),
      Padding(
        padding: const EdgeInsets.only(left: 60, right: 60),
        child: optFieldV2(0, context, setCode, _codeSent),
      ),
      const SizedBox(
        height: 16,
      ),
      Visibility(
        visible: _codeSentCountDown > 0,
        child: Text('The code should arrive with in $_codeSentCountDown sec',
            textAlign: TextAlign.center,
            style: Theme.of(context)
                .textTheme
                .caption
                ?.copyWith(color: Config.appColorBlack.withOpacity(0.5))),
      ),
      Visibility(
        visible: _codeSentCountDown <= 0,
        child: GestureDetector(
          onTap: () async {
            await _resendVerificationCode();
          },
          child: Text('Resend code',
              textAlign: TextAlign.center,
              style: Theme.of(context)
                  .textTheme
                  .caption
                  ?.copyWith(color: Config.appColorBlue)),
        ),
      ),
      const SizedBox(
        height: 19,
      ),
      Padding(
        padding: const EdgeInsets.only(left: 60, right: 60),
        child: Stack(
          alignment: AlignmentDirectional.center,
          children: [
            Container(
              height: 1.09,
              color: Colors.black.withOpacity(0.05),
            ),
            Container(
                color: Colors.white,
                padding: const EdgeInsets.only(left: 5, right: 5),
                child: Text('Or',
                    style: Theme.of(context)
                        .textTheme
                        .caption
                        ?.copyWith(color: const Color(0xffD1D3D9)))),
          ],
        ),
      ),
      const SizedBox(
        height: 19,
      ),
      GestureDetector(
        onTap: _initialize,
        child: Text(
          'Change Phone Number',
          textAlign: TextAlign.center,
          style: Theme.of(context)
              .textTheme
              .caption
              ?.copyWith(color: Config.appColorBlue),
        ),
      ),
      const Spacer(),
      Padding(
        padding: const EdgeInsets.only(left: 24, right: 24),
        child: GestureDetector(
          onTap: () async {
            await _verifySentCode();
          },
          child: nextButton('Next', _nextBtnColor),
        ),
      ),
      const SizedBox(
        height: 12,
      ),
    ];
  }

  void setCode(value, position) {
    setState(() {
      _phoneVerificationCode[position] = value;
    });
    var code = _phoneVerificationCode.join('');
    if (code.length == 6) {
      setState(() {
        _nextBtnColor = Config.appColorBlue;
      });
    } else {
      setState(() {
        _nextBtnColor = Config.appColorDisabled;
      });
    }
  }

  void verifyPhoneFn(verificationId) {
    setState(() {
      _verifyCode = true;
      _verificationId = verificationId;
    });
  }

  List<Widget> _getColumnWidget() {
    if (_verifyCode) {
      return phoneVerificationWidget();
    }

    return phoneInputWidget();
  }

  void _initialize() {
    setState(() {
      _phoneNumber =
          widget.phoneNumber == '' ? '' : widget.phoneNumber.split('.').last;
      _countryCode = widget.phoneNumber == ''
          ? '+256'
          : widget.phoneNumber.split('.').first;
      _phoneVerificationCode = <String>['', '', '', '', '', ''];
      _nextBtnColor = widget.phoneNumber == ''
          ? Config.appColorDisabled
          : Config.appColorBlue;
      _verifyCode = false;
      _verificationId = '';
      _codeSent = false;
      _phoneInputController = TextEditingController(text: _phoneNumber);
      _showAuthOptions = true;
      _authOptionsText = widget.isLogin
          ? 'Login with your mobile number or email'
          : 'Sign up with your mobile number or email';
      _authOptionsButtonText = widget.isLogin
          ? 'Login with an email instead'
          : 'Sign up with an email instead';
    });
  }

  Future<void> _requestVerification() async {
    var connected = await _appService.isConnected();
    if (!connected) {
      await showSnackBar(context, Config.connectionErrorMessage);
      return;
    }

    if (_phoneFormKey.currentState!.validate()) {
      FocusScope.of(context).requestFocus(FocusNode());
      setState(() {
        _nextBtnColor = Config.appColorDisabled;
        _codeSent = false;
        _showAuthOptions = true;
      });
      loadingScreen(_loadingContext);

      var hasConnection = await _appService.isConnected();
      if (!hasConnection) {
        Navigator.pop(_loadingContext);
        setState(() {
          _codeSent = true;
        });
        await showSnackBar(context, 'Check your internet connection');
        return;
      }

      var phoneNumber = '$_countryCode$_phoneNumber';

      if (!widget.isLogin) {
        var phoneNumberTaken = await _appService.doesUserExist(phoneNumber, '');

        if (phoneNumberTaken) {
          setState(() {
            _codeSent = true;
          });
          Navigator.pop(_loadingContext);
          await showSnackBar(
              context,
              'You already have an '
              'account with ths phone number');
          await Navigator.pushAndRemoveUntil(
              context,
              PageRouteBuilder(
                pageBuilder: (context, animation, secondaryAnimation) =>
                    PhoneLoginWidget(
                  phoneNumber: '$_countryCode.$_phoneNumber',
                  enableBackButton: false,
                ),
                transitionsBuilder:
                    (context, animation, secondaryAnimation, child) {
                  return FadeTransition(
                    opacity: animation.drive(Tween<double>(begin: 0, end: 1)),
                    child: child,
                  );
                },
              ),
              (r) => false);
          return;
        }
      }

      var success = await _appService.customAuth.requestPhoneVerification(
          phoneNumber, context, verifyPhoneFn, autoVerifyPhoneFn);

      Navigator.pop(_loadingContext);

      if (success) {
        setState(() {
          _codeSent = true;
        });
      } else {
        setState(() {
          _codeSent = false;
        });
      }
    }

    _startCodeSentCountDown();
  }

  Future<void> _resendVerificationCode() async {
    var connected = await _appService.isConnected();
    if (!connected) {
      await showSnackBar(context, Config.connectionErrorMessage);
      return;
    }

    loadingScreen(_loadingContext);

    var success = await _appService.customAuth.requestPhoneVerification(
        '$_countryCode$_phoneNumber',
        context,
        verifyPhoneFn,
        autoVerifyPhoneFn);

    Navigator.pop(_loadingContext);

    if (success) {
      setState(() {
        _codeSent = true;
      });
    } else {
      setState(() {
        _codeSent = false;
      });
    }

    _startCodeSentCountDown();
  }

  void _startCodeSentCountDown() {
    setState(() {
      _codeSentCountDown = 5;
    });
    Timer.periodic(
      const Duration(milliseconds: 1200),
      (Timer timer) {
        if (_codeSentCountDown == 0) {
          setState(() {
            timer.cancel();
            _codeSent = true;
          });
        } else {
          setState(() {
            _codeSentCountDown--;
          });
        }
      },
    );
  }

  Future<void> _verifySentCode() async {
    var connected = await _appService.isConnected();
    if (!connected) {
      await showSnackBar(context, Config.connectionErrorMessage);
      return;
    }

    var code = _phoneVerificationCode.join('');

    if (code.length != 6) {
      await showSnackBar(context, 'Enter all the 6 digits');
      return;
    }

    FocusScope.of(context).requestFocus(FocusNode());
    setState(() {
      _nextBtnColor = Config.appColorDisabled;
      _showAuthOptions = true;
    });

    loadingScreen(_loadingContext);

    var phoneCredential = PhoneAuthProvider.credential(
        verificationId: _verificationId,
        smsCode: _phoneVerificationCode.join(''));

    await authenticatePhoneNumber(phoneCredential);
  }
}

class PhoneLoginWidget extends PhoneAuthWidget {
  const PhoneLoginWidget(
      {Key? key, required String phoneNumber, required bool enableBackButton})
      : super(
            key: key,
            phoneNumber: phoneNumber,
            enableBackButton: enableBackButton,
            isLogin: true);

  @override
  PhoneLoginWidgetState createState() => PhoneLoginWidgetState();
}

class PhoneLoginWidgetState extends PhoneAuthWidgetState<PhoneLoginWidget> {}

class PhoneSignUpWidget extends PhoneAuthWidget {
  const PhoneSignUpWidget({Key? key, required bool enableBackButton})
      : super(
            key: key,
            phoneNumber: '',
            enableBackButton: enableBackButton,
            isLogin: false);

  @override
  PhoneSignUpWidgetState createState() => PhoneSignUpWidgetState();
}

class PhoneSignUpWidgetState extends PhoneAuthWidgetState<PhoneSignUpWidget> {}<|MERGE_RESOLUTION|>--- conflicted
+++ resolved
@@ -164,11 +164,7 @@
       controller: _phoneInputController,
       onEditingComplete: () async {
         FocusScope.of(context).requestFocus(FocusNode());
-<<<<<<< HEAD
         Future.delayed(const Duration(milliseconds: 400), () {
-=======
-        Future.delayed(const Duration(milliseconds: 250), () {
->>>>>>> fc1e0d91
           setState(() {
             _showAuthOptions = true;
           });
