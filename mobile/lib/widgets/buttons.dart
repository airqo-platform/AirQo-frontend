--- conflicted
+++ resolved
@@ -1,8 +1,8 @@
 import 'package:app/themes/theme.dart';
 import 'package:flutter/material.dart';
 import 'package:flutter_svg/svg.dart';
-
-<<<<<<< HEAD
+import '../screens/home_page.dart';
+
 Route<Widget> bottomNavigation(Widget destination) {
   return PageRouteBuilder(
     pageBuilder: (context, animation, secondaryAnimation) => destination,
@@ -20,9 +20,6 @@
     },
   );
 }
-=======
-import '../screens/home_page.dart';
->>>>>>> 66abd553
 
 class NextButton extends StatelessWidget {
   const NextButton({
