import 'dart:core';

import 'package:app/models/models.dart';
import 'package:app/themes/theme.dart';
import 'package:flutter/material.dart';
import 'package:flutter_svg/svg.dart';

class ToolTip {
  ToolTip(
    this.context,
    this._tipType, {
    double? height,
    double? width,
    VoidCallback? onDismiss,
  }) {
    dismissCallback = onDismiss;
    _popupHeight = height ?? 64.0;
    _popupWidth = width ?? 261.0;
  }

  late double _popupWidth;
  late double _popupHeight;

  double arrowHeight = 10.0;
  bool _isDownArrow = true;

  bool _isVisible = false;

  final ToolTipType _tipType;

  late OverlayEntry _entry;
  late Offset _offset;
  late Rect _showRect;

  VoidCallback? dismissCallback;

  late Size _screenSize;

  BuildContext context;

  LayoutBuilder buildPopupLayout(Offset offset) {
    return LayoutBuilder(
      builder: (context, constraints) {
        return GestureDetector(
          behavior: HitTestBehavior.translucent,
          onTap: dismiss,
          child: Material(
            color: Colors.transparent,
            child: Stack(
              children: <Widget>[
                // triangle arrow
                Positioned(
                  left: _showRect.left + _showRect.width / 2.0 - 7.5,
                  top: _isDownArrow
                      ? offset.dy + _popupHeight
                      : offset.dy - arrowHeight,
                  child: CustomPaint(
                    size: Size(15.0, arrowHeight),
                    painter: TrianglePainter(
                      isDownArrow: _isDownArrow,
                      color: CustomColors.appColorBlack,
                    ),
                  ),
                ),
                // popup content
                Positioned(
                  // left: offset.dx,
                  // right: offset.dx,
                  left: 16,
                  right: 16,
                  top: offset.dy,
                  child: Container(
                    padding: const EdgeInsets.fromLTRB(16, 18, 16, 18),
                    width: MediaQuery.of(context).size.width,
                    height: 64,
                    decoration: BoxDecoration(
                      borderRadius: BorderRadius.circular(8.0),
                      color: CustomColors.appColorBlack,
                    ),
                    child: Row(
                      children: [
                        Expanded(
                          child: getToolTipText(),
                        ),
                        const SizedBox(
                          width: 32,
                        ),
                        Container(
                          padding: const EdgeInsets.all(2),
                          decoration: BoxDecoration(
                            color: CustomColors.toolTipGreyColor,
                            shape: BoxShape.circle,
                          ),
                          child: SvgPicture.asset(
                            'assets/icon/tooltip_close.svg',
                            semanticsLabel: 'Close',
                            height: 20,
                            width: 20,
                          ),
                        ),
                      ],
                    ),
                  ),
                ),
              ],
            ),
          ),
        );
      },
    );
  }

  void dismiss() {
    if (!_isVisible) {
      return;
    }
    _entry.remove();
    _isVisible = false;
    dismissCallback?.call();
  }

  RichText getToolTipText() {
    switch (_tipType) {
      case ToolTipType.favouritePlaces:
        return RichText(
          text: TextSpan(children: [
            TextSpan(
              text: 'Tap the ',
              style: CustomTextStyle.overline1(context),
            ),
            WidgetSpan(
              child: SvgPicture.asset(
                'assets/icon/heart.svg',
                semanticsLabel: 'Favorite',
                height: 13.33,
                width: 13.12,
              ),
            ),
            TextSpan(
              text: ' Favorite icon on any location air quality '
                  'to save them here for later.',
              style: CustomTextStyle.overline1(context),
            ),
          ]),
        );
      case ToolTipType.forYou:
        return RichText(
          text: TextSpan(
            text: 'All your complete tasks will show up here',
            style: CustomTextStyle.overline1(context),
          ),
        );
      case ToolTipType.info:
        return RichText(
          text: TextSpan(children: [
            TextSpan(
              text: 'Tap this ',
              style: CustomTextStyle.overline1(context),
            ),
            WidgetSpan(
              child: SvgPicture.asset(
                'assets/icon/info_icon_grey.svg',
                semanticsLabel: 'Info',
                height: 16,
                width: 15.56,
              ),
            ),
            TextSpan(
              text: ' icon to understand what '
                  'air quality analytics mean.',
              style: CustomTextStyle.overline1(context),
            ),
          ]),
        );
      case ToolTipType.forecast:
        return RichText(
          text: TextSpan(
            text: 'Tap Forecast to view air quality analytics '
                'for the next 24 hours',
            style: CustomTextStyle.overline1(context),
          ),
        );
      default:
        return RichText(
          text: TextSpan(
            children: [
              TextSpan(
                text: 'Tap the ',
                style: CustomTextStyle.overline1(context),
              ),
              WidgetSpan(
                child: SvgPicture.asset(
                  'assets/icon/heart.svg',
                  semanticsLabel: 'Favorite',
                  height: 13.33,
                  width: 13.12,
                ),
              ),
              TextSpan(
                text: ' Favorite on any location air quality '
                    'to save them here for later.',
                style: CustomTextStyle.overline1(context),
              ),
            ],
          ),
        );
    }
  }

  void show({
    Rect? rect,
    GlobalKey? widgetKey,
  }) {
    if (rect == null && widgetKey == null) {
      debugPrint("both 'rect' and 'key' can't be null");

      return;
    }

    _showRect = rect ?? _getWidgetGlobalRect(widgetKey!);
<<<<<<< HEAD
    _screenSize =
        View.of(context).physicalSize / View.of(context).devicePixelRatio;
=======
    final view = View.of(context);
    _screenSize = view.physicalSize / view.devicePixelRatio;
>>>>>>> 9ca68fc3

    _calculatePosition(context);

    _entry = OverlayEntry(builder: (context) {
      return buildPopupLayout(_offset);
    });

    Overlay.of(context).insert(_entry);
    _isVisible = true;
  }

  Offset _calculateOffset(BuildContext context) {
    var dx = _showRect.left + _showRect.width / 2.0 - _popupWidth / 2.0;
    if (dx < 10.0) {
      dx = 10.0;
    }

    if (dx + _popupWidth > _screenSize.width && dx > 10.0) {
      final tempDx = _screenSize.width - _popupWidth - 10;
      if (tempDx > 10) dx = tempDx;
    }

    var dy = _showRect.top - _popupHeight;

    if (_tipType == ToolTipType.favouritePlaces ||
        _tipType == ToolTipType.forYou) {
      dy = arrowHeight + _showRect.height + _showRect.top;
      _isDownArrow = false;
    } else if (dy <= MediaQuery.of(context).padding.top + 10) {
      // not enough space above, show popup under the widget.
      dy = arrowHeight + _showRect.height + _showRect.top;
      _isDownArrow = false;
    } else {
      dy -= arrowHeight;
      _isDownArrow = true;
    }

    return Offset(dx, dy);
  }

  void _calculatePosition(BuildContext context) {
    _offset = _calculateOffset(context);
  }

  Rect _getWidgetGlobalRect(GlobalKey key) {
    final renderBox = key.currentContext!.findRenderObject() as RenderBox;
    final offset = renderBox.localToGlobal(Offset.zero);

    return Rect.fromLTWH(
      offset.dx,
      offset.dy,
      renderBox.size.width,
      renderBox.size.height,
    );
  }
}

class TrianglePainter extends CustomPainter {
  TrianglePainter({
    this.isDownArrow = true,
    required this.color,
  });

  bool isDownArrow;
  Color color;

  @override
  void paint(Canvas canvas, Size size) {
    final path = Path();
    final paint = Paint()
      ..strokeWidth = 2.0
      ..color = color
      ..style = PaintingStyle.fill;

    if (isDownArrow) {
      path
        ..moveTo(0.0, -1.0)
        ..lineTo(size.width, -1.0)
        ..lineTo(size.width / 2.0, size.height);
    } else {
      path
        ..moveTo(size.width / 2.0, 0.0)
        ..lineTo(0.0, size.height + 1)
        ..lineTo(size.width, size.height + 1);
    }

    canvas.drawPath(path, paint);
  }

  @override
  bool shouldRepaint(CustomPainter oldDelegate) {
    return true;
  }
}<|MERGE_RESOLUTION|>--- conflicted
+++ resolved
@@ -218,13 +218,8 @@
     }
 
     _showRect = rect ?? _getWidgetGlobalRect(widgetKey!);
-<<<<<<< HEAD
-    _screenSize =
-        View.of(context).physicalSize / View.of(context).devicePixelRatio;
-=======
     final view = View.of(context);
     _screenSize = view.physicalSize / view.devicePixelRatio;
->>>>>>> 9ca68fc3
 
     _calculatePosition(context);
 
