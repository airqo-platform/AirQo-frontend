--- conflicted
+++ resolved
@@ -76,88 +76,6 @@
   Map<String, Widget> miniChartsMap = {};
   String selectedMiniChart = DateFormat('yyyy-MM-dd').format(DateTime.now());
 
-<<<<<<< HEAD
-  @override
-  Widget build(BuildContext context) {
-    return RefreshIndicator(
-      color: Config.appColorBlue,
-      onRefresh: _refreshPage,
-      backgroundColor: Config.appBodyColor,
-      displacement: 0,
-      child: Container(
-          color: Config.appBodyColor,
-          child: ListView(
-            // crossAxisAlignment: CrossAxisAlignment.start,
-            children: <Widget>[
-              const SizedBox(
-                height: 28,
-              ),
-              Padding(
-                padding: const EdgeInsets.only(right: 16, left: 16),
-                child: Row(
-                  children: [
-                    Visibility(
-                      visible: _hasMeasurements,
-                      child: Text(
-                        'AIR QUALITY'.toUpperCase(),
-                        style: Theme.of(context).textTheme.caption?.copyWith(
-                            color: Config.appColorBlack.withOpacity(0.3)),
-                      ),
-                    ),
-                    Visibility(
-                      visible: !_hasMeasurements,
-                      child: textLoadingAnimation(18, 70),
-                    ),
-                    const Spacer(),
-                    Visibility(
-                      visible: !_hasMeasurements,
-                      child: sizedContainerLoadingAnimation(32, 32, 8.0),
-                    ),
-                    Visibility(
-                      visible: _hasMeasurements,
-                      child: GestureDetector(
-                        onTap: togglePollutant,
-                        child: Container(
-                          height: 32,
-                          width: 32,
-                          padding: const EdgeInsets.all(6.0),
-                          decoration: BoxDecoration(
-                              color: Colors.white,
-                              borderRadius:
-                                  const BorderRadius.all(Radius.circular(8.0)),
-                              border: Border.all(color: Colors.transparent)),
-                          child: SvgPicture.asset(
-                            'assets/icon/toggle_icon.svg',
-                            semanticsLabel: 'Toggle',
-                            height: 16,
-                            width: 20,
-                          ),
-                        ),
-                      ),
-                    )
-                  ],
-                ),
-              ),
-              const SizedBox(
-                height: 12,
-              ),
-              Padding(
-                padding: const EdgeInsets.only(right: 16, left: 16),
-                child: RepaintBoundary(
-                  key: _globalKey,
-                  child: insightsGraph(),
-                ),
-              ),
-              const SizedBox(
-                height: 16,
-              ),
-              Visibility(
-                visible: !_hasMeasurements,
-                child: Padding(
-                  padding: const EdgeInsets.only(right: 16, left: 16),
-                  child: containerLoadingAnimation(height: 70.0, radius: 8.0),
-                ),
-=======
   List<Widget> _pageItems() {
     return [
       const SizedBox(
@@ -175,7 +93,6 @@
                     .textTheme
                     .caption
                     ?.copyWith(color: Config.appColorBlack.withOpacity(0.3)),
->>>>>>> bfe6c091
               ),
             ),
             Visibility(
