import 'package:app/constants/config.dart';
import 'package:app/models/insights.dart';
import 'package:app/models/measurement.dart';
import 'package:app/models/suggestion.dart';
import 'package:app/utils/pm.dart';
import 'package:auto_size_text/auto_size_text.dart';
import 'package:flutter/material.dart';
import 'package:flutter_svg/svg.dart';
import 'package:google_fonts/google_fonts.dart';

import '../themes/light_theme.dart';

Widget analyticsAvatar(
    Measurement measurement, double size, double fontSize, double iconHeight) {
  return Container(
    height: size,
    width: size,
    decoration: BoxDecoration(
        shape: BoxShape.circle,
        color: pm2_5ToColor(measurement.getPm2_5Value()),
        border: Border.all(color: Colors.transparent)),
    child: Column(
      crossAxisAlignment: CrossAxisAlignment.center,
      children: [
        const Spacer(),
        SvgPicture.asset(
          'assets/icon/PM2.5.svg',
          semanticsLabel: 'Pm2.5',
          height: iconHeight,
          width: 32.45,
          color: pm2_5TextColor(measurement.getPm2_5Value()),
        ),
        Text(
          measurement.getPm2_5Value().toStringAsFixed(0),
          maxLines: 1,
          overflow: TextOverflow.ellipsis,
          style: GoogleFonts.robotoMono(
              color: pm2_5TextColor(measurement.getPm2_5Value()),
              fontStyle: FontStyle.normal,
              fontSize: fontSize,
              fontWeight: FontWeight.bold,
              height: 48 / fontSize,
              letterSpacing: 16 * -0.022),
        ),
        SvgPicture.asset(
          'assets/icon/unit.svg',
          semanticsLabel: 'Unit',
          height: iconHeight,
          width: 32,
          color: pm2_5TextColor(measurement.getPm2_5Value()),
        ),
        const Spacer(),
      ],
    ),
  );
}

PreferredSizeWidget appTopBar(context, String title) {
  return AppBar(
      toolbarHeight: 72,
      centerTitle: true,
      elevation: 0,
      backgroundColor: Config.appBodyColor,
      leading: Padding(
        padding: const EdgeInsets.only(top: 6.5, bottom: 6.5, left: 16),
        child: backButton(context),
      ),
      title: Text(
        title,
        style: CustomTextStyle.headline8(context),
      ));
}

Widget aqiContainerString(
    {required Measurement measurement, required BuildContext context}) {
  return Container(
    padding: const EdgeInsets.fromLTRB(10.0, 2.0, 10.0, 2.0),
    decoration: BoxDecoration(
        borderRadius: const BorderRadius.all(Radius.circular(40.0)),
        color: pm2_5ToColor(measurement.getPm2_5Value()).withOpacity(0.4),
        border: Border.all(color: Colors.transparent)),
    child: AutoSizeText(pm2_5ToString(measurement.getPm2_5Value()),
        maxFontSize: 14,
        maxLines: 1,
        textAlign: TextAlign.start,
        overflow: TextOverflow.ellipsis,
        style: CustomTextStyle.button2(context)?.copyWith(
          color: pm2_5TextColor(measurement.getPm2_5Value()),
        )),
  );
}

Widget backButton(context) {
  return GestureDetector(
    onTap: () {
      Navigator.pop(context);
    },
    child: SvgPicture.asset(
      'assets/icon/back_button.svg',
      semanticsLabel: 'more',
      height: 40,
      width: 40,
    ),
  );
}

Widget iconTextButton(Widget icon, text) {
  return Row(
    children: [
      icon,
      const SizedBox(
        width: 10,
      ),
      Text(
        text,
        style: TextStyle(
            fontSize: 14, color: Config.appColorBlack, height: 18 / 14),
      )
    ],
  );
}

Widget insightsTabAvatar(
    context, Insights measurement, double size, String pollutant) {
  if (measurement.empty) {
    return Container(
      height: size,
      width: size,
      decoration: BoxDecoration(
          shape: BoxShape.circle,
          color: Config.greyColor,
          border: Border.all(color: Colors.transparent)),
      child: Column(
        crossAxisAlignment: CrossAxisAlignment.center,
        children: [
          const Spacer(),
          SvgPicture.asset(
            pollutant.trim().toLowerCase() == 'pm2.5'
                ? 'assets/icon/PM2.5.svg'
                : 'assets/icon/PM10.svg',
            semanticsLabel: 'Pm2.5',
            height: 6,
            width: 32.45,
            color: Config.darkGreyColor,
          ),
          Text(
            '--',
            maxLines: 1,
            overflow: TextOverflow.ellipsis,
            style: GoogleFonts.robotoMono(
              fontStyle: FontStyle.normal,
              fontSize: 32,
              color: Config.darkGreyColor,
            ),
          ),
          SvgPicture.asset(
            'assets/icon/unit.svg',
            semanticsLabel: 'UNit',
            height: 6,
            width: 32,
            color: Config.darkGreyColor,
          ),
          const Spacer(),
        ],
      ),
    );
  }
  return Container(
    height: size,
    width: size,
    decoration: BoxDecoration(
        shape: BoxShape.circle,
        color: measurement.forecast
            ? Config.appColorPaleBlue
            : pollutant == 'pm2.5'
                ? pm2_5ToColor(measurement.getChartValue(pollutant))
                : pm10ToColor(measurement.getChartValue(pollutant)),
        border: Border.all(color: Colors.transparent)),
    child: Column(
      crossAxisAlignment: CrossAxisAlignment.center,
      mainAxisAlignment: MainAxisAlignment.center,
      children: [
        SvgPicture.asset(
          pollutant.trim().toLowerCase() == 'pm2.5'
              ? 'assets/icon/PM2.5.svg'
              : 'assets/icon/PM10.svg',
          semanticsLabel: 'Pm2.5',
          height: 6,
          width: 32.45,
          color: measurement.forecast
              ? Config.appColorBlue
              : pollutant == 'pm2.5'
                  ? pm2_5TextColor(measurement.getChartValue(pollutant))
                  : pm10TextColor(measurement.getChartValue(pollutant)),
        ),
        Text(
          measurement.getChartValue(pollutant).toStringAsFixed(0),
          maxLines: 1,
          overflow: TextOverflow.ellipsis,
          style: GoogleFonts.robotoMono(
            fontStyle: FontStyle.normal,
            fontWeight: FontWeight.bold,
            height: 1,
            fontSize: 32,
            color: measurement.forecast
                ? Config.appColorBlue
                : pollutant == 'pm2.5'
                    ? pm2_5TextColor(measurement.getChartValue(pollutant))
                    : pm10TextColor(measurement.getChartValue(pollutant)),
          ),
        ),
        SvgPicture.asset(
          'assets/icon/unit.svg',
          semanticsLabel: 'UNit',
          height: 6,
          width: 32,
          color: measurement.forecast
              ? Config.appColorBlue
              : pollutant == 'pm2.5'
                  ? pm2_5TextColor(measurement.getChartValue(pollutant))
                  : pm10TextColor(measurement.getChartValue(pollutant)),
        ),
      ],
    ),
  );
}

PreferredSizeWidget knowYourAirAppBar(context, title) {
  return AppBar(
      centerTitle: true,
      elevation: 0,
      backgroundColor: Colors.transparent,
      foregroundColor: Colors.transparent,
      leading: Padding(
        padding: const EdgeInsets.only(top: 12, bottom: 6.5, left: 16),
        child: backButton(context),
      ),
      title: Padding(
        padding: const EdgeInsets.only(top: 10),
        child: Text(
          title,
          style:
              CustomTextStyle.headline8(context)?.copyWith(color: Colors.white),
        ),
      ));
}

Widget miniAnalyticsAvatar({required Measurement measurement}) {
  return Container(
    height: 40,
    width: 40,
    decoration: BoxDecoration(
        shape: BoxShape.circle,
        color: pm2_5ToColor(measurement.getPm2_5Value()),
        border: Border.all(color: Colors.transparent)),
    child: Column(
      crossAxisAlignment: CrossAxisAlignment.center,
      children: [
        const Spacer(),
        SvgPicture.asset(
          'assets/icon/PM2.5.svg',
          semanticsLabel: 'Pm2.5',
          height: 5,
          width: 32.45,
          color: pm2_5TextColor(measurement.getPm2_5Value()),
        ),
        Text(
          measurement.getPm2_5Value().toStringAsFixed(0),
          maxLines: 1,
          overflow: TextOverflow.ellipsis,
          style: GoogleFonts.robotoMono(
              color: pm2_5TextColor(measurement.getPm2_5Value()),
              fontStyle: FontStyle.normal,
              fontSize: 20,
              fontWeight: FontWeight.bold,
              height: 1,
              letterSpacing: 16 * -0.06),
        ),
        SvgPicture.asset(
          'assets/icon/unit.svg',
          semanticsLabel: 'Unit',
          height: 5,
          width: 32,
          color: pm2_5TextColor(measurement.getPm2_5Value()),
        ),
        const Spacer(),
      ],
    ),
  );
}

Widget searchLocationTile(
    {required Measurement measurement, required BuildContext context}) {
  return Container(
    padding: const EdgeInsets.only(left: 16.0, right: 30.0),
    decoration: BoxDecoration(
        color: Colors.white,
        borderRadius: const BorderRadius.all(Radius.circular(8.0)),
        border: Border.all(color: Colors.transparent)),
    child: ListTile(
      contentPadding: const EdgeInsets.only(left: 0.0),
<<<<<<< HEAD
      title: AutoSizeText(
        measurement.site.getName(),
=======
      title: Text(
        measurement.site.name,
>>>>>>> 4e959731
        maxLines: 1,
        overflow: TextOverflow.ellipsis,
        style: CustomTextStyle.headline8(context),
      ),
<<<<<<< HEAD
      subtitle: AutoSizeText(
        measurement.site.getLocation(),
=======
      subtitle: Text(
        measurement.site.location,
>>>>>>> 4e959731
        maxLines: 1,
        overflow: TextOverflow.ellipsis,
        style: CustomTextStyle.bodyText4(context)
            ?.copyWith(color: Config.appColorBlack.withOpacity(0.3)),
      ),
      trailing: SvgPicture.asset(
        'assets/icon/more_arrow.svg',
        semanticsLabel: 'more',
        height: 6.99,
        width: 4,
      ),
      leading: miniAnalyticsAvatar(measurement: measurement),
    ),
  );
}

Widget searchPlaceTile(
    {required Suggestion searchSuggestion, required BuildContext context}) {
  return Container(
    padding: const EdgeInsets.only(left: 16.0, right: 30.0),
    decoration: BoxDecoration(
        color: Colors.white,
        borderRadius: const BorderRadius.all(Radius.circular(8.0)),
        border: Border.all(color: Colors.transparent)),
    child: ListTile(
        contentPadding: const EdgeInsets.only(left: 0.0),
        title: Text(
          searchSuggestion.suggestionDetails.getMainText(),
          maxLines: 1,
          overflow: TextOverflow.ellipsis,
          style: CustomTextStyle.headline8(context),
        ),
        subtitle: Text(
          searchSuggestion.suggestionDetails.getSecondaryText(),
          maxLines: 1,
          overflow: TextOverflow.ellipsis,
          style: CustomTextStyle.bodyText4(context)
              ?.copyWith(color: Config.appColorBlack.withOpacity(0.3)),
        ),
        trailing: SvgPicture.asset(
          'assets/icon/more_arrow.svg',
          semanticsLabel: 'more',
          height: 6.99,
          width: 4,
        ),
        leading: Container(
            height: 40,
            width: 40,
            decoration: BoxDecoration(
                color: Config.appColorBlue.withOpacity(0.15),
                shape: BoxShape.circle),
            child: Center(
              child: SvgPicture.asset('assets/icon/location.svg',
                  color: Config.appColorBlue),
            ))),
  );
}<|MERGE_RESOLUTION|>--- conflicted
+++ resolved
@@ -299,24 +299,14 @@
         border: Border.all(color: Colors.transparent)),
     child: ListTile(
       contentPadding: const EdgeInsets.only(left: 0.0),
-<<<<<<< HEAD
       title: AutoSizeText(
-        measurement.site.getName(),
-=======
-      title: Text(
         measurement.site.name,
->>>>>>> 4e959731
         maxLines: 1,
         overflow: TextOverflow.ellipsis,
         style: CustomTextStyle.headline8(context),
       ),
-<<<<<<< HEAD
       subtitle: AutoSizeText(
-        measurement.site.getLocation(),
-=======
-      subtitle: Text(
         measurement.site.location,
->>>>>>> 4e959731
         maxLines: 1,
         overflow: TextOverflow.ellipsis,
         style: CustomTextStyle.bodyText4(context)
