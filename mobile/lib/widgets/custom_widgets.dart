--- conflicted
+++ resolved
@@ -411,7 +411,6 @@
   }
 }
 
-<<<<<<< HEAD
 class CustomBottomNavBarItem extends StatelessWidget {
   const CustomBottomNavBarItem({
     super.key,
@@ -448,7 +447,10 @@
           ),
         ),
       ],
-=======
+    );
+  }
+}
+
 class NoAirQualityDataWidget extends StatelessWidget {
   const NoAirQualityDataWidget({super.key, required this.callBack});
   final Function() callBack;
@@ -539,7 +541,6 @@
           ),
         ],
       ),
->>>>>>> f0caf2ad
     );
   }
 }