--- conflicted
+++ resolved
@@ -396,12 +396,8 @@
   @override
   Widget build(BuildContext context) {
     return Container(
-<<<<<<< HEAD
-      color: backgroundColor ?? Colors.white,
       padding: EdgeInsets.symmetric(vertical: verticalPadding ?? 0),
-=======
       color: backgroundColor ?? CustomColors.appBodyColor,
->>>>>>> 89127295
       child: SafeArea(
         minimum: EdgeInsets.symmetric(
           vertical: verticalPadding ?? 0,
