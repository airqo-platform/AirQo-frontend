import 'package:app/utils/extensions.dart';
import 'package:json_annotation/json_annotation.dart';

import 'enum_constants.dart';

part 'user_details.g.dart';

@JsonSerializable(explicitToJson: true)
class UserDetails {
  @JsonKey(defaultValue: '', required: false)
  String title = '';

  @JsonKey(defaultValue: '', required: false)
  String firstName = '';

  @JsonKey(defaultValue: '', required: false)
  String userId = '';

  @JsonKey(defaultValue: '', required: false)
  String lastName = '';

  @JsonKey(defaultValue: '', required: false)
  String emailAddress = '';

  @JsonKey(defaultValue: '', required: false)
  String phoneNumber = '';

  @JsonKey(defaultValue: '', required: false)
  String device = '';

<<<<<<< HEAD
  @JsonKey(defaultValue: 0)
  int utcOffset = 0;

  @JsonKey(defaultValue: '')
  String photoUrl = '';

  UserPreferences preferences = UserPreferences.initialize();
=======
  @JsonKey(defaultValue: '', required: false)
  String photoUrl = '';

  @JsonKey(required: false)
  UserPreferences preferences = UserPreferences(false, false, false, 0);
>>>>>>> 76488e53

  UserDetails(
      {required this.title,
      required this.firstName,
      required this.lastName,
      required this.userId,
      required this.emailAddress,
      required this.phoneNumber,
      required this.device,
      required this.preferences,
      required this.photoUrl,
      required this.utcOffset});

  factory UserDetails.fromJson(Map<String, dynamic> json) =>
      _$UserDetailsFromJson(json);

  String getFullName() {
    var fullName = '$firstName $lastName'.trim();

    return fullName.isEmpty ? 'Hello' : fullName;
  }

  Gender getGender() {
    if (title
        .toLowerCase()
        .contains(TitleOptions.mr.getValue().toLowerCase())) {
      return Gender.male;
    } else if (title
        .toLowerCase()
        .contains(TitleOptions.ms.getValue().toLowerCase())) {
      return Gender.female;
    } else {
      return Gender.undefined;
    }
  }

  String getInitials() {
    var initials = '';
    if (firstName.isNotEmpty) {
      initials = firstName[0].toUpperCase();
    }

    if (lastName.isNotEmpty) {
      initials = '$initials${lastName[0].toUpperCase()}';
    }

    return initials.isEmpty ? 'A' : initials;
  }

  Map<String, dynamic> toJson() => _$UserDetailsToJson(this);

  @override
  String toString() {
    return 'UserDetails{firstName: $firstName, userId: $userId, '
        'lastName: $lastName, emailAddress: $emailAddress, '
        'phoneNumber: $phoneNumber, device: $device, photoUrl: $photoUrl}';
  }

  static List<String> getNames(String fullName) {
    var namesArray = fullName.split(' ');
    if (namesArray.isEmpty) {
      return ['', ''];
    }
    if (namesArray.length >= 2) {
      return [namesArray.first, namesArray[1]];
    } else {
      return [namesArray.first, ''];
    }
  }

  static UserDetails initialize() {
    return UserDetails(
        title: '',
        firstName: '',
        lastName: '',
        userId: '',
        emailAddress: '',
        phoneNumber: '',
        device: '',
        preferences: UserPreferences(
            notifications: false, location: false, alerts: false, aqShares: 0),
        utcOffset: 0,
        photoUrl: '');
  }

  static UserDetails parseUserDetails(dynamic jsonBody) {
    return UserDetails.fromJson(jsonBody);
  }
}

@JsonSerializable(explicitToJson: true)
class UserPreferences {
  @JsonKey(defaultValue: false, required: false)
  bool notifications;

  @JsonKey(defaultValue: false, required: false)
  bool location;

  @JsonKey(defaultValue: false, required: false)
  bool alerts;

  @JsonKey(defaultValue: 0, required: false)
  int aqShares;

  UserPreferences(
      {required this.notifications,
      required this.location,
      required this.alerts,
      required this.aqShares});

  factory UserPreferences.fromJson(Map<String, dynamic> json) =>
      _$UserPreferencesFromJson(json);

  Map<String, dynamic> toJson() => _$UserPreferencesToJson(this);

  @override
  String toString() {
    return 'UserPreferences{notifications: $notifications,'
        ' location: $location, alerts: $alerts}';
  }

  static UserPreferences initialize() {
    return UserPreferences(
        notifications: false, location: false, alerts: false, aqShares: 0);
  }
}<|MERGE_RESOLUTION|>--- conflicted
+++ resolved
@@ -28,21 +28,14 @@
   @JsonKey(defaultValue: '', required: false)
   String device = '';
 
-<<<<<<< HEAD
   @JsonKey(defaultValue: 0)
   int utcOffset = 0;
 
-  @JsonKey(defaultValue: '')
-  String photoUrl = '';
-
-  UserPreferences preferences = UserPreferences.initialize();
-=======
   @JsonKey(defaultValue: '', required: false)
   String photoUrl = '';
 
   @JsonKey(required: false)
   UserPreferences preferences = UserPreferences(false, false, false, 0);
->>>>>>> 76488e53
 
   UserDetails(
       {required this.title,
