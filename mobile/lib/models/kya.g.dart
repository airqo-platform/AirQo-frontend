// GENERATED CODE - DO NOT MODIFY BY HAND

part of 'kya.dart';

// **************************************************************************
// TypeAdapterGenerator
// **************************************************************************

class KyaAdapter extends TypeAdapter<Kya> {
  @override
  final int typeId = 30;

  @override
  Kya read(BinaryReader reader) {
    final numOfFields = reader.readByte();
    final fields = <int, dynamic>{
      for (int i = 0; i < numOfFields; i++) reader.readByte(): reader.read(),
    };
    return Kya(
      title: fields[2] as String,
      imageUrl: fields[4] as String,
      id: fields[6] as String,
      lessons: (fields[7] as List).cast<KyaLesson>(),
      progress: fields[8] == null ? 0 : fields[8] as double,
      completionMessage: fields[3] == null
          ? 'You just finished your first Know You Air Lesson'
          : fields[3] as String,
      secondaryImageUrl: fields[5] as String,
      shareLink: fields[8] == null ? '' : fields[8] as String,
    );
  }

  @override
  void write(BinaryWriter writer, Kya obj) {
    writer
<<<<<<< HEAD
      ..writeByte(8)
      ..writeByte(1)
      ..write(obj.progress)
=======
      ..writeByte(7)
>>>>>>> 4ee3b9d6
      ..writeByte(2)
      ..write(obj.title)
      ..writeByte(3)
      ..write(obj.completionMessage)
      ..writeByte(4)
      ..write(obj.imageUrl)
      ..writeByte(5)
      ..write(obj.secondaryImageUrl)
      ..writeByte(6)
      ..write(obj.id)
      ..writeByte(7)
      ..write(obj.lessons)
      ..writeByte(8)
<<<<<<< HEAD
      ..write(obj.shareLink);
=======
      ..write(obj.progress);
>>>>>>> 4ee3b9d6
  }

  @override
  int get hashCode => typeId.hashCode;

  @override
  bool operator ==(Object other) =>
      identical(this, other) ||
      other is KyaAdapter &&
          runtimeType == other.runtimeType &&
          typeId == other.typeId;
}

class KyaLessonAdapter extends TypeAdapter<KyaLesson> {
  @override
  final int typeId = 130;

  @override
  KyaLesson read(BinaryReader reader) {
    final numOfFields = reader.readByte();
    final fields = <int, dynamic>{
      for (int i = 0; i < numOfFields; i++) reader.readByte(): reader.read(),
    };
    return KyaLesson(
      title: fields[0] as String,
      imageUrl: fields[1] as String,
      body: fields[2] as String,
    );
  }

  @override
  void write(BinaryWriter writer, KyaLesson obj) {
    writer
      ..writeByte(3)
      ..writeByte(0)
      ..write(obj.title)
      ..writeByte(1)
      ..write(obj.imageUrl)
      ..writeByte(2)
      ..write(obj.body);
  }

  @override
  int get hashCode => typeId.hashCode;

  @override
  bool operator ==(Object other) =>
      identical(this, other) ||
      other is KyaLessonAdapter &&
          runtimeType == other.runtimeType &&
          typeId == other.typeId;
}

// **************************************************************************
// JsonSerializableGenerator
// **************************************************************************

Kya _$KyaFromJson(Map<String, dynamic> json) => Kya(
      title: json['title'] as String,
      imageUrl: json['imageUrl'] as String,
      id: json['id'] as String,
      lessons: (json['lessons'] as List<dynamic>)
          .map((e) => KyaLesson.fromJson(e as Map<String, dynamic>))
          .toList(),
      progress: (json['progress'] as num?)?.toDouble() ?? 0,
      completionMessage: json['completionMessage'] as String? ??
          'You just finished your first Know You Air Lesson',
      secondaryImageUrl: json['secondaryImageUrl'] as String? ?? '',
      shareLink: json['shareLink'] as String? ?? '',
    );

Map<String, dynamic> _$KyaToJson(Kya instance) => <String, dynamic>{
      'title': instance.title,
      'completionMessage': instance.completionMessage,
      'imageUrl': instance.imageUrl,
      'secondaryImageUrl': instance.secondaryImageUrl,
      'id': instance.id,
      'lessons': instance.lessons.map((e) => e.toJson()).toList(),
<<<<<<< HEAD
      'shareLink': instance.shareLink,
=======
      'progress': instance.progress,
>>>>>>> 4ee3b9d6
    };

KyaLesson _$KyaLessonFromJson(Map<String, dynamic> json) => KyaLesson(
      title: json['title'] as String,
      imageUrl: json['imageUrl'] as String,
      body: json['body'] as String,
    );

Map<String, dynamic> _$KyaLessonToJson(KyaLesson instance) => <String, dynamic>{
      'title': instance.title,
      'imageUrl': instance.imageUrl,
      'body': instance.body,
    };<|MERGE_RESOLUTION|>--- conflicted
+++ resolved
@@ -33,13 +33,7 @@
   @override
   void write(BinaryWriter writer, Kya obj) {
     writer
-<<<<<<< HEAD
-      ..writeByte(8)
-      ..writeByte(1)
-      ..write(obj.progress)
-=======
       ..writeByte(7)
->>>>>>> 4ee3b9d6
       ..writeByte(2)
       ..write(obj.title)
       ..writeByte(3)
@@ -53,11 +47,7 @@
       ..writeByte(7)
       ..write(obj.lessons)
       ..writeByte(8)
-<<<<<<< HEAD
-      ..write(obj.shareLink);
-=======
       ..write(obj.progress);
->>>>>>> 4ee3b9d6
   }
 
   @override
@@ -136,11 +126,7 @@
       'secondaryImageUrl': instance.secondaryImageUrl,
       'id': instance.id,
       'lessons': instance.lessons.map((e) => e.toJson()).toList(),
-<<<<<<< HEAD
-      'shareLink': instance.shareLink,
-=======
       'progress': instance.progress,
->>>>>>> 4ee3b9d6
     };
 
 KyaLesson _$KyaLessonFromJson(Map<String, dynamic> json) => KyaLesson(
