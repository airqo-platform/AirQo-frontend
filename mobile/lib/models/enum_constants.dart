import 'package:app/themes/theme.dart';
import 'package:app/utils/utils.dart';
import 'package:flutter/foundation.dart';
import 'package:flutter/material.dart';
import 'package:hive/hive.dart';
<<<<<<< HEAD
import 'package:flutter_gen/gen_l10n/app_localizations.dart';
=======
import 'package:json_annotation/json_annotation.dart';
>>>>>>> d1d3437b

part 'enum_constants.g.dart';

enum Environment { dev, prod }

enum AuthenticationStatus {
  initial,
  error,
  success;
}

enum KyaLessonStatus {
  @JsonValue("TODO")
  todo,
  @JsonValue("IN_PROGRESS")
  inProgress,
  @JsonValue("PENDING_COMPLETION")
  pendingCompletion,
  @JsonValue("COMPLETE")
  complete;
}

enum CloudAnalyticsEvent {
  browserAsAppGuest('browser_as_guest'),
  createUserProfile('created_profile'),
  shareAirQualityInformation('share_air_quality_information'),
  completeOneKYA('complete_kya_lesson'),
  allowNotification('allow_notification'),
  allowLocation('allow_location'),
  uploadProfilePicture('upload_profile_picture'),
  savesFiveFavorites('save_five_favorite_places'),
  maleUser('male_user'),
  femaleUser('female_user'),
  undefinedGender('undefined_gender'),
  iosUser('ios_user'),
  androidUser('android_user'),
  rateApp('rate_app'),
  mtnUser('mtn_user'),
  airtelUser('airtel_user'),
  otherNetwork('other_network'),
  deletedAccount('deleted_account'),
  notificationOpen('notification_open'),
  notificationReceive('notification_receive');

  const CloudAnalyticsEvent(this.snakeCaseValue);

  final String snakeCaseValue;

  String snakeCase() {
    return '${kReleaseMode ? 'prod_' : 'stage_'}$snakeCaseValue';
  }
}

enum AppPermission {
  notification,
  location,
  photosStorage,
}

enum FeedbackStep {
  channelStep,
  typeStep,
  formStep;
}

// TODO remove this enum
enum FirebaseAuthError {
  noInternetConnection(
    message: 'Check your internet connection',
    snackBarDuration: 5,
  ),
  accountInvalid(
    message: 'Invalid Account',
    snackBarDuration: 5,
  ),
  invalidAuthCode(
    message: 'Invalid code',
    snackBarDuration: 5,
  ),
  authSessionTimeout(
    message: 'Session time out. Sending another verification code',
    snackBarDuration: 5,
  ),
  authFailure(
    message: 'Authentication failed. Try again later',
    snackBarDuration: 5,
  ),
  logInRequired(
    message: 'Log in required.',
    snackBarDuration: 5,
  ),
  phoneNumberTaken(
    message: 'Phone number taken',
    snackBarDuration: 5,
  ),
  invalidPhoneNumber(
    message: 'Invalid Phone number',
    snackBarDuration: 5,
  ),
  invalidEmailAddress(
    message: 'Invalid Email address',
    snackBarDuration: 5,
  ),
  accountTaken(
    message: 'Invalid email address',
    snackBarDuration: 5,
  ),
  emailTaken(
    message: 'Email Taken',
    snackBarDuration: 5,
  );

  const FirebaseAuthError({
    required this.message,
    required this.snackBarDuration,
  });

  final String message;
  final int snackBarDuration;

  @override
  String toString() => message;
}

@HiveType(typeId: 110, adapterName: 'AppNotificationTypeAdapter')
enum AppNotificationType {
  @HiveField(0)
  appUpdate,
  @HiveField(1)
  reminder,
  @HiveField(2)
  welcomeMessage,
}

enum AirQuality {
  good(
    title: 'Good',
    description: 'The air is clean and healthy to breathe.',
    color: CustomColors.aqiGreen,
    svgEmoji: 'assets/icon/good_emoji.svg',
    searchNearbyLocationsText: 'Good Quality Air around you',
    searchOtherLocationsText: 'Locations with Good Quality Air',
    value: 6,
    minimumValue: 0,
    maximumValue: 12.09,
  ),
  moderate(
    title: 'Moderate',
    description:
        'The air is acceptable, but sensitive groups may experience some health effects.',
    color: CustomColors.aqiYellow,
    svgEmoji: 'assets/icon/moderate_emoji.svg',
    searchNearbyLocationsText: 'Moderate Quality Air around you',
    searchOtherLocationsText: 'Locations with Moderate Quality Air',
    value: 23.8,
    minimumValue: 12.1,
    maximumValue: 35.49,
  ),
  ufsgs(
    title: 'Unhealthy For Sensitive Groups',
    description:
        'People with respiratory or heart diseases, children, and elderly may experience health effects.',
    color: CustomColors.aqiOrange,
    svgEmoji: 'assets/icon/ufgs_emoji.svg',
    searchNearbyLocationsText:
        'Nearby locations with air quality Unhealthy For Sensitive Groups',
    searchOtherLocationsText:
        'Locations with air quality Unhealthy For Sensitive Groups',
    value: 44,
    minimumValue: 35.5,
    maximumValue: 55.49,
  ),
  unhealthy(
    title: 'Unhealthy',
    description:
        'People with respiratory or heart diseases, children, and elderly may experience health effects.',
    color: CustomColors.aqiRed,
    svgEmoji: 'assets/icon/unhealthy_emoji.svg',
    searchNearbyLocationsText: 'Unhealthy Quality Air around you',
    searchOtherLocationsText: 'Locations with Unhealthy Quality Air',
    value: 103,
    minimumValue: 55.5,
    maximumValue: 150.49,
  ),
  veryUnhealthy(
    title: 'Very Unhealthy',
    description:
        'Everyone may begin to experience some adverse health effects and sensitive groups are at higher risk.',
    color: CustomColors.aqiPurple,
    svgEmoji: 'assets/icon/very_unhealthy_emoji.svg',
    searchNearbyLocationsText: 'Very Unhealthy Quality Air around you',
    searchOtherLocationsText: 'Locations with Very Unhealthy Quality Air',
    value: 200.5,
    minimumValue: 150.5,
    maximumValue: 250.49,
  ),
  hazardous(
    title: 'Hazardous',
    description:
        'Health warnings of emergency conditions. The entire population is more likely to be affected, with serious health effects on sensitive groups.',
    color: CustomColors.aqiMaroon,
    svgEmoji: 'assets/icon/hazardous_emoji.svg',
    searchNearbyLocationsText: 'Hazardous Quality Air around you',
    searchOtherLocationsText: 'Locations with Hazardous Quality Air',
    value: 300,
    minimumValue: 250.5,
    maximumValue: 500,
  );
  String getStringValue(BuildContext context) {
    switch (this) {
      case AirQuality.good:
        return AppLocalizations.of(context)!.good;
      case AirQuality.moderate:
        return AppLocalizations.of(context)!.moderate;
      case AirQuality.ufsgs:
        return AppLocalizations.of(context)!.unhealthySG;
      case AirQuality.unhealthy:
        return AppLocalizations.of(context)!.unhealthy;
      case AirQuality.veryUnhealthy:
        return AppLocalizations.of(context)!.veryUnhealthy;
      case AirQuality.hazardous:
        return AppLocalizations.of(context)!.hazardous;
    }
  }

  const AirQuality({
    required this.title,
    required this.description,
    required this.color,
    required this.svgEmoji,
    required this.searchNearbyLocationsText,
    required this.searchOtherLocationsText,
    required this.value,
    required this.minimumValue,
    required this.maximumValue,
  });

  final String title;
  final String description;
  final String svgEmoji;
  final Color color;
  final String searchOtherLocationsText;
  final String searchNearbyLocationsText;
  final double value;
  final double minimumValue;
  final double maximumValue;

  @override
  String toString() => title;
}

enum FeedbackType {
  inquiry('Inquiry'),
  suggestion('Suggestion'),
  appBugs('App Bugs'),
  reportAirPollution('Report Air Pollution'),
  none('');

  const FeedbackType(this.string);

  final String string;

  @override
  String toString() => string;

  String getStringValue(BuildContext context) {
    switch (this) {
      case FeedbackType.inquiry:
        return AppLocalizations.of(context)!.inquiry ;
      case FeedbackType.suggestion:
        return AppLocalizations.of(context)!.suggestion ;
      case FeedbackType.appBugs:
        return AppLocalizations.of(context)!.appBugs ;
      case FeedbackType.reportAirPollution:
        return AppLocalizations.of(context)!.reportAirPollution ;
      case FeedbackType.none:
        return '';
    }
  }
}

enum FeedbackChannel {
  whatsApp('Whatsapp'),
  email('Email'),
  none('');

  const FeedbackChannel(this.string);

  final String string;

  @override
  String toString() => string;
  String getStringValue(BuildContext context) {
    switch (this) {
      case FeedbackChannel.whatsApp:
        //return AppLocalizations.of(context)!.whatsApp ;
      case FeedbackChannel.email:
        return AppLocalizations.of(context)!.email ;
      case FeedbackChannel.none:
        return '';
    }
  }
}

enum AuthMethod {
  phone(
    updateMessage:
        'You will not be able to sign in with your previous phone number after changing it',
    codeVerificationText: 'Enter the 6 digits code sent to',
    editEntryText: 'Change your number',
    invalidInputErrorMessage: 'Looks like you missed a digit.',
    invalidInputMessage: 'Oops, Something’s wrong with your phone number',
  ),
  email(
    updateMessage:
        'You will not be able to sign in with your previous email address after changing it',
    codeVerificationText: 'Enter the 6 digits code sent to',
    editEntryText: 'Change your email',
    invalidInputErrorMessage: 'Looks like you missed a letter',
    invalidInputMessage: 'Oops, Something’s wrong with your email',
  );

  const AuthMethod({
    required this.updateMessage,
    required this.codeVerificationText,
    required this.editEntryText,
    required this.invalidInputErrorMessage,
    required this.invalidInputMessage,
  });

  final String updateMessage;
  final String codeVerificationText;
  final String editEntryText;
  final String invalidInputErrorMessage;
  final String invalidInputMessage;

  String optionsText(AuthProcedure procedure) {
    switch (this) {
      case AuthMethod.phone:
        return procedure == AuthProcedure.login
            ? 'Login with your mobile number'
            : 'Sign up with your mobile number or email';
      case AuthMethod.email:
        return procedure == AuthProcedure.login
            ? 'Login with your email'
            : 'Sign up with your email or mobile number';
      default:
        return '';
    }
  }

  String optionsButtonText(AuthProcedure procedure) {
    switch (this) {
      case AuthMethod.phone:
        return procedure == AuthProcedure.login
            ? 'Login with an email instead'
            : 'Sign up with an email instead';
      case AuthMethod.email:
        return procedure == AuthProcedure.login
            ? 'Login with a mobile number instead'
            : 'Sign up with a mobile number instead';
      default:
        throw UnimplementedError(
          '$name does’nt have options button text implementation',
        );
    }
  }
}

enum AuthProcedure {
  login(
    confirmationTitle: '',
    confirmationBody: '',
    confirmationOkayText: '',
    confirmationCancelText: '',
  ),
  signup(
    confirmationTitle: '',
    confirmationBody: '',
    confirmationOkayText: '',
    confirmationCancelText: '',
  ),
  anonymousLogin(
    confirmationTitle: '',
    confirmationBody: '',
    confirmationOkayText: '',
    confirmationCancelText: '',
  ),
  deleteAccount(
    confirmationTitle: 'Heads up!!!.. you are about to delete your account!',
    confirmationBody: 'You will lose all your saved places',
    confirmationOkayText: 'Proceed',
    confirmationCancelText: 'Cancel',
  ),
  logout(
    confirmationTitle: 'Heads up!!!.. you are about to logout!',
    confirmationBody:
        'You will miss out on notifications and won’t be able to save favourite places',
    confirmationOkayText: 'Proceed',
    confirmationCancelText: 'Cancel',
  );

  const AuthProcedure({
    required this.confirmationTitle,
    required this.confirmationBody,
    required this.confirmationOkayText,
    required this.confirmationCancelText,
  });

  final String confirmationTitle;
  final String confirmationBody;
  final String confirmationOkayText;
  final String confirmationCancelText;
}

enum Gender {
  male,
  female,
  undefined,
}

enum ConfirmationAction {
  cancel,
  ok,
}

enum OnBoardingPage {
  signup('signup'),
  profile('profile'),
  notification('notification'),
  location('location'),
  complete('complete'),
  home('home'),
  welcome('welcome');

  const OnBoardingPage(this.string);

  final String string;

  @override
  String toString() => string;
}

enum Pollutant {
  pm2_5(svg: 'assets/icon/PM2.5.svg'),
  pm10(svg: 'assets/icon/PM10.svg');

  const Pollutant({required this.svg});

  final String svg;

  AirQuality airQuality(double value) {
    switch (this) {
      case Pollutant.pm2_5:
        if (value <= 12.09) {
          return AirQuality.good;
        } else if (value.isWithin(12.1, 35.49)) {
          return AirQuality.moderate;
        } else if (value.isWithin(35.5, 55.49)) {
          return AirQuality.ufsgs;
        } else if (value.isWithin(55.5, 150.49)) {
          return AirQuality.unhealthy;
        } else if (value.isWithin(150.5, 250.49)) {
          return AirQuality.veryUnhealthy;
        } else if (value >= 250.5) {
          return AirQuality.hazardous;
        } else {
          return AirQuality.good;
        }
      case Pollutant.pm10:
        if (value <= 50.99) {
          return AirQuality.good;
        } else if (value.isWithin(51, 100.99)) {
          return AirQuality.moderate;
        } else if (value.isWithin(101, 250.99)) {
          return AirQuality.ufsgs;
        } else if (value.isWithin(251, 350.99)) {
          return AirQuality.unhealthy;
        } else if (value.isWithin(351, 430.99)) {
          return AirQuality.veryUnhealthy;
        } else if (value >= 431) {
          return AirQuality.hazardous;
        } else {
          return AirQuality.good;
        }
    }
  }

  String infoDialogText(double value) {
    switch (airQuality(value)) {
      case AirQuality.good:
        return 'Air quality is safe for everyone!';
      case AirQuality.moderate:
        return 'Unusually sensitive people should consider reducing '
            'prolonged or intense outdoor activities.';
      case AirQuality.ufsgs:
        return 'The elderly and children should limit intense outdoor '
            'activities. Sensitive people should reduce prolonged or '
            'intense outdoor activities.';
      case AirQuality.unhealthy:
        return 'People with respiratory or heart disease,'
            ' the elderly and children should avoid '
            'intense outdoor activities.'
            'Everyone else should limit intense outdoor activities.';
      case AirQuality.veryUnhealthy:
        return 'People with respiratory or heart disease, '
            'the elderly and children should avoid any outdoor activity.'
            'Everyone else should limit intense outdoor activities.';
      case AirQuality.hazardous:
        return 'Everyone should avoid any intense outdoor activities. '
            'People with respiratory or heart disease,'
            ' the elderly and children should remain indoors.';
    }
  }

  Color color(double value) {
    switch (airQuality(value)) {
      case AirQuality.good:
        return CustomColors.aqiGreen;
      case AirQuality.moderate:
        return CustomColors.aqiYellow;
      case AirQuality.ufsgs:
        return CustomColors.aqiOrange;
      case AirQuality.unhealthy:
        return CustomColors.aqiRed;
      case AirQuality.veryUnhealthy:
        return CustomColors.aqiPurple;
      case AirQuality.hazardous:
        return CustomColors.aqiMaroon;
    }
  }

  String stringValue(double value) {
    return airQuality(value).toString();
  }

  Color textColor({required double? value, bool graph = false}) {
    if (value == null) {
      return CustomColors.greyColor;
    }

    switch (airQuality(value)) {
      case AirQuality.good:
        return CustomColors.aqiGreenTextColor;
      case AirQuality.moderate:
        return CustomColors.aqiYellowTextColor;
      case AirQuality.ufsgs:
        return CustomColors.aqiOrangeTextColor;
      case AirQuality.unhealthy:
        return CustomColors.aqiRedTextColor;
      case AirQuality.veryUnhealthy:
        return CustomColors.aqiPurpleTextColor;
      case AirQuality.hazardous:
        if (graph) {
          return CustomColors.aqiMaroon;
        }
        return CustomColors.aqiMaroonTextColor;
    }
  }
}

enum TitleOptions {
  ms(value: 'Ms', displayValue: 'Ms.', abbr: 'Ms.'),
  mr(value: 'Mr', displayValue: 'Mr.', abbr: 'Mr.'),
  undefined(
    value: 'Rather Not Say',
    displayValue: 'Rather Not Say',
    abbr: 'Ra.',
  );

  const TitleOptions({
    required this.value,
    required this.displayValue,
    required this.abbr,
  });

  final String value;
  final String displayValue;
  final String abbr;
}

enum ToolTipType {
  favouritePlaces,
  info,
  forYou,
  forecast,
}

enum ShowcaseOptions {
  up,
  skip,
  none,
}<|MERGE_RESOLUTION|>--- conflicted
+++ resolved
@@ -3,11 +3,8 @@
 import 'package:flutter/foundation.dart';
 import 'package:flutter/material.dart';
 import 'package:hive/hive.dart';
-<<<<<<< HEAD
 import 'package:flutter_gen/gen_l10n/app_localizations.dart';
-=======
 import 'package:json_annotation/json_annotation.dart';
->>>>>>> d1d3437b
 
 part 'enum_constants.g.dart';
 
@@ -216,6 +213,7 @@
     minimumValue: 250.5,
     maximumValue: 500,
   );
+
   String getStringValue(BuildContext context) {
     switch (this) {
       case AirQuality.good:
@@ -276,13 +274,13 @@
   String getStringValue(BuildContext context) {
     switch (this) {
       case FeedbackType.inquiry:
-        return AppLocalizations.of(context)!.inquiry ;
+        return AppLocalizations.of(context)!.inquiry;
       case FeedbackType.suggestion:
-        return AppLocalizations.of(context)!.suggestion ;
+        return AppLocalizations.of(context)!.suggestion;
       case FeedbackType.appBugs:
-        return AppLocalizations.of(context)!.appBugs ;
+        return AppLocalizations.of(context)!.appBugs;
       case FeedbackType.reportAirPollution:
-        return AppLocalizations.of(context)!.reportAirPollution ;
+        return AppLocalizations.of(context)!.reportAirPollution;
       case FeedbackType.none:
         return '';
     }
@@ -303,9 +301,9 @@
   String getStringValue(BuildContext context) {
     switch (this) {
       case FeedbackChannel.whatsApp:
-        //return AppLocalizations.of(context)!.whatsApp ;
+      //return AppLocalizations.of(context)!.whatsApp ;
       case FeedbackChannel.email:
-        return AppLocalizations.of(context)!.email ;
+        return AppLocalizations.of(context)!.email;
       case FeedbackChannel.none:
         return '';
     }
