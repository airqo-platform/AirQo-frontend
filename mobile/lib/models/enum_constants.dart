--- conflicted
+++ resolved
@@ -375,10 +375,6 @@
   const AuthMethod({
     required this.updateMessage,
     required this.editEntryText,
-<<<<<<< HEAD
-=======
-
->>>>>>> 16b8d2b9
   });
 
   final String updateMessage;
@@ -420,7 +416,6 @@
             .youWillNotBeAbleToSignInWithYourPreviousEmailAddressAfterChangingIt;
     }
   }
-<<<<<<< HEAD
 
   String getEditEntryText(BuildContext context) {
     switch (this) {
@@ -428,15 +423,6 @@
         return AppLocalizations.of(context)!.changeYourNumber;
       case AuthMethod.email:
         return AppLocalizations.of(context)!.changeYourEmail;
-=======
-//TODO - translate this
-  String getEditEntryText(BuildContext context) {
-    switch (this) {
-      case AuthMethod.phone:
-        return  AppLocalizations.of(context)!.changeYourNumber;
-      case AuthMethod.email:
-        return  AppLocalizations.of(context)!.changeYourEmail;
->>>>>>> 16b8d2b9
     }
   }
 }
