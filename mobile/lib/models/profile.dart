import 'package:app/services/services.dart';
import 'package:app/utils/utils.dart';
import 'package:hive_flutter/hive_flutter.dart';
import 'package:json_annotation/json_annotation.dart';
import 'package:sentry_flutter/sentry_flutter.dart';
import 'package:uuid/uuid.dart';

import 'enum_constants.dart';

part 'profile.g.dart';

@JsonSerializable(explicitToJson: true)
@HiveType(typeId: 20, adapterName: 'ProfileAdapter')
class Profile extends HiveObject {
  factory Profile.fromJson(Map<String, dynamic> json) =>
      _$ProfileFromJson(json);

  Profile({
    required this.title,
    required this.firstName,
    required this.lastName,
    required this.userId,
    required this.emailAddress,
    required this.phoneNumber,
    required this.device,
    required this.preferences,
    required this.photoUrl,
    required this.utcOffset,
  });
  @HiveField(0)
  @JsonKey(defaultValue: '')
  String title = '';

  @HiveField(1)
  @JsonKey(defaultValue: '')
  String firstName = '';

  @HiveField(2)
  @JsonKey(defaultValue: '')
  String userId = '';

  @HiveField(3, defaultValue: '')
  @JsonKey(defaultValue: '')
  String lastName = '';

  @HiveField(4, defaultValue: '')
  @JsonKey(defaultValue: '')
  String emailAddress = '';

  @HiveField(5, defaultValue: '')
  @JsonKey(defaultValue: '')
  String phoneNumber = '';

  @HiveField(6, defaultValue: '')
  @JsonKey(defaultValue: '')
  String device = '';

  @HiveField(7, defaultValue: 0)
  @JsonKey(defaultValue: 0)
  int utcOffset = 0;

  @HiveField(8, defaultValue: '')
  @JsonKey(defaultValue: '')
  String photoUrl = '';

  @HiveField(9)
  @JsonKey(required: false)
  UserPreferences preferences =
      UserPreferences(notifications: false, aqShares: 0, location: false);

  String getProfileViewName() {
    if (firstName != '') {
      return firstName.trim();
    } else if (lastName != '') {
      return lastName.trim();
    } else {
      return 'Hello';
    }
  }

  static Future<Profile> getProfile() async {
    return Hive.box<Profile>(HiveBox.profile).get(HiveBox.profile) ??
        await _initialize();
  }

  Gender getGender() {
    if (title.toLowerCase().contains(TitleOptions.mr.value.toLowerCase())) {
      return Gender.male;
    } else if (title
        .toLowerCase()
        .contains(TitleOptions.ms.value.toLowerCase())) {
      return Gender.female;
    } else {
      return Gender.undefined;
    }
  }

  String getInitials() {
    var initials = '';
    if (firstName.isNotEmpty) {
      initials = firstName[0].toUpperCase();
    }

    if (lastName.isNotEmpty) {
      initials = '$initials${lastName[0].toUpperCase()}';
    }

    return initials.isEmpty ? 'A' : initials;
  }

  Map<String, dynamic> toJson() => _$ProfileToJson(this);

  static Future<void> syncProfile() async {
    final hasConnection = await hasNetworkConnection();
    if (hasConnection && CustomAuth.isLoggedIn()) {
      final profile = await CloudStore.getProfile();
      await profile.update();
    }
  }

  Future<void> logOut() async {
    await _initialize();
  }

  Future<void> deleteAccount() async {
    await _initialize();
  }

  Future<void> updateName(String fullName) async {
    firstName = Profile.getNames(fullName).first;
    lastName = Profile.getNames(fullName).last;
    await update();
  }

  Future<bool> update({
    bool logout = false,
    bool? enableNotification,
    bool? enableLocation,
  }) async {
    if (enableNotification != null) {
      preferences.notifications = enableNotification;
    }

    if (enableLocation != null) {
      preferences.location = enableLocation;
    }

    this
      ..device = logout ? '' : await CloudMessaging.getDeviceToken() ?? ''
      ..utcOffset = DateTime.now().getUtcOffset();

    final user = CustomAuth.getUser();
    if (user != null) {
      Sentry.configureScope(
        (scope) =>
            scope.setUser(SentryUser(id: user.uid, email: user.email ?? '')),
      );
      this
        ..userId = user.uid
        ..phoneNumber = user.phoneNumber ?? ''
        ..emailAddress = user.email ?? '';

      await Hive.box<Profile>(HiveBox.profile)
          .put(HiveBox.profile, this)
          .then((_) => CloudStore.updateCloudProfile());
    } else {
      await Hive.box<Profile>(HiveBox.profile).put(HiveBox.profile, this);
    }

    return true;
  }

  static List<String> getNames(String fullName) {
    final namesArray = fullName.split(' ');

    switch (namesArray.length) {
      case 0:
        return ['', ''];
      case 1:
        return [namesArray.first, ''];
      default:
        return [namesArray.first, namesArray[1]];
    }
  }

  static Future<Profile> _initialize() async {
    final profile = Profile(
      title: '',
      firstName: '',
      lastName: '',
      userId: const Uuid().v4(),
      emailAddress: '',
      phoneNumber: '',
      device: await CloudMessaging.getDeviceToken() ?? '',
      preferences: UserPreferences(
        notifications:
            await PermissionService.checkPermission(AppPermission.notification),
        location:
            await PermissionService.checkPermission(AppPermission.location),
        aqShares: 0,
      ),
      utcOffset: DateTime.now().getUtcOffset(),
      photoUrl: '',
    );

    await profile.update();

    return profile;
  }
<<<<<<< HEAD

  static Profile parseUserDetails(dynamic jsonBody) {
    return Profile.fromJson(jsonBody as Map<String, dynamic>);
  }
=======
>>>>>>> 89127295
}

@JsonSerializable(explicitToJson: true)
@HiveType(typeId: 120, adapterName: 'UserPreferencesTypeAdapter')
class UserPreferences extends HiveObject {
  UserPreferences({
    required this.notifications,
    required this.location,
    required this.aqShares,
  });

  factory UserPreferences.fromJson(Map<String, dynamic> json) =>
      _$UserPreferencesFromJson(json);
  @HiveField(0, defaultValue: false)
  @JsonKey(defaultValue: false, required: false)
  bool notifications;

  @HiveField(1, defaultValue: false)
  @JsonKey(defaultValue: false, required: false)
  bool location;

  @HiveField(2, defaultValue: 0)
  @JsonKey(defaultValue: 0, required: false)
  int aqShares;

  Map<String, dynamic> toJson() => _$UserPreferencesToJson(this);

  static UserPreferences initialize() {
    return UserPreferences(
      notifications: false,
      location: false,
      aqShares: 0,
    );
  }
}<|MERGE_RESOLUTION|>--- conflicted
+++ resolved
@@ -207,13 +207,6 @@
 
     return profile;
   }
-<<<<<<< HEAD
-
-  static Profile parseUserDetails(dynamic jsonBody) {
-    return Profile.fromJson(jsonBody as Map<String, dynamic>);
-  }
-=======
->>>>>>> 89127295
 }
 
 @JsonSerializable(explicitToJson: true)
