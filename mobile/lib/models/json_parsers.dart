import 'package:app/models/enum_constants.dart';

String notificationIconFromJson(dynamic json) {
  switch ('$json'.toLowerCase()) {
    case 'location_icon':
      return 'assets/icon/airqo_logo.svg';
    default:
      return 'assets/icon/airqo_logo.svg';
  }
}

String notificationIconToJson(String assetPath) {
  switch (assetPath) {
    case 'assets/icon/airqo_logo.svg':
      return 'location_icon';
    default:
      return 'airqo_logo';
  }
}

bool boolFromJson(dynamic json) {
  return '$json'.toLowerCase() == 'true' ? true : false;
}

String boolToJson(bool boolValue) {
  return boolValue ? 'true' : 'false';
}

String frequencyFromJson(String frequency) {
  return frequency.toLowerCase();
}

<<<<<<< HEAD
Frequency fromString(String string) {
  if (string.toLowerCase() == Frequency.daily.string) {
    return Frequency.daily;
  }

  return Frequency.hourly;
}

// TODO utilise these methods
// MeasurementValue measurementValueFromJson(dynamic json) {
//   if (json == null) {
//     return MeasurementValue(value: -0.1, calibratedValue: -0.1);
//   }
//
//   return MeasurementValue.fromJson(json);
// }
//
// List<Measurement> parseMeasurements(dynamic jsonBody) {
//   final measurements = <Measurement>[];
//
//   final jsonArray = jsonBody['measurements'];
//   final offSet = DateTime.now().timeZoneOffset.inHours;
//   for (final jsonElement in jsonArray) {
//     try {
//       final measurement = Measurement.fromJson(jsonElement);
//       final value = measurement.getPm2_5Value();
//       if (value != -0.1 && value >= 0.00 && value <= 500.40) {
//         final formattedDate =
//             DateTime.parse(measurement.time).add(Duration(hours: offSet));
//         measurement.time = formattedDate.toString();
//         measurements.add(measurement);
//       }
//     } catch (exception, stackTrace) {
//       logException(exception, stackTrace, remoteLogging: false);
//     }
//   }
//   measurements.sort(
//     (siteA, siteB) => siteA.site.name.toLowerCase().compareTo(
//           siteB.site.name.toLowerCase(),
//         ),
//   );
//
//   return measurements;
// }

=======
>>>>>>> 89127295
String regionFromJson(dynamic json) {
  if (json == null) {
    return 'Central Region';
  }
  final regionJson = json as String;
  if (regionJson.toLowerCase().contains('central')) {
    return 'Central Region';
  } else if (regionJson.toLowerCase().contains('east')) {
    return 'Eastern Region';
  } else if (regionJson.toLowerCase().contains('west')) {
    return 'Western Region';
  } else if (regionJson.toLowerCase().contains('north')) {
    return 'Northern Region';
  } else {
    return 'Central Region';
  }
}<|MERGE_RESOLUTION|>--- conflicted
+++ resolved
@@ -30,54 +30,6 @@
   return frequency.toLowerCase();
 }
 
-<<<<<<< HEAD
-Frequency fromString(String string) {
-  if (string.toLowerCase() == Frequency.daily.string) {
-    return Frequency.daily;
-  }
-
-  return Frequency.hourly;
-}
-
-// TODO utilise these methods
-// MeasurementValue measurementValueFromJson(dynamic json) {
-//   if (json == null) {
-//     return MeasurementValue(value: -0.1, calibratedValue: -0.1);
-//   }
-//
-//   return MeasurementValue.fromJson(json);
-// }
-//
-// List<Measurement> parseMeasurements(dynamic jsonBody) {
-//   final measurements = <Measurement>[];
-//
-//   final jsonArray = jsonBody['measurements'];
-//   final offSet = DateTime.now().timeZoneOffset.inHours;
-//   for (final jsonElement in jsonArray) {
-//     try {
-//       final measurement = Measurement.fromJson(jsonElement);
-//       final value = measurement.getPm2_5Value();
-//       if (value != -0.1 && value >= 0.00 && value <= 500.40) {
-//         final formattedDate =
-//             DateTime.parse(measurement.time).add(Duration(hours: offSet));
-//         measurement.time = formattedDate.toString();
-//         measurements.add(measurement);
-//       }
-//     } catch (exception, stackTrace) {
-//       logException(exception, stackTrace, remoteLogging: false);
-//     }
-//   }
-//   measurements.sort(
-//     (siteA, siteB) => siteA.site.name.toLowerCase().compareTo(
-//           siteB.site.name.toLowerCase(),
-//         ),
-//   );
-//
-//   return measurements;
-// }
-
-=======
->>>>>>> 89127295
 String regionFromJson(dynamic json) {
   if (json == null) {
     return 'Central Region';
