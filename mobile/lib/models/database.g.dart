// GENERATED CODE - DO NOT MODIFY BY HAND

part of 'database.dart';

// ignore_for_file: type=lint
class $HistoricalInsightsTable extends HistoricalInsights
    with TableInfo<$HistoricalInsightsTable, HistoricalInsight> {
  @override
  final GeneratedDatabase attachedDatabase;
  final String? _alias;
  $HistoricalInsightsTable(this.attachedDatabase, [this._alias]);
  static const VerificationMeta _timeMeta = const VerificationMeta('time');
  @override
  late final GeneratedColumn<DateTime> time = GeneratedColumn<DateTime>(
      'time', aliasedName, false,
      type: DriftSqlType.dateTime, requiredDuringInsert: true);
  static const VerificationMeta _pm2_5Meta = const VerificationMeta('pm2_5');
  @override
  late final GeneratedColumn<double> pm2_5 = GeneratedColumn<double>(
      'pm2_5', aliasedName, false,
      type: DriftSqlType.double, requiredDuringInsert: true);
  static const VerificationMeta _pm10Meta = const VerificationMeta('pm10');
  @override
  late final GeneratedColumn<double> pm10 = GeneratedColumn<double>(
      'pm10', aliasedName, false,
      type: DriftSqlType.double, requiredDuringInsert: true);
  static const VerificationMeta _availableMeta =
      const VerificationMeta('available');
  @override
  late final GeneratedColumn<bool> available =
      GeneratedColumn<bool>('available', aliasedName, false,
          type: DriftSqlType.bool,
          requiredDuringInsert: false,
          defaultConstraints: GeneratedColumn.constraintsDependsOnDialect({
            SqlDialect.sqlite: 'CHECK ("available" IN (0, 1))',
            SqlDialect.mysql: '',
            SqlDialect.postgres: '',
          }),
          defaultValue: const Constant(true));
  static const VerificationMeta _siteIdMeta = const VerificationMeta('siteId');
  @override
  late final GeneratedColumn<String> siteId = GeneratedColumn<String>(
      'site_id', aliasedName, false,
      type: DriftSqlType.string, requiredDuringInsert: true);
  static const VerificationMeta _frequencyMeta =
      const VerificationMeta('frequency');
  @override
<<<<<<< HEAD
  late final GeneratedColumnWithTypeConverter<Frequency, int> frequency =
      GeneratedColumn<int>('frequency', aliasedName, false,
              type: DriftSqlType.int, requiredDuringInsert: true)
=======
  late final GeneratedColumnWithTypeConverter<Frequency, String> frequency =
      GeneratedColumn<String>('frequency', aliasedName, false,
              type: DriftSqlType.string, requiredDuringInsert: true)
>>>>>>> b375f236
          .withConverter<Frequency>(
              $HistoricalInsightsTable.$converterfrequency);
  @override
  List<GeneratedColumn> get $columns =>
      [time, pm2_5, pm10, available, siteId, frequency];
  @override
  String get aliasedName => _alias ?? 'historical_insights';
  @override
  String get actualTableName => 'historical_insights';
  @override
  VerificationContext validateIntegrity(Insertable<HistoricalInsight> instance,
      {bool isInserting = false}) {
    final context = VerificationContext();
    final data = instance.toColumns(true);
    if (data.containsKey('time')) {
      context.handle(
          _timeMeta, time.isAcceptableOrUnknown(data['time']!, _timeMeta));
    } else if (isInserting) {
      context.missing(_timeMeta);
    }
    if (data.containsKey('pm2_5')) {
      context.handle(
          _pm2_5Meta, pm2_5.isAcceptableOrUnknown(data['pm2_5']!, _pm2_5Meta));
    } else if (isInserting) {
      context.missing(_pm2_5Meta);
    }
    if (data.containsKey('pm10')) {
      context.handle(
          _pm10Meta, pm10.isAcceptableOrUnknown(data['pm10']!, _pm10Meta));
    } else if (isInserting) {
      context.missing(_pm10Meta);
    }
    if (data.containsKey('available')) {
      context.handle(_availableMeta,
          available.isAcceptableOrUnknown(data['available']!, _availableMeta));
    }
    if (data.containsKey('site_id')) {
      context.handle(_siteIdMeta,
          siteId.isAcceptableOrUnknown(data['site_id']!, _siteIdMeta));
    } else if (isInserting) {
      context.missing(_siteIdMeta);
    }
    context.handle(_frequencyMeta, const VerificationResult.success());
    return context;
  }

  @override
  Set<GeneratedColumn> get $primaryKey => {siteId, frequency, time};
  @override
  HistoricalInsight map(Map<String, dynamic> data, {String? tablePrefix}) {
    final effectivePrefix = tablePrefix != null ? '$tablePrefix.' : '';
    return HistoricalInsight(
      time: attachedDatabase.typeMapping
          .read(DriftSqlType.dateTime, data['${effectivePrefix}time'])!,
      pm2_5: attachedDatabase.typeMapping
          .read(DriftSqlType.double, data['${effectivePrefix}pm2_5'])!,
      pm10: attachedDatabase.typeMapping
          .read(DriftSqlType.double, data['${effectivePrefix}pm10'])!,
      available: attachedDatabase.typeMapping
          .read(DriftSqlType.bool, data['${effectivePrefix}available'])!,
      siteId: attachedDatabase.typeMapping
          .read(DriftSqlType.string, data['${effectivePrefix}site_id'])!,
      frequency: $HistoricalInsightsTable.$converterfrequency.fromSql(
          attachedDatabase.typeMapping
<<<<<<< HEAD
              .read(DriftSqlType.int, data['${effectivePrefix}frequency'])!),
=======
              .read(DriftSqlType.string, data['${effectivePrefix}frequency'])!),
>>>>>>> b375f236
    );
  }

  @override
  $HistoricalInsightsTable createAlias(String alias) {
    return $HistoricalInsightsTable(attachedDatabase, alias);
  }

<<<<<<< HEAD
  static JsonTypeConverter2<Frequency, int, int> $converterfrequency =
      const EnumIndexConverter<Frequency>(Frequency.values);
=======
  static JsonTypeConverter2<Frequency, String, String> $converterfrequency =
      const EnumNameConverter<Frequency>(Frequency.values);
>>>>>>> b375f236
}

class HistoricalInsight extends DataClass
    implements Insertable<HistoricalInsight> {
  final DateTime time;
  final double pm2_5;
  final double pm10;
  final bool available;
  final String siteId;
  final Frequency frequency;
  const HistoricalInsight(
      {required this.time,
      required this.pm2_5,
      required this.pm10,
      required this.available,
      required this.siteId,
      required this.frequency});
  @override
  Map<String, Expression> toColumns(bool nullToAbsent) {
    final map = <String, Expression>{};
    map['time'] = Variable<DateTime>(time);
    map['pm2_5'] = Variable<double>(pm2_5);
    map['pm10'] = Variable<double>(pm10);
    map['available'] = Variable<bool>(available);
    map['site_id'] = Variable<String>(siteId);
    {
      final converter = $HistoricalInsightsTable.$converterfrequency;
<<<<<<< HEAD
      map['frequency'] = Variable<int>(converter.toSql(frequency));
=======
      map['frequency'] = Variable<String>(converter.toSql(frequency));
>>>>>>> b375f236
    }
    return map;
  }

  HistoricalInsightsCompanion toCompanion(bool nullToAbsent) {
    return HistoricalInsightsCompanion(
      time: Value(time),
      pm2_5: Value(pm2_5),
      pm10: Value(pm10),
      available: Value(available),
      siteId: Value(siteId),
      frequency: Value(frequency),
    );
  }

  factory HistoricalInsight.fromJson(Map<String, dynamic> json,
      {ValueSerializer? serializer}) {
    serializer ??= driftRuntimeOptions.defaultSerializer;
    return HistoricalInsight(
      time: serializer.fromJson<DateTime>(json['time']),
      pm2_5: serializer.fromJson<double>(json['pm2_5']),
      pm10: serializer.fromJson<double>(json['pm10']),
      available: serializer.fromJson<bool>(json['available']),
      siteId: serializer.fromJson<String>(json['siteId']),
      frequency: $HistoricalInsightsTable.$converterfrequency
<<<<<<< HEAD
          .fromJson(serializer.fromJson<int>(json['frequency'])),
=======
          .fromJson(serializer.fromJson<String>(json['frequency'])),
>>>>>>> b375f236
    );
  }
  @override
  Map<String, dynamic> toJson({ValueSerializer? serializer}) {
    serializer ??= driftRuntimeOptions.defaultSerializer;
    return <String, dynamic>{
      'time': serializer.toJson<DateTime>(time),
      'pm2_5': serializer.toJson<double>(pm2_5),
      'pm10': serializer.toJson<double>(pm10),
      'available': serializer.toJson<bool>(available),
      'siteId': serializer.toJson<String>(siteId),
<<<<<<< HEAD
      'frequency': serializer.toJson<int>(
=======
      'frequency': serializer.toJson<String>(
>>>>>>> b375f236
          $HistoricalInsightsTable.$converterfrequency.toJson(frequency)),
    };
  }

  HistoricalInsight copyWith(
          {DateTime? time,
          double? pm2_5,
          double? pm10,
          bool? available,
          String? siteId,
          Frequency? frequency}) =>
      HistoricalInsight(
        time: time ?? this.time,
        pm2_5: pm2_5 ?? this.pm2_5,
        pm10: pm10 ?? this.pm10,
        available: available ?? this.available,
        siteId: siteId ?? this.siteId,
        frequency: frequency ?? this.frequency,
      );
  @override
  String toString() {
    return (StringBuffer('HistoricalInsight(')
          ..write('time: $time, ')
          ..write('pm2_5: $pm2_5, ')
          ..write('pm10: $pm10, ')
          ..write('available: $available, ')
          ..write('siteId: $siteId, ')
          ..write('frequency: $frequency')
          ..write(')'))
        .toString();
  }

  @override
  int get hashCode =>
      Object.hash(time, pm2_5, pm10, available, siteId, frequency);
  @override
  bool operator ==(Object other) =>
      identical(this, other) ||
      (other is HistoricalInsight &&
          other.time == this.time &&
          other.pm2_5 == this.pm2_5 &&
          other.pm10 == this.pm10 &&
          other.available == this.available &&
          other.siteId == this.siteId &&
          other.frequency == this.frequency);
}

class HistoricalInsightsCompanion extends UpdateCompanion<HistoricalInsight> {
  final Value<DateTime> time;
  final Value<double> pm2_5;
  final Value<double> pm10;
  final Value<bool> available;
  final Value<String> siteId;
  final Value<Frequency> frequency;
  const HistoricalInsightsCompanion({
    this.time = const Value.absent(),
    this.pm2_5 = const Value.absent(),
    this.pm10 = const Value.absent(),
    this.available = const Value.absent(),
    this.siteId = const Value.absent(),
    this.frequency = const Value.absent(),
  });
  HistoricalInsightsCompanion.insert({
    required DateTime time,
    required double pm2_5,
    required double pm10,
    this.available = const Value.absent(),
    required String siteId,
    required Frequency frequency,
  })  : time = Value(time),
        pm2_5 = Value(pm2_5),
        pm10 = Value(pm10),
        siteId = Value(siteId),
        frequency = Value(frequency);
  static Insertable<HistoricalInsight> custom({
    Expression<DateTime>? time,
    Expression<double>? pm2_5,
    Expression<double>? pm10,
    Expression<bool>? available,
    Expression<String>? siteId,
    Expression<String>? frequency,
  }) {
    return RawValuesInsertable({
      if (time != null) 'time': time,
      if (pm2_5 != null) 'pm2_5': pm2_5,
      if (pm10 != null) 'pm10': pm10,
      if (available != null) 'available': available,
      if (siteId != null) 'site_id': siteId,
      if (frequency != null) 'frequency': frequency,
    });
  }

  HistoricalInsightsCompanion copyWith(
      {Value<DateTime>? time,
      Value<double>? pm2_5,
      Value<double>? pm10,
      Value<bool>? available,
      Value<String>? siteId,
      Value<Frequency>? frequency}) {
    return HistoricalInsightsCompanion(
      time: time ?? this.time,
      pm2_5: pm2_5 ?? this.pm2_5,
      pm10: pm10 ?? this.pm10,
      available: available ?? this.available,
      siteId: siteId ?? this.siteId,
      frequency: frequency ?? this.frequency,
    );
  }

  @override
  Map<String, Expression> toColumns(bool nullToAbsent) {
    final map = <String, Expression>{};
    if (time.present) {
      map['time'] = Variable<DateTime>(time.value);
    }
    if (pm2_5.present) {
      map['pm2_5'] = Variable<double>(pm2_5.value);
    }
    if (pm10.present) {
      map['pm10'] = Variable<double>(pm10.value);
    }
    if (available.present) {
      map['available'] = Variable<bool>(available.value);
    }
    if (siteId.present) {
      map['site_id'] = Variable<String>(siteId.value);
    }
    if (frequency.present) {
      final converter = $HistoricalInsightsTable.$converterfrequency;
<<<<<<< HEAD
      map['frequency'] = Variable<int>(converter.toSql(frequency.value));
=======
      map['frequency'] = Variable<String>(converter.toSql(frequency.value));
>>>>>>> b375f236
    }
    return map;
  }

  @override
  String toString() {
    return (StringBuffer('HistoricalInsightsCompanion(')
          ..write('time: $time, ')
          ..write('pm2_5: $pm2_5, ')
          ..write('pm10: $pm10, ')
          ..write('available: $available, ')
          ..write('siteId: $siteId, ')
          ..write('frequency: $frequency')
          ..write(')'))
        .toString();
  }
}

class $ForecastInsightsTable extends ForecastInsights
    with TableInfo<$ForecastInsightsTable, ForecastInsight> {
  @override
  final GeneratedDatabase attachedDatabase;
  final String? _alias;
  $ForecastInsightsTable(this.attachedDatabase, [this._alias]);
  static const VerificationMeta _timeMeta = const VerificationMeta('time');
  @override
  late final GeneratedColumn<DateTime> time = GeneratedColumn<DateTime>(
      'time', aliasedName, false,
      type: DriftSqlType.dateTime, requiredDuringInsert: true);
  static const VerificationMeta _pm2_5Meta = const VerificationMeta('pm2_5');
  @override
  late final GeneratedColumn<double> pm2_5 = GeneratedColumn<double>(
      'pm2_5', aliasedName, false,
      type: DriftSqlType.double, requiredDuringInsert: true);
  static const VerificationMeta _pm10Meta = const VerificationMeta('pm10');
  @override
  late final GeneratedColumn<double> pm10 = GeneratedColumn<double>(
      'pm10', aliasedName, false,
      type: DriftSqlType.double, requiredDuringInsert: true);
  static const VerificationMeta _availableMeta =
      const VerificationMeta('available');
  @override
  late final GeneratedColumn<bool> available =
      GeneratedColumn<bool>('available', aliasedName, false,
          type: DriftSqlType.bool,
          requiredDuringInsert: false,
          defaultConstraints: GeneratedColumn.constraintsDependsOnDialect({
            SqlDialect.sqlite: 'CHECK ("available" IN (0, 1))',
            SqlDialect.mysql: '',
            SqlDialect.postgres: '',
          }),
          defaultValue: const Constant(true));
  static const VerificationMeta _siteIdMeta = const VerificationMeta('siteId');
  @override
  late final GeneratedColumn<String> siteId = GeneratedColumn<String>(
      'site_id', aliasedName, false,
      type: DriftSqlType.string, requiredDuringInsert: true);
  static const VerificationMeta _frequencyMeta =
      const VerificationMeta('frequency');
  @override
<<<<<<< HEAD
  late final GeneratedColumnWithTypeConverter<Frequency, int> frequency =
      GeneratedColumn<int>('frequency', aliasedName, false,
              type: DriftSqlType.int, requiredDuringInsert: true)
=======
  late final GeneratedColumnWithTypeConverter<Frequency, String> frequency =
      GeneratedColumn<String>('frequency', aliasedName, false,
              type: DriftSqlType.string, requiredDuringInsert: true)
>>>>>>> b375f236
          .withConverter<Frequency>($ForecastInsightsTable.$converterfrequency);
  @override
  List<GeneratedColumn> get $columns =>
      [time, pm2_5, pm10, available, siteId, frequency];
  @override
  String get aliasedName => _alias ?? 'forecast_insights';
  @override
  String get actualTableName => 'forecast_insights';
  @override
  VerificationContext validateIntegrity(Insertable<ForecastInsight> instance,
      {bool isInserting = false}) {
    final context = VerificationContext();
    final data = instance.toColumns(true);
    if (data.containsKey('time')) {
      context.handle(
          _timeMeta, time.isAcceptableOrUnknown(data['time']!, _timeMeta));
    } else if (isInserting) {
      context.missing(_timeMeta);
    }
    if (data.containsKey('pm2_5')) {
      context.handle(
          _pm2_5Meta, pm2_5.isAcceptableOrUnknown(data['pm2_5']!, _pm2_5Meta));
    } else if (isInserting) {
      context.missing(_pm2_5Meta);
    }
    if (data.containsKey('pm10')) {
      context.handle(
          _pm10Meta, pm10.isAcceptableOrUnknown(data['pm10']!, _pm10Meta));
    } else if (isInserting) {
      context.missing(_pm10Meta);
    }
    if (data.containsKey('available')) {
      context.handle(_availableMeta,
          available.isAcceptableOrUnknown(data['available']!, _availableMeta));
    }
    if (data.containsKey('site_id')) {
      context.handle(_siteIdMeta,
          siteId.isAcceptableOrUnknown(data['site_id']!, _siteIdMeta));
    } else if (isInserting) {
      context.missing(_siteIdMeta);
    }
    context.handle(_frequencyMeta, const VerificationResult.success());
    return context;
  }

  @override
  Set<GeneratedColumn> get $primaryKey => {siteId, frequency, time};
  @override
  ForecastInsight map(Map<String, dynamic> data, {String? tablePrefix}) {
    final effectivePrefix = tablePrefix != null ? '$tablePrefix.' : '';
    return ForecastInsight(
      time: attachedDatabase.typeMapping
          .read(DriftSqlType.dateTime, data['${effectivePrefix}time'])!,
      pm2_5: attachedDatabase.typeMapping
          .read(DriftSqlType.double, data['${effectivePrefix}pm2_5'])!,
      pm10: attachedDatabase.typeMapping
          .read(DriftSqlType.double, data['${effectivePrefix}pm10'])!,
      available: attachedDatabase.typeMapping
          .read(DriftSqlType.bool, data['${effectivePrefix}available'])!,
      siteId: attachedDatabase.typeMapping
          .read(DriftSqlType.string, data['${effectivePrefix}site_id'])!,
      frequency: $ForecastInsightsTable.$converterfrequency.fromSql(
          attachedDatabase.typeMapping
<<<<<<< HEAD
              .read(DriftSqlType.int, data['${effectivePrefix}frequency'])!),
=======
              .read(DriftSqlType.string, data['${effectivePrefix}frequency'])!),
>>>>>>> b375f236
    );
  }

  @override
  $ForecastInsightsTable createAlias(String alias) {
    return $ForecastInsightsTable(attachedDatabase, alias);
  }

<<<<<<< HEAD
  static JsonTypeConverter2<Frequency, int, int> $converterfrequency =
      const EnumIndexConverter<Frequency>(Frequency.values);
=======
  static JsonTypeConverter2<Frequency, String, String> $converterfrequency =
      const EnumNameConverter<Frequency>(Frequency.values);
>>>>>>> b375f236
}

class ForecastInsight extends DataClass implements Insertable<ForecastInsight> {
  final DateTime time;
  final double pm2_5;
  final double pm10;
  final bool available;
  final String siteId;
  final Frequency frequency;
  const ForecastInsight(
      {required this.time,
      required this.pm2_5,
      required this.pm10,
      required this.available,
      required this.siteId,
      required this.frequency});
  @override
  Map<String, Expression> toColumns(bool nullToAbsent) {
    final map = <String, Expression>{};
    map['time'] = Variable<DateTime>(time);
    map['pm2_5'] = Variable<double>(pm2_5);
    map['pm10'] = Variable<double>(pm10);
    map['available'] = Variable<bool>(available);
    map['site_id'] = Variable<String>(siteId);
    {
      final converter = $ForecastInsightsTable.$converterfrequency;
<<<<<<< HEAD
      map['frequency'] = Variable<int>(converter.toSql(frequency));
=======
      map['frequency'] = Variable<String>(converter.toSql(frequency));
>>>>>>> b375f236
    }
    return map;
  }

  ForecastInsightsCompanion toCompanion(bool nullToAbsent) {
    return ForecastInsightsCompanion(
      time: Value(time),
      pm2_5: Value(pm2_5),
      pm10: Value(pm10),
      available: Value(available),
      siteId: Value(siteId),
      frequency: Value(frequency),
    );
  }

  factory ForecastInsight.fromJson(Map<String, dynamic> json,
      {ValueSerializer? serializer}) {
    serializer ??= driftRuntimeOptions.defaultSerializer;
    return ForecastInsight(
      time: serializer.fromJson<DateTime>(json['time']),
      pm2_5: serializer.fromJson<double>(json['pm2_5']),
      pm10: serializer.fromJson<double>(json['pm10']),
      available: serializer.fromJson<bool>(json['available']),
      siteId: serializer.fromJson<String>(json['siteId']),
      frequency: $ForecastInsightsTable.$converterfrequency
<<<<<<< HEAD
          .fromJson(serializer.fromJson<int>(json['frequency'])),
=======
          .fromJson(serializer.fromJson<String>(json['frequency'])),
>>>>>>> b375f236
    );
  }
  @override
  Map<String, dynamic> toJson({ValueSerializer? serializer}) {
    serializer ??= driftRuntimeOptions.defaultSerializer;
    return <String, dynamic>{
      'time': serializer.toJson<DateTime>(time),
      'pm2_5': serializer.toJson<double>(pm2_5),
      'pm10': serializer.toJson<double>(pm10),
      'available': serializer.toJson<bool>(available),
      'siteId': serializer.toJson<String>(siteId),
<<<<<<< HEAD
      'frequency': serializer.toJson<int>(
=======
      'frequency': serializer.toJson<String>(
>>>>>>> b375f236
          $ForecastInsightsTable.$converterfrequency.toJson(frequency)),
    };
  }

  ForecastInsight copyWith(
          {DateTime? time,
          double? pm2_5,
          double? pm10,
          bool? available,
          String? siteId,
          Frequency? frequency}) =>
      ForecastInsight(
        time: time ?? this.time,
        pm2_5: pm2_5 ?? this.pm2_5,
        pm10: pm10 ?? this.pm10,
        available: available ?? this.available,
        siteId: siteId ?? this.siteId,
        frequency: frequency ?? this.frequency,
      );
  @override
  String toString() {
    return (StringBuffer('ForecastInsight(')
          ..write('time: $time, ')
          ..write('pm2_5: $pm2_5, ')
          ..write('pm10: $pm10, ')
          ..write('available: $available, ')
          ..write('siteId: $siteId, ')
          ..write('frequency: $frequency')
          ..write(')'))
        .toString();
  }

  @override
  int get hashCode =>
      Object.hash(time, pm2_5, pm10, available, siteId, frequency);
  @override
  bool operator ==(Object other) =>
      identical(this, other) ||
      (other is ForecastInsight &&
          other.time == this.time &&
          other.pm2_5 == this.pm2_5 &&
          other.pm10 == this.pm10 &&
          other.available == this.available &&
          other.siteId == this.siteId &&
          other.frequency == this.frequency);
}

class ForecastInsightsCompanion extends UpdateCompanion<ForecastInsight> {
  final Value<DateTime> time;
  final Value<double> pm2_5;
  final Value<double> pm10;
  final Value<bool> available;
  final Value<String> siteId;
  final Value<Frequency> frequency;
  const ForecastInsightsCompanion({
    this.time = const Value.absent(),
    this.pm2_5 = const Value.absent(),
    this.pm10 = const Value.absent(),
    this.available = const Value.absent(),
    this.siteId = const Value.absent(),
    this.frequency = const Value.absent(),
  });
  ForecastInsightsCompanion.insert({
    required DateTime time,
    required double pm2_5,
    required double pm10,
    this.available = const Value.absent(),
    required String siteId,
    required Frequency frequency,
  })  : time = Value(time),
        pm2_5 = Value(pm2_5),
        pm10 = Value(pm10),
        siteId = Value(siteId),
        frequency = Value(frequency);
  static Insertable<ForecastInsight> custom({
    Expression<DateTime>? time,
    Expression<double>? pm2_5,
    Expression<double>? pm10,
    Expression<bool>? available,
    Expression<String>? siteId,
    Expression<String>? frequency,
  }) {
    return RawValuesInsertable({
      if (time != null) 'time': time,
      if (pm2_5 != null) 'pm2_5': pm2_5,
      if (pm10 != null) 'pm10': pm10,
      if (available != null) 'available': available,
      if (siteId != null) 'site_id': siteId,
      if (frequency != null) 'frequency': frequency,
    });
  }

  ForecastInsightsCompanion copyWith(
      {Value<DateTime>? time,
      Value<double>? pm2_5,
      Value<double>? pm10,
      Value<bool>? available,
      Value<String>? siteId,
      Value<Frequency>? frequency}) {
    return ForecastInsightsCompanion(
      time: time ?? this.time,
      pm2_5: pm2_5 ?? this.pm2_5,
      pm10: pm10 ?? this.pm10,
      available: available ?? this.available,
      siteId: siteId ?? this.siteId,
      frequency: frequency ?? this.frequency,
    );
  }

  @override
  Map<String, Expression> toColumns(bool nullToAbsent) {
    final map = <String, Expression>{};
    if (time.present) {
      map['time'] = Variable<DateTime>(time.value);
    }
    if (pm2_5.present) {
      map['pm2_5'] = Variable<double>(pm2_5.value);
    }
    if (pm10.present) {
      map['pm10'] = Variable<double>(pm10.value);
    }
    if (available.present) {
      map['available'] = Variable<bool>(available.value);
    }
    if (siteId.present) {
      map['site_id'] = Variable<String>(siteId.value);
    }
    if (frequency.present) {
      final converter = $ForecastInsightsTable.$converterfrequency;
<<<<<<< HEAD
      map['frequency'] = Variable<int>(converter.toSql(frequency.value));
=======
      map['frequency'] = Variable<String>(converter.toSql(frequency.value));
>>>>>>> b375f236
    }
    return map;
  }

  @override
  String toString() {
    return (StringBuffer('ForecastInsightsCompanion(')
          ..write('time: $time, ')
          ..write('pm2_5: $pm2_5, ')
          ..write('pm10: $pm10, ')
          ..write('available: $available, ')
          ..write('siteId: $siteId, ')
          ..write('frequency: $frequency')
          ..write(')'))
        .toString();
  }
}

abstract class _$AirQoDatabase extends GeneratedDatabase {
  _$AirQoDatabase(QueryExecutor e) : super(e);
  late final $HistoricalInsightsTable historicalInsights =
      $HistoricalInsightsTable(this);
  late final $ForecastInsightsTable forecastInsights =
      $ForecastInsightsTable(this);
  @override
  Iterable<TableInfo<Table, Object?>> get allTables =>
      allSchemaEntities.whereType<TableInfo<Table, Object?>>();
  @override
  List<DatabaseSchemaEntity> get allSchemaEntities =>
      [historicalInsights, forecastInsights];
  @override
  DriftDatabaseOptions get options =>
      const DriftDatabaseOptions(storeDateTimeAsText: true);
}<|MERGE_RESOLUTION|>--- conflicted
+++ resolved
@@ -45,15 +45,9 @@
   static const VerificationMeta _frequencyMeta =
       const VerificationMeta('frequency');
   @override
-<<<<<<< HEAD
-  late final GeneratedColumnWithTypeConverter<Frequency, int> frequency =
-      GeneratedColumn<int>('frequency', aliasedName, false,
-              type: DriftSqlType.int, requiredDuringInsert: true)
-=======
   late final GeneratedColumnWithTypeConverter<Frequency, String> frequency =
       GeneratedColumn<String>('frequency', aliasedName, false,
               type: DriftSqlType.string, requiredDuringInsert: true)
->>>>>>> b375f236
           .withConverter<Frequency>(
               $HistoricalInsightsTable.$converterfrequency);
   @override
@@ -118,11 +112,7 @@
           .read(DriftSqlType.string, data['${effectivePrefix}site_id'])!,
       frequency: $HistoricalInsightsTable.$converterfrequency.fromSql(
           attachedDatabase.typeMapping
-<<<<<<< HEAD
-              .read(DriftSqlType.int, data['${effectivePrefix}frequency'])!),
-=======
               .read(DriftSqlType.string, data['${effectivePrefix}frequency'])!),
->>>>>>> b375f236
     );
   }
 
@@ -131,13 +121,8 @@
     return $HistoricalInsightsTable(attachedDatabase, alias);
   }
 
-<<<<<<< HEAD
-  static JsonTypeConverter2<Frequency, int, int> $converterfrequency =
-      const EnumIndexConverter<Frequency>(Frequency.values);
-=======
   static JsonTypeConverter2<Frequency, String, String> $converterfrequency =
       const EnumNameConverter<Frequency>(Frequency.values);
->>>>>>> b375f236
 }
 
 class HistoricalInsight extends DataClass
@@ -165,11 +150,7 @@
     map['site_id'] = Variable<String>(siteId);
     {
       final converter = $HistoricalInsightsTable.$converterfrequency;
-<<<<<<< HEAD
-      map['frequency'] = Variable<int>(converter.toSql(frequency));
-=======
       map['frequency'] = Variable<String>(converter.toSql(frequency));
->>>>>>> b375f236
     }
     return map;
   }
@@ -195,11 +176,7 @@
       available: serializer.fromJson<bool>(json['available']),
       siteId: serializer.fromJson<String>(json['siteId']),
       frequency: $HistoricalInsightsTable.$converterfrequency
-<<<<<<< HEAD
-          .fromJson(serializer.fromJson<int>(json['frequency'])),
-=======
           .fromJson(serializer.fromJson<String>(json['frequency'])),
->>>>>>> b375f236
     );
   }
   @override
@@ -211,11 +188,7 @@
       'pm10': serializer.toJson<double>(pm10),
       'available': serializer.toJson<bool>(available),
       'siteId': serializer.toJson<String>(siteId),
-<<<<<<< HEAD
-      'frequency': serializer.toJson<int>(
-=======
       'frequency': serializer.toJson<String>(
->>>>>>> b375f236
           $HistoricalInsightsTable.$converterfrequency.toJson(frequency)),
     };
   }
@@ -345,11 +318,7 @@
     }
     if (frequency.present) {
       final converter = $HistoricalInsightsTable.$converterfrequency;
-<<<<<<< HEAD
-      map['frequency'] = Variable<int>(converter.toSql(frequency.value));
-=======
       map['frequency'] = Variable<String>(converter.toSql(frequency.value));
->>>>>>> b375f236
     }
     return map;
   }
@@ -410,15 +379,9 @@
   static const VerificationMeta _frequencyMeta =
       const VerificationMeta('frequency');
   @override
-<<<<<<< HEAD
-  late final GeneratedColumnWithTypeConverter<Frequency, int> frequency =
-      GeneratedColumn<int>('frequency', aliasedName, false,
-              type: DriftSqlType.int, requiredDuringInsert: true)
-=======
   late final GeneratedColumnWithTypeConverter<Frequency, String> frequency =
       GeneratedColumn<String>('frequency', aliasedName, false,
               type: DriftSqlType.string, requiredDuringInsert: true)
->>>>>>> b375f236
           .withConverter<Frequency>($ForecastInsightsTable.$converterfrequency);
   @override
   List<GeneratedColumn> get $columns =>
@@ -482,11 +445,7 @@
           .read(DriftSqlType.string, data['${effectivePrefix}site_id'])!,
       frequency: $ForecastInsightsTable.$converterfrequency.fromSql(
           attachedDatabase.typeMapping
-<<<<<<< HEAD
-              .read(DriftSqlType.int, data['${effectivePrefix}frequency'])!),
-=======
               .read(DriftSqlType.string, data['${effectivePrefix}frequency'])!),
->>>>>>> b375f236
     );
   }
 
@@ -495,13 +454,8 @@
     return $ForecastInsightsTable(attachedDatabase, alias);
   }
 
-<<<<<<< HEAD
-  static JsonTypeConverter2<Frequency, int, int> $converterfrequency =
-      const EnumIndexConverter<Frequency>(Frequency.values);
-=======
   static JsonTypeConverter2<Frequency, String, String> $converterfrequency =
       const EnumNameConverter<Frequency>(Frequency.values);
->>>>>>> b375f236
 }
 
 class ForecastInsight extends DataClass implements Insertable<ForecastInsight> {
@@ -528,11 +482,7 @@
     map['site_id'] = Variable<String>(siteId);
     {
       final converter = $ForecastInsightsTable.$converterfrequency;
-<<<<<<< HEAD
-      map['frequency'] = Variable<int>(converter.toSql(frequency));
-=======
       map['frequency'] = Variable<String>(converter.toSql(frequency));
->>>>>>> b375f236
     }
     return map;
   }
@@ -558,11 +508,7 @@
       available: serializer.fromJson<bool>(json['available']),
       siteId: serializer.fromJson<String>(json['siteId']),
       frequency: $ForecastInsightsTable.$converterfrequency
-<<<<<<< HEAD
-          .fromJson(serializer.fromJson<int>(json['frequency'])),
-=======
           .fromJson(serializer.fromJson<String>(json['frequency'])),
->>>>>>> b375f236
     );
   }
   @override
@@ -574,11 +520,7 @@
       'pm10': serializer.toJson<double>(pm10),
       'available': serializer.toJson<bool>(available),
       'siteId': serializer.toJson<String>(siteId),
-<<<<<<< HEAD
-      'frequency': serializer.toJson<int>(
-=======
       'frequency': serializer.toJson<String>(
->>>>>>> b375f236
           $ForecastInsightsTable.$converterfrequency.toJson(frequency)),
     };
   }
@@ -708,11 +650,7 @@
     }
     if (frequency.present) {
       final converter = $ForecastInsightsTable.$converterfrequency;
-<<<<<<< HEAD
-      map['frequency'] = Variable<int>(converter.toSql(frequency.value));
-=======
       map['frequency'] = Variable<String>(converter.toSql(frequency.value));
->>>>>>> b375f236
     }
     return map;
   }
