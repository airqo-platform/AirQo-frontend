--- conflicted
+++ resolved
@@ -1,7 +1,4 @@
 const int airQualityReadingTypeId = 52;
-<<<<<<< HEAD
-=======
 const int kyaTypeId = 31;
->>>>>>> b375f236
 const int searchHistoryTypeId = 70;
 const int regionAdapterTypeId = 140;