--- conflicted
+++ resolved
@@ -1,9 +1,5 @@
 import 'package:app/models/models.dart';
-<<<<<<< HEAD
-import 'package:app/services/hive_service.dart';
-=======
 import 'package:app/services/services.dart';
->>>>>>> b461dcca
 import 'package:app_repository/app_repository.dart';
 import 'package:firebase_dynamic_links/firebase_dynamic_links.dart';
 import 'package:hive_flutter/hive_flutter.dart';
@@ -130,25 +126,6 @@
     );
   }
 
-<<<<<<< HEAD
-  factory AirQualityReading.duplicate(AirQualityReading airQualityReading) {
-    return AirQualityReading(
-      referenceSite: airQualityReading.referenceSite,
-      source: airQualityReading.referenceSite,
-      latitude: airQualityReading.latitude,
-      longitude: airQualityReading.longitude,
-      country: airQualityReading.country,
-      name: airQualityReading.name,
-      location: airQualityReading.location,
-      region: airQualityReading.region,
-      dateTime: airQualityReading.dateTime,
-      pm2_5: airQualityReading.pm2_5,
-      pm10: airQualityReading.pm10,
-      distanceToReferenceSite: airQualityReading.distanceToReferenceSite,
-      placeId: airQualityReading.placeId,
-    );
-  }
-
   String shareLinkParams() {
     return 'placeId=$placeId'
         '&referenceSite=$referenceSite'
@@ -162,8 +139,6 @@
         '&region=$region';
   }
 
-=======
->>>>>>> b461dcca
   AirQualityReading copyWith({
     double? distanceToReferenceSite,
     String? placeId,
