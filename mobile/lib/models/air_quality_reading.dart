import 'package:app/models/models.dart';
import 'package:app/services/services.dart';
<<<<<<< HEAD
import 'package:app_repository/app_repository.dart';
import 'package:firebase_dynamic_links/firebase_dynamic_links.dart';
=======
>>>>>>> e21d6107
import 'package:hive_flutter/hive_flutter.dart';
import 'package:json_annotation/json_annotation.dart';

import 'hive_type_id.dart';

part 'air_quality_reading.g.dart';

@HiveType(typeId: airQualityReadingTypeId)
class AirQualityReading extends HiveObject {
  AirQualityReading({
    required this.referenceSite,
    required this.source,
    required this.latitude,
    required this.longitude,
    required this.country,
    required this.name,
    required this.location,
    required this.region,
    required this.dateTime,
    required this.pm2_5,
    required this.pm10,
    required this.distanceToReferenceSite,
    required this.placeId,
    required this.shareLink,
  });

  factory AirQualityReading.fromAPI(Map<String, dynamic> json) {
    DateTime dateTime = DateTime.parse(json["time"] as String);
    final int offSet = DateTime.now().timeZoneOffset.inHours;
    dateTime.add(Duration(hours: offSet));

    PollutantValue pm2_5 =
        PollutantValue.fromJson(json["pm2_5"] as Map<String, dynamic>);
    PollutantValue pm10 =
        PollutantValue.fromJson(json["pm10"] as Map<String, dynamic>);

<<<<<<< HEAD
  factory AirQualityReading.fromDynamicLink(
    PendingDynamicLinkData dynamicLinkData,
  ) {
    String referenceSite =
        dynamicLinkData.link.queryParameters['referenceSite'] ?? '';
    String placeId = dynamicLinkData.link.queryParameters['placeId'] ?? '';
    String name = dynamicLinkData.link.queryParameters['name'] ?? '';
    String location = dynamicLinkData.link.queryParameters['location'] ?? '';
    String latitude = dynamicLinkData.link.queryParameters['latitude'] ?? '0.0';
    String longitude =
        dynamicLinkData.link.queryParameters['longitude'] ?? '0.0';

    AirQualityReading airQualityReading =
        Hive.box<AirQualityReading>(HiveBox.airQualityReadings)
            .values
            .firstWhere(
      (element) => element.referenceSite == referenceSite,
      orElse: () {
        String country = dynamicLinkData.link.queryParameters['country'] ?? '';
        String source = dynamicLinkData.link.queryParameters['source'] ?? '';
        String shareLink =
            dynamicLinkData.link.queryParameters['shareLink'] ?? '';
        String region = dynamicLinkData.link.queryParameters['region'] ?? '';
        String distanceToReferenceSite =
            dynamicLinkData.link.queryParameters['distanceToReferenceSite'] ??
                '';

        return AirQualityReading(
          referenceSite: referenceSite,
          source: source,
          latitude: latitude as double,
          longitude: longitude as double,
          country: country,
          name: name,
          location: location,
          region: region,
          dateTime: DateTime.now(),
          pm2_5: 0.0,
          pm10: 0.0,
          distanceToReferenceSite: distanceToReferenceSite as double,
          placeId: placeId,
          shareLink: shareLink,
        );
      },
    );

    return airQualityReading.copyWith(
      placeId: placeId,
      name: name,
      location: location,
      latitude: double.parse(latitude),
      longitude: double.parse(longitude),
    );
  }

  factory AirQualityReading.fromSiteReading(SiteReading siteReading) {
=======
>>>>>>> e21d6107
    return AirQualityReading(
      distanceToReferenceSite: 0.0,
<<<<<<< HEAD
      placeId: siteReading.siteId,
      shareLink: siteReading.shareImage,
=======
      dateTime: dateTime,
      pm2_5: pm2_5.calibratedValue ?? pm2_5.value,
      pm10: pm10.calibratedValue ?? pm10.value,
      placeId: json["siteDetails"]["_id"] as String,
      referenceSite: json["siteDetails"]["_id"] as String,
      latitude: json["siteDetails"]["approximate_latitude"] as double,
      longitude: json["siteDetails"]["approximate_longitude"] as double,
      country: (json["siteDetails"]["country"] ?? "") as String,
      region: (json["siteDetails"]["region"] ?? "") as String,
      source: (json["siteDetails"]["network"] ?? "") as String,
      name: (json["siteDetails"]["search_name"] ?? json["siteDetails"]["name"])
          as String,
      location: (json["siteDetails"]["location_name"] ??
          json["siteDetails"]["description"]) as String,
>>>>>>> e21d6107
    );
  }

  factory AirQualityReading.fromFavouritePlace(FavouritePlace favouritePlace) {
    AirQualityReading airQualityReading = Hive.box<AirQualityReading>(
      HiveBox.airQualityReadings,
    ).values.firstWhere(
      (element) => element.referenceSite == favouritePlace.referenceSite,
      orElse: () {
        return AirQualityReading(
          referenceSite: favouritePlace.referenceSite,
          source: '',
          latitude: favouritePlace.latitude,
          longitude: favouritePlace.longitude,
          country: '',
          name: favouritePlace.name,
          location: favouritePlace.location,
          region: '',
          dateTime: DateTime.now(),
          pm2_5: 0,
          pm10: 0,
          distanceToReferenceSite: 0,
          placeId: favouritePlace.placeId,
          shareLink: '',
        );
      },
    );

    return airQualityReading.copyWith(
      referenceSite: favouritePlace.referenceSite,
      latitude: favouritePlace.latitude,
      longitude: favouritePlace.longitude,
      name: favouritePlace.name,
      location: favouritePlace.location,
      placeId: favouritePlace.placeId,
    );
  }

  String shareLinkParams() {
    return 'placeId=$placeId'
        '&referenceSite=$referenceSite'
        '&name=$name'
        '&location=$location'
        '&latitude=$latitude'
        '&longitude=$longitude'
        '&country=$country'
        '&source=$source'
        '&distanceToReferenceSite=$distanceToReferenceSite'
        '&region=$region';
  }

  AirQualityReading copyWith({
    double? distanceToReferenceSite,
    String? placeId,
    String? name,
    String? location,
    String? country,
    String? referenceSite,
    double? latitude,
    double? longitude,
    DateTime? dateTime,
    double? pm2_5,
    double? pm10,
    String? shareLink,
  }) {
    return AirQualityReading(
      referenceSite: referenceSite ?? this.referenceSite,
      source: source,
      latitude: latitude ?? this.latitude,
      longitude: longitude ?? this.longitude,
      country: country ?? this.country,
      name: name ?? this.name,
      location: location ?? this.location,
      region: region,
      dateTime: dateTime ?? this.dateTime,
      pm2_5: pm2_5 ?? this.pm2_5,
      pm10: pm10 ?? this.pm10,
      distanceToReferenceSite:
          distanceToReferenceSite ?? this.distanceToReferenceSite,
      placeId: placeId ?? this.placeId,
      shareLink: shareLink ?? this.shareLink,
    );
  }

  @HiveField(0, defaultValue: '')
  final String referenceSite;

  @HiveField(1)
  final double latitude;

  @HiveField(2)
  final double longitude;

  @HiveField(3, defaultValue: '')
  final String country;

  @HiveField(4, defaultValue: '')
  final String name;

  @HiveField(5, defaultValue: '')
  final String source;

  @HiveField(6, defaultValue: '')
  final String location;

  @HiveField(8)
  final DateTime dateTime;

  @HiveField(9, defaultValue: 0.0)
  final double pm2_5;

  @HiveField(10, defaultValue: 0.0)
  final double pm10;

  @HiveField(11, defaultValue: 0.0)
  final double distanceToReferenceSite;

  @HiveField(12, defaultValue: '')
  final String placeId;

  @HiveField(13, defaultValue: '')
  final String region;
}

@JsonSerializable(createToJson: false)
class PollutantValue {
  factory PollutantValue.fromJson(Map<String, dynamic> json) =>
      _$PollutantValueFromJson(json);

  const PollutantValue({
    required this.value,
    required this.calibratedValue,
  });

<<<<<<< HEAD
  @HiveField(14, defaultValue: '')
  @JsonKey(defaultValue: '')
  final String shareLink;

  Map<String, dynamic> toJson() => _$AirQualityReadingToJson(this);
=======
  @JsonKey(
    required: false,
    name: 'calibratedValue',
    fromJson: _valueFromJson,
    includeIfNull: true,
  )
  final double? calibratedValue;

  @JsonKey(required: false, name: 'value', fromJson: _valueFromJson)
  final double value;

  static double _valueFromJson(double json) {
    return double.parse(json.toStringAsFixed(2));
  }
>>>>>>> e21d6107
}<|MERGE_RESOLUTION|>--- conflicted
+++ resolved
@@ -1,10 +1,6 @@
 import 'package:app/models/models.dart';
 import 'package:app/services/services.dart';
-<<<<<<< HEAD
-import 'package:app_repository/app_repository.dart';
 import 'package:firebase_dynamic_links/firebase_dynamic_links.dart';
-=======
->>>>>>> e21d6107
 import 'package:hive_flutter/hive_flutter.dart';
 import 'package:json_annotation/json_annotation.dart';
 
@@ -31,17 +27,6 @@
     required this.shareLink,
   });
 
-  factory AirQualityReading.fromAPI(Map<String, dynamic> json) {
-    DateTime dateTime = DateTime.parse(json["time"] as String);
-    final int offSet = DateTime.now().timeZoneOffset.inHours;
-    dateTime.add(Duration(hours: offSet));
-
-    PollutantValue pm2_5 =
-        PollutantValue.fromJson(json["pm2_5"] as Map<String, dynamic>);
-    PollutantValue pm10 =
-        PollutantValue.fromJson(json["pm10"] as Map<String, dynamic>);
-
-<<<<<<< HEAD
   factory AirQualityReading.fromDynamicLink(
     PendingDynamicLinkData dynamicLinkData,
   ) {
@@ -97,15 +82,19 @@
     );
   }
 
-  factory AirQualityReading.fromSiteReading(SiteReading siteReading) {
-=======
->>>>>>> e21d6107
+  factory AirQualityReading.fromAPI(Map<String, dynamic> json) {
+    DateTime dateTime = DateTime.parse(json["time"] as String);
+    final int offSet = DateTime.now().timeZoneOffset.inHours;
+    dateTime.add(Duration(hours: offSet));
+
+    PollutantValue pm2_5 =
+        PollutantValue.fromJson(json["pm2_5"] as Map<String, dynamic>);
+    PollutantValue pm10 =
+        PollutantValue.fromJson(json["pm10"] as Map<String, dynamic>);
+
     return AirQualityReading(
       distanceToReferenceSite: 0.0,
-<<<<<<< HEAD
-      placeId: siteReading.siteId,
       shareLink: siteReading.shareImage,
-=======
       dateTime: dateTime,
       pm2_5: pm2_5.calibratedValue ?? pm2_5.value,
       pm10: pm10.calibratedValue ?? pm10.value,
@@ -120,7 +109,6 @@
           as String,
       location: (json["siteDetails"]["location_name"] ??
           json["siteDetails"]["description"]) as String,
->>>>>>> e21d6107
     );
   }
 
@@ -243,6 +231,10 @@
 
   @HiveField(13, defaultValue: '')
   final String region;
+
+  @HiveField(14, defaultValue: '')
+  @JsonKey(defaultValue: '')
+  final String shareLink;
 }
 
 @JsonSerializable(createToJson: false)
@@ -255,13 +247,6 @@
     required this.calibratedValue,
   });
 
-<<<<<<< HEAD
-  @HiveField(14, defaultValue: '')
-  @JsonKey(defaultValue: '')
-  final String shareLink;
-
-  Map<String, dynamic> toJson() => _$AirQualityReadingToJson(this);
-=======
   @JsonKey(
     required: false,
     name: 'calibratedValue',
@@ -276,5 +261,4 @@
   static double _valueFromJson(double json) {
     return double.parse(json.toStringAsFixed(2));
   }
->>>>>>> e21d6107
 }