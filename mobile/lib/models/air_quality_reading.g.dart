// GENERATED CODE - DO NOT MODIFY BY HAND

part of 'air_quality_reading.dart';

// **************************************************************************
// TypeAdapterGenerator
// **************************************************************************

class AirQualityReadingAdapter extends TypeAdapter<AirQualityReading> {
  @override
  final int typeId = 52;

  @override
  AirQualityReading read(BinaryReader reader) {
    final numOfFields = reader.readByte();
    final fields = <int, dynamic>{
      for (int i = 0; i < numOfFields; i++) reader.readByte(): reader.read(),
    };
    return AirQualityReading(
      referenceSite: fields[0] == null ? '' : fields[0] as String,
      source: fields[5] == null ? '' : fields[5] as String,
      latitude: fields[1] as double,
      longitude: fields[2] as double,
      country: fields[3] == null ? '' : fields[3] as String,
      name: fields[4] == null ? '' : fields[4] as String,
      location: fields[6] == null ? '' : fields[6] as String,
      region: fields[13] == null ? '' : fields[13] as String,
      dateTime: fields[8] as DateTime,
      pm2_5: fields[9] == null ? 0.0 : fields[9] as double,
      pm10: fields[10] == null ? 0.0 : fields[10] as double,
      distanceToReferenceSite: fields[11] == null ? 0.0 : fields[11] as double,
      placeId: fields[12] == null ? '' : fields[12] as String,
      shareLink: fields[14] == null ? '' : fields[14] as String,
    );
  }

  @override
  void write(BinaryWriter writer, AirQualityReading obj) {
    writer
      ..writeByte(14)
      ..writeByte(0)
      ..write(obj.referenceSite)
      ..writeByte(1)
      ..write(obj.latitude)
      ..writeByte(2)
      ..write(obj.longitude)
      ..writeByte(3)
      ..write(obj.country)
      ..writeByte(4)
      ..write(obj.name)
      ..writeByte(5)
      ..write(obj.source)
      ..writeByte(6)
      ..write(obj.location)
      ..writeByte(8)
      ..write(obj.dateTime)
      ..writeByte(9)
      ..write(obj.pm2_5)
      ..writeByte(10)
      ..write(obj.pm10)
      ..writeByte(11)
      ..write(obj.distanceToReferenceSite)
      ..writeByte(12)
      ..write(obj.placeId)
      ..writeByte(13)
      ..write(obj.region)
      ..writeByte(14)
      ..write(obj.shareLink);
  }

  @override
  int get hashCode => typeId.hashCode;

  @override
  bool operator ==(Object other) =>
      identical(this, other) ||
      other is AirQualityReadingAdapter &&
          runtimeType == other.runtimeType &&
          typeId == other.typeId;
}

// **************************************************************************
// JsonSerializableGenerator
// **************************************************************************

<<<<<<< HEAD
AirQualityReading _$AirQualityReadingFromJson(Map<String, dynamic> json) =>
    AirQualityReading(
      referenceSite: json['referenceSite'] as String? ?? '',
      source: json['source'] as String? ?? '',
      latitude: (json['latitude'] as num?)?.toDouble() ?? 0.0,
      longitude: (json['longitude'] as num?)?.toDouble() ?? 0.0,
      country: json['country'] as String? ?? '',
      name: json['name'] as String? ?? '',
      location: json['location'] as String? ?? '',
      region: json['region'] as String? ?? '',
      dateTime: DateTime.parse(json['dateTime'] as String),
      pm2_5: (json['pm2_5'] as num?)?.toDouble() ?? 0.0,
      pm10: (json['pm10'] as num?)?.toDouble() ?? 0.0,
      distanceToReferenceSite:
          (json['distanceToReferenceSite'] as num?)?.toDouble() ?? 0.0,
      placeId: json['placeId'] as String? ?? '',
      shareLink: json['shareLink'] as String? ?? '',
    );

Map<String, dynamic> _$AirQualityReadingToJson(AirQualityReading instance) =>
    <String, dynamic>{
      'referenceSite': instance.referenceSite,
      'latitude': instance.latitude,
      'longitude': instance.longitude,
      'country': instance.country,
      'name': instance.name,
      'source': instance.source,
      'location': instance.location,
      'dateTime': instance.dateTime.toIso8601String(),
      'pm2_5': instance.pm2_5,
      'pm10': instance.pm10,
      'distanceToReferenceSite': instance.distanceToReferenceSite,
      'placeId': instance.placeId,
      'region': instance.region,
      'shareLink': instance.shareLink,
    };
=======
PollutantValue _$PollutantValueFromJson(Map<String, dynamic> json) =>
    PollutantValue(
      value: PollutantValue._valueFromJson(json['value'] as double),
      calibratedValue:
          PollutantValue._valueFromJson(json['calibratedValue'] as double),
    );
>>>>>>> e21d6107
<|MERGE_RESOLUTION|>--- conflicted
+++ resolved
@@ -83,48 +83,9 @@
 // JsonSerializableGenerator
 // **************************************************************************
 
-<<<<<<< HEAD
-AirQualityReading _$AirQualityReadingFromJson(Map<String, dynamic> json) =>
-    AirQualityReading(
-      referenceSite: json['referenceSite'] as String? ?? '',
-      source: json['source'] as String? ?? '',
-      latitude: (json['latitude'] as num?)?.toDouble() ?? 0.0,
-      longitude: (json['longitude'] as num?)?.toDouble() ?? 0.0,
-      country: json['country'] as String? ?? '',
-      name: json['name'] as String? ?? '',
-      location: json['location'] as String? ?? '',
-      region: json['region'] as String? ?? '',
-      dateTime: DateTime.parse(json['dateTime'] as String),
-      pm2_5: (json['pm2_5'] as num?)?.toDouble() ?? 0.0,
-      pm10: (json['pm10'] as num?)?.toDouble() ?? 0.0,
-      distanceToReferenceSite:
-          (json['distanceToReferenceSite'] as num?)?.toDouble() ?? 0.0,
-      placeId: json['placeId'] as String? ?? '',
-      shareLink: json['shareLink'] as String? ?? '',
-    );
-
-Map<String, dynamic> _$AirQualityReadingToJson(AirQualityReading instance) =>
-    <String, dynamic>{
-      'referenceSite': instance.referenceSite,
-      'latitude': instance.latitude,
-      'longitude': instance.longitude,
-      'country': instance.country,
-      'name': instance.name,
-      'source': instance.source,
-      'location': instance.location,
-      'dateTime': instance.dateTime.toIso8601String(),
-      'pm2_5': instance.pm2_5,
-      'pm10': instance.pm10,
-      'distanceToReferenceSite': instance.distanceToReferenceSite,
-      'placeId': instance.placeId,
-      'region': instance.region,
-      'shareLink': instance.shareLink,
-    };
-=======
 PollutantValue _$PollutantValueFromJson(Map<String, dynamic> json) =>
     PollutantValue(
       value: PollutantValue._valueFromJson(json['value'] as double),
       calibratedValue:
           PollutantValue._valueFromJson(json['calibratedValue'] as double),
-    );
->>>>>>> e21d6107
+    );