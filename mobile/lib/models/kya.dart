import 'package:app/services/services.dart';
import 'package:equatable/equatable.dart';
import 'package:firebase_dynamic_links/firebase_dynamic_links.dart';
import 'package:hive_flutter/hive_flutter.dart';
import 'package:json_annotation/json_annotation.dart';

part 'kya.g.dart';

@JsonSerializable(explicitToJson: true)
@HiveType(typeId: 30, adapterName: 'KyaAdapter')
class Kya extends HiveObject with EquatableMixin {
  factory Kya.fromJson(Map<String, dynamic> json) => _$KyaFromJson(json);

  Kya({
    required this.title,
    required this.imageUrl,
    required this.id,
    required this.lessons,
    required this.progress,
    required this.completionMessage,
    required this.secondaryImageUrl,
    required this.shareLink,
  });

  @HiveField(2)
  String title;

  @HiveField(
    3,
    defaultValue: 'You just finished your first Know You Air Lesson',
  )
  @JsonKey(defaultValue: 'You just finished your first Know You Air Lesson')
  String completionMessage;

  @HiveField(4)
  String imageUrl;

  @HiveField(5)
  @JsonKey(defaultValue: '')
  String secondaryImageUrl;

  @HiveField(6)
  String id;

  @HiveField(7)
  List<KyaLesson> lessons = [];

<<<<<<< HEAD
  // Example: https://storage.googleapis.com/airqo_open_data/hero_image.jpeg
  @HiveField(8, defaultValue: '')
  @JsonKey(defaultValue: '')
  final String shareLink;
=======
  @HiveField(8, defaultValue: 0)
  @JsonKey(defaultValue: 0)
  double progress;
>>>>>>> 4ee3b9d6

  Map<String, dynamic> toJson() => _$KyaToJson(this);

  factory Kya.fromDynamicLink(PendingDynamicLinkData dynamicLinkData) {
    final String id = dynamicLinkData.link.queryParameters['kyaId'] ?? '';

    return Hive.box<Kya>(HiveBox.kya)
        .values
        .firstWhere((element) => element.id == id, orElse: () {
      return Kya(
        title: '',
        imageUrl: '',
        id: id,
        lessons: [],
        progress: 0,
        completionMessage: '',
        secondaryImageUrl: '',
        shareLink: '',
      );
    });
  }

  String shareLinkParams() {
    return 'kyaId=$id';
  }

  String imageUrlCacheKey() {
    return 'kya-$id-image-url';
  }

  String secondaryImageUrlCacheKey() {
    return 'kya-$id-secondary-image_url';
  }

  @override
  List<Object?> get props => [
        progress,
        title,
        completionMessage,
        lessons,
        id,
        secondaryImageUrl,
        imageUrl,
      ];
}

@JsonSerializable(explicitToJson: true)
@HiveType(typeId: 130, adapterName: 'KyaLessonAdapter')
class KyaLesson extends Equatable {
  const KyaLesson({
    required this.title,
    required this.imageUrl,
    required this.body,
  });

  factory KyaLesson.fromJson(Map<String, dynamic> json) =>
      _$KyaLessonFromJson(json);

  @HiveField(0)
  final String title;

  @HiveField(1)
  final String imageUrl;

  @HiveField(2)
  final String body;

  Map<String, dynamic> toJson() => _$KyaLessonToJson(this);

  String imageUrlCacheKey(Kya kya) {
    return 'kya-${kya.id}-${kya.lessons.indexOf(this)}-lesson-image-url';
  }

  @override
  List<Object?> get props => [
        title,
        imageUrl,
        body,
      ];
}<|MERGE_RESOLUTION|>--- conflicted
+++ resolved
@@ -45,16 +45,14 @@
   @HiveField(7)
   List<KyaLesson> lessons = [];
 
-<<<<<<< HEAD
-  // Example: https://storage.googleapis.com/airqo_open_data/hero_image.jpeg
-  @HiveField(8, defaultValue: '')
-  @JsonKey(defaultValue: '')
-  final String shareLink;
-=======
   @HiveField(8, defaultValue: 0)
   @JsonKey(defaultValue: 0)
   double progress;
->>>>>>> 4ee3b9d6
+
+  // Example: https://storage.googleapis.com/airqo_open_data/hero_image.jpeg
+  @HiveField(9, defaultValue: '')
+  @JsonKey(defaultValue: '')
+  final String shareLink;
 
   Map<String, dynamic> toJson() => _$KyaToJson(this);
 
