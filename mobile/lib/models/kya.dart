--- conflicted
+++ resolved
@@ -95,10 +95,6 @@
     return 'kya-${kya.id}-${kya.lessons.indexOf(this)}-lesson-image-url';
   }
 
-<<<<<<< HEAD
-  Map<String, dynamic> toJson() => _$UserKyaToJson(this);
-}
-=======
   @override
   List<Object?> get props => [
         title,
@@ -106,4 +102,3 @@
         body,
       ];
 }
->>>>>>> f0caf2ad
