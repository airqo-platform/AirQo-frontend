--- conflicted
+++ resolved
@@ -29,11 +29,7 @@
 
   Map<String, dynamic> toJson() => _$EmailAuthModelToJson(this);
 
-<<<<<<< HEAD
-  static EmailAuthModel? parseEmailAuthModel(Map<String, dynamic>  jsonBody) {
-=======
   static EmailAuthModel? parseEmailAuthModel(jsonBody) {
->>>>>>> 2afec0c7
     try {
       return EmailAuthModel.fromJson(jsonBody);
     } catch (exception, stackTrace) {
