--- conflicted
+++ resolved
@@ -12,13 +12,7 @@
 import 'package:flutter_dotenv/flutter_dotenv.dart';
 import 'package:sentry_flutter/sentry_flutter.dart';
 
-<<<<<<< HEAD
-=======
-import 'blocs/feedback/feedback_bloc.dart';
-import 'blocs/map/map_bloc.dart';
-import 'blocs/nearby_location/nearby_location_bloc.dart';
-import 'blocs/search/search_bloc.dart';
->>>>>>> 8c7428b6
+
 import 'constants/config.dart';
 import 'firebase_options.dart';
 
@@ -37,7 +31,7 @@
   ]);
   HttpOverrides.global = AppHttpOverrides();
 
-  var configuredApp = AppConfig(
+  var configuredApp = const AppConfig(
     appTitle: 'AirQo',
     environment: Environment.prod,
     child: AirQoApp(),
@@ -55,55 +49,7 @@
       appRunner: () => runApp(configuredApp),
     );
   } else {
-<<<<<<< HEAD
+
     runApp(configuredApp);
-=======
-    runApp(const AirQoApp());
-  }
-}
-
-class AirQoApp extends StatelessWidget {
-  const AirQoApp({super.key});
-
-  @override
-  Widget build(BuildContext context) {
-    return MultiProvider(
-      providers: [
-        BlocProvider(
-          create: (BuildContext context) => SearchBloc(),
-        ),
-        BlocProvider(
-          create: (BuildContext context) => FeedbackBloc(),
-        ),
-        BlocProvider(
-          create: (BuildContext context) => NearbyLocationBloc(),
-        ),
-        BlocProvider(
-          create: (BuildContext context) => MapBloc(),
-        ),
-      ],
-      builder: (context, child) {
-        return MaterialApp(
-          debugShowCheckedModeBanner: kReleaseMode ? false : true,
-          navigatorObservers: [
-            FirebaseAnalyticsObserver(analytics: FirebaseAnalytics.instance),
-            SentryNavigatorObserver(),
-          ],
-          title: 'AirQo',
-          theme: customTheme(),
-          home: const SplashScreen(),
-        );
-      },
-    );
-  }
-}
-
-class AppHttpOverrides extends HttpOverrides {
-  @override
-  HttpClient createHttpClient(SecurityContext? context) {
-    return super.createHttpClient(context)
-      ..badCertificateCallback =
-          (X509Certificate cert, String host, int port) => true;
->>>>>>> 8c7428b6
   }
 }