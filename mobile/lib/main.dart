--- conflicted
+++ resolved
@@ -56,12 +56,8 @@
         supportedLocales: const [
           Locale('en'), // English
           Locale('fr'), //French
-<<<<<<< HEAD
-          Locale('pt'), // Portuguese
-=======
           Locale('pt'), //Portuguese
           Locale('sw'), //Swahili
->>>>>>> ac58f14b
         ],
         home: AppCrushWidget(exception, stackTrace),
       ),
