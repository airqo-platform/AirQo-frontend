--- conflicted
+++ resolved
@@ -16,14 +16,11 @@
 import 'package:flutter_dotenv/flutter_dotenv.dart';
 import 'package:sentry_flutter/sentry_flutter.dart';
 
-<<<<<<< HEAD
 import 'blocs/feedback/feedback_bloc.dart';
 import 'blocs/insights/insights_bloc.dart';
 import 'blocs/map/map_bloc.dart';
 import 'blocs/nearby_location/nearby_location_bloc.dart';
 import 'blocs/search/search_bloc.dart';
-=======
->>>>>>> 97d2b1b1
 import 'constants/config.dart';
 import 'firebase_options.dart';
 
@@ -60,58 +57,6 @@
       appRunner: () => runApp(configuredApp),
     );
   } else {
-<<<<<<< HEAD
-    runApp(const AirQoApp());
-  }
-}
-
-class AirQoApp extends StatelessWidget {
-  const AirQoApp({super.key});
-
-  @override
-  Widget build(BuildContext context) {
-    return MultiProvider(
-      providers: [
-        BlocProvider(
-          create: (BuildContext context) => SearchBloc(),
-        ),
-        BlocProvider(
-          create: (BuildContext context) => FeedbackBloc(),
-        ),
-        BlocProvider(
-          create: (BuildContext context) => NearbyLocationBloc(),
-        ),
-        BlocProvider(
-          create: (BuildContext context) => MapBloc(),
-        ),
-        BlocProvider(
-          create: (BuildContext context) => InsightsBloc(),
-        ),
-      ],
-      builder: (context, child) {
-        return MaterialApp(
-          debugShowCheckedModeBanner: kReleaseMode ? false : true,
-          navigatorObservers: [
-            FirebaseAnalyticsObserver(analytics: FirebaseAnalytics.instance),
-            SentryNavigatorObserver(),
-          ],
-          title: 'AirQo',
-          theme: customTheme(),
-          home: const SplashScreen(),
-        );
-      },
-    );
-  }
-}
-
-class AppHttpOverrides extends HttpOverrides {
-  @override
-  HttpClient createHttpClient(SecurityContext? context) {
-    return super.createHttpClient(context)
-      ..badCertificateCallback =
-          (X509Certificate cert, String host, int port) => true;
-=======
     runApp(configuredApp);
->>>>>>> 97d2b1b1
   }
 }