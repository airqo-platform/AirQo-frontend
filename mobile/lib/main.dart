import 'package:app/constants/constants.dart';
import 'package:app/main_common.dart';
import 'package:app/models/models.dart';
import 'package:app/services/widget_service.dart';
import 'package:app/themes/theme.dart';
import 'package:app/widgets/widgets.dart';
import 'package:firebase_core/firebase_core.dart';
import 'package:firebase_dynamic_links/firebase_dynamic_links.dart';
import 'package:flutter/foundation.dart';
import 'package:flutter/material.dart';
import 'package:flutter_gen/gen_l10n/app_localizations.dart';
import 'package:flutter_localizations/flutter_localizations.dart';
import 'package:shared_preferences/shared_preferences.dart';
import 'package:workmanager/workmanager.dart';

import 'firebase_options.dart';

@pragma("vm:entry-point")
void callbackDispatcher() {
  Workmanager().executeTask((taskName, inputData) {
    return WidgetService.sendAndUpdate().then((_) => true);
  });
}

void main() async {
  WidgetsFlutterBinding.ensureInitialized();
  final prefs = await SharedPreferences.getInstance();
  final savedLanguageCode = prefs.getString('selectedLanguage') ?? 'en';
  final savedLocale = Locale(savedLanguageCode);
  Workmanager().initialize(callbackDispatcher, isInDebugMode: kDebugMode);
  try {
    await Firebase.initializeApp(
      options: DefaultFirebaseOptions.currentPlatform,
    );
    await initializeMainMethod();
    final PendingDynamicLinkData? initialLink =
        await FirebaseDynamicLinks.instance.getInitialLink();

    AppConfig configuredApp = AppConfig(
      appTitle: 'AirQo',
      environment: Environment.prod,
      child: AirQoApp(initialLink, locale: savedLocale),
    );
    runApp(configuredApp);
  } catch (exception, stackTrace) {
    runApp(
      MaterialApp(
        title: 'AirQo',
        theme: customTheme(),
        localizationsDelegates: const [
          AppLocalizations.delegate,
          GlobalMaterialLocalizations.delegate,
          GlobalWidgetsLocalizations.delegate,
          GlobalCupertinoLocalizations.delegate,
        ],
        supportedLocales: const [
          Locale('en'), // English
          Locale('fr'), //French
<<<<<<< HEAD
          Locale('pt'), // Portuguese
=======
          Locale('pt'), //Portuguese
          Locale('sw'), //Swahili
>>>>>>> b6020e88
        ],
        home: AppCrushWidget(exception, stackTrace),
      ),
    );
  }
}<|MERGE_RESOLUTION|>--- conflicted
+++ resolved
@@ -56,12 +56,8 @@
         supportedLocales: const [
           Locale('en'), // English
           Locale('fr'), //French
-<<<<<<< HEAD
-          Locale('pt'), // Portuguese
-=======
           Locale('pt'), //Portuguese
           Locale('sw'), //Swahili
->>>>>>> b6020e88
         ],
         home: AppCrushWidget(exception, stackTrace),
       ),
