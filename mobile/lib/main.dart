--- conflicted
+++ resolved
@@ -27,24 +27,6 @@
       environment: Environment.prod,
       child: AirQoApp(initialLink),
     );
-
-    if (kReleaseMode) {
-<<<<<<< HEAD
-      FlutterError.onError =
-          FirebaseCrashlytics.instance.recordFlutterFatalError;
-=======
-      await SentryFlutter.init(
-        (options) {
-          options
-            ..dsn = Config.sentryDsn
-            ..tracesSampleRate = 1.0;
-        },
-        appRunner: () => runApp(configuredApp),
-      );
-    } else {
-      runApp(configuredApp);
->>>>>>> e577d25d
-    }
     runApp(configuredApp);
   } catch (exception, stackTrace) {
     runApp(
