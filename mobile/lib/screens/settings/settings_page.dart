import 'package:app/blocs/blocs.dart';
import 'package:app/constants/constants.dart';
import 'package:app/models/models.dart';
import 'package:app/screens/home_page.dart';
import 'package:app/services/services.dart';
import 'package:app/themes/theme.dart';
import 'package:app/utils/utils.dart';
import 'package:app/widgets/widgets.dart';
import 'package:flutter/cupertino.dart';
import 'package:flutter/material.dart';
import 'package:flutter_bloc/flutter_bloc.dart';

import '../auth/auth_verification.dart';
import '../feedback/feedback_page.dart';
import 'about_page.dart';

class SettingsPage extends StatefulWidget {
  const SettingsPage({super.key});

  @override
  State<SettingsPage> createState() => _SettingsPageState();
}

class _SettingsPageState extends State<SettingsPage>
    with WidgetsBindingObserver {
  @override
  void initState() {
    super.initState();
    WidgetsBinding.instance.addObserver(this);
    context.read<SettingsBloc>().add(const InitializeSettings());
  }

  @override
  Widget build(BuildContext context) {
    return Scaffold(
      appBar: const AppTopBar('Settings'),
      body: AppSafeArea(
        verticalPadding: 8.0,
        horizontalPadding: 16.0,
        widget: BlocBuilder<SettingsBloc, SettingsState>(
          builder: (context, state) {
            final Widget divider = Divider(
              height: 1,
              thickness: 0,
              color: CustomColors.appBodyColor,
            );

            const ShapeBorder topBorder = RoundedRectangleBorder(
              borderRadius: BorderRadius.only(
                topLeft: Radius.circular(8),
                topRight: Radius.circular(8),
              ),
            );

            const ShapeBorder bottomBorder = RoundedRectangleBorder(
              borderRadius: BorderRadius.only(
                bottomLeft: Radius.circular(8),
                bottomRight: Radius.circular(8),
              ),
            );

            return Column(
              children: <Widget>[
                Card(
                  margin: EdgeInsets.zero,
                  elevation: 0,
                  shape: topBorder,
                  child: ListTile(
                    tileColor: Colors.white,
                    shape: topBorder,
                    title: Text(
                      'Location',
                      style: Theme.of(context).textTheme.bodyText1,
                    ),
                    trailing: CupertinoSwitch(
                      activeColor: CustomColors.appColorBlue,
                      onChanged: (bool value) async {
                        await LocationService.requestLocation(context, value);
                      },
                      value: state.location,
                    ),
                  ),
                ),
                divider,
                Card(
                  margin: EdgeInsets.zero,
                  elevation: 0,
                  child: ListTile(
                    tileColor: Colors.white,
                    title: Text(
                      'Notification',
                      style: Theme.of(context).textTheme.bodyText1,
                    ),
                    trailing: CupertinoSwitch(
                      activeColor: CustomColors.appColorBlue,
                      onChanged: (bool value) async {
                        await NotificationService.requestNotification(
                          context,
                          value,
                        );
                      },
                      value: state.notifications,
                    ),
                  ),
                ),
                divider,
                Card(
                  margin: EdgeInsets.zero,
                  elevation: 0,
                  child: ListTile(
                    tileColor: Colors.white,
                    onTap: () async {
                      await Navigator.push(
                        context,
                        MaterialPageRoute(
                          builder: (context) {
                            return const FeedbackPage();
                          },
                        ),
                      );
                    },
                    title: Text(
                      'Send feedback',
                      style: Theme.of(context).textTheme.bodyText1,
<<<<<<< HEAD
                    ),
                  ),
                ),
                divider,
                Card(
                  margin: EdgeInsets.zero,
                  elevation: 0,
                  child: ListTile(
                    tileColor: Colors.white,
                    onTap: () async {
                      await hasNetworkConnection().then((value) async {
                        if (value) {
                          await RateService.rateApp();
                        } else {
                          showSnackBar(context, Config.connectionErrorMessage);
                        }
                      });
                    },
                    title: Text(
                      'Rate the AirQo App',
                      style: Theme.of(context).textTheme.bodyText1,
                    ),
                  ),
                ),
                divider,
                Card(
                  margin: EdgeInsets.zero,
                  elevation: 0,
                  child: ListTile(
                    tileColor: Colors.white,
                    onTap: () async {
                      await AppService().clearshowcase();
                      await Navigator.pushAndRemoveUntil(
                        context,
                        MaterialPageRoute(
                          builder: (context) {
                            return const HomePage();
                          },
                        ),
                        (r) => false,
                      );
                    },
                    title: Text(
                      'Take a tour of the App',
                      style: Theme.of(context).textTheme.bodyText1,
                    ),
                  ),
                ),
                divider,
                Card(
                  margin: EdgeInsets.zero,
                  elevation: 0,
                  shape: bottomBorder,
                  child: ListTile(
                    tileColor: Colors.white,
                    shape: bottomBorder,
                    onTap: () async {
                      await Navigator.push(
                        context,
                        MaterialPageRoute(
                          builder: (context) {
                            return const AboutAirQo();
                          },
                        ),
                      );
                    },
                    title: Text(
                      'About',
                      style: Theme.of(context).textTheme.bodyText1,
                    ),
                  ),
                ),
=======
                    ),
                  ),
                ),
                divider,
                Card(
                  margin: EdgeInsets.zero,
                  elevation: 0,
                  child: ListTile(
                    tileColor: Colors.white,
                    onTap: () async {
                      await hasNetworkConnection().then((value) async {
                        if (value) {
                          await RateService.rateApp();
                        } else {
                          showSnackBar(context, Config.connectionErrorMessage);
                        }
                      });
                    },
                    title: Text(
                      'Rate the AirQo App',
                      style: Theme.of(context).textTheme.bodyText1,
                    ),
                  ),
                ),
                divider,
                Card(
                  margin: EdgeInsets.zero,
                  elevation: 0,
                  shape: bottomBorder,
                  child: ListTile(
                    tileColor: Colors.white,
                    shape: bottomBorder,
                    onTap: () async {
                      await Navigator.push(
                        context,
                        MaterialPageRoute(
                          builder: (context) {
                            return const AboutAirQo();
                          },
                        ),
                      );
                    },
                    title: Text(
                      'About',
                      style: Theme.of(context).textTheme.bodyText1,
                    ),
                  ),
                ),
>>>>>>> b375f236
                const Spacer(),
                BlocBuilder<AccountBloc, AccountState>(
                  buildWhen: (previous, current) {
                    return previous.guestUser != current.guestUser;
                  },
                  builder: (context, state) {
                    if (state.guestUser) {
                      return Container();
                    }

                    return MultiBlocListener(
                      listeners: [
                        BlocListener<AccountBloc, AccountState>(
                          listener: (context, state) {
                            loadingScreen(context);
                          },
                          listenWhen: (previous, current) {
                            return current.blocStatus == BlocStatus.processing;
                          },
                        ),
                        BlocListener<AccountBloc, AccountState>(
                          listener: (context, state) {
                            Navigator.pop(context);
                          },
                          listenWhen: (previous, current) {
                            return previous.blocStatus == BlocStatus.processing;
                          },
                        ),
                        BlocListener<AccountBloc, AccountState>(
                          listener: (context, state) {
                            showSnackBar(context, state.blocError.message);
                          },
                          listenWhen: (previous, current) {
                            return current.blocStatus == BlocStatus.error &&
                                current.blocError != AuthenticationError.none;
                          },
                        ),
                        BlocListener<AccountBloc, AccountState>(
                          listener: (context, state) {
                            Navigator.push(
                              context,
                              MaterialPageRoute(builder: (context) {
                                return const AuthVerificationWidget();
                              }),
                            );
                          },
                          listenWhen: (previous, current) {
                            return current.blocStatus ==
                                BlocStatus.accountDeletionCheckSuccess;
                          },
                        ),
                      ],
                      child: Card(
                        margin: EdgeInsets.zero,
                        elevation: 0,
                        shape: const RoundedRectangleBorder(
                          borderRadius: BorderRadius.all(Radius.circular(8)),
                        ),
                        child: ListTile(
                          tileColor: Colors.white,
                          shape: const RoundedRectangleBorder(
                            borderRadius: BorderRadius.all(Radius.circular(8)),
                          ),
                          onTap: () {
                            _deleteAccount();
                          },
                          title: Text(
                            'Delete your account',
                            overflow: TextOverflow.ellipsis,
                            style:
                                Theme.of(context).textTheme.bodyText2?.copyWith(
                                      color: CustomColors.appColorBlack
                                          .withOpacity(0.6),
                                    ),
                          ),
                        ),
                      ),
                    );
                  },
                ),
              ],
            );
          },
        ),
      ),
    );
  }

  @override
  void dispose() {
    WidgetsBinding.instance.removeObserver(this);
    super.dispose();
  }

  @override
  void didChangeAppLifecycleState(AppLifecycleState state) {
    switch (state) {
      case AppLifecycleState.resumed:
        context.read<SettingsBloc>().add(const InitializeSettings());
        context
            .read<NearbyLocationBloc>()
            .add(const SearchLocationAirQuality());
        break;
      case AppLifecycleState.inactive:
      case AppLifecycleState.paused:
      case AppLifecycleState.detached:
        break;
    }
  }

  void _deleteAccount() {
    context.read<AccountBloc>().add(DeleteAccount(context: context));
  }
}<|MERGE_RESOLUTION|>--- conflicted
+++ resolved
@@ -122,7 +122,30 @@
                     title: Text(
                       'Send feedback',
                       style: Theme.of(context).textTheme.bodyText1,
-<<<<<<< HEAD
+                    ),
+                  ),
+                ),
+                divider,
+                Card(
+                  margin: EdgeInsets.zero,
+                  elevation: 0,
+                  child: ListTile(
+                    tileColor: Colors.white,
+                    onTap: () async {
+                      await AppService().clearshowcase();
+                      await Navigator.pushAndRemoveUntil(
+                        context,
+                        MaterialPageRoute(
+                          builder: (context) {
+                            return const HomePage();
+                          },
+                        ),
+                        (r) => false,
+                      );
+                    },
+                    title: Text(
+                      'Take a tour of the App',
+                      style: Theme.of(context).textTheme.bodyText1,
                     ),
                   ),
                 ),
@@ -151,30 +174,6 @@
                 Card(
                   margin: EdgeInsets.zero,
                   elevation: 0,
-                  child: ListTile(
-                    tileColor: Colors.white,
-                    onTap: () async {
-                      await AppService().clearshowcase();
-                      await Navigator.pushAndRemoveUntil(
-                        context,
-                        MaterialPageRoute(
-                          builder: (context) {
-                            return const HomePage();
-                          },
-                        ),
-                        (r) => false,
-                      );
-                    },
-                    title: Text(
-                      'Take a tour of the App',
-                      style: Theme.of(context).textTheme.bodyText1,
-                    ),
-                  ),
-                ),
-                divider,
-                Card(
-                  margin: EdgeInsets.zero,
-                  elevation: 0,
                   shape: bottomBorder,
                   child: ListTile(
                     tileColor: Colors.white,
@@ -195,56 +194,6 @@
                     ),
                   ),
                 ),
-=======
-                    ),
-                  ),
-                ),
-                divider,
-                Card(
-                  margin: EdgeInsets.zero,
-                  elevation: 0,
-                  child: ListTile(
-                    tileColor: Colors.white,
-                    onTap: () async {
-                      await hasNetworkConnection().then((value) async {
-                        if (value) {
-                          await RateService.rateApp();
-                        } else {
-                          showSnackBar(context, Config.connectionErrorMessage);
-                        }
-                      });
-                    },
-                    title: Text(
-                      'Rate the AirQo App',
-                      style: Theme.of(context).textTheme.bodyText1,
-                    ),
-                  ),
-                ),
-                divider,
-                Card(
-                  margin: EdgeInsets.zero,
-                  elevation: 0,
-                  shape: bottomBorder,
-                  child: ListTile(
-                    tileColor: Colors.white,
-                    shape: bottomBorder,
-                    onTap: () async {
-                      await Navigator.push(
-                        context,
-                        MaterialPageRoute(
-                          builder: (context) {
-                            return const AboutAirQo();
-                          },
-                        ),
-                      );
-                    },
-                    title: Text(
-                      'About',
-                      style: Theme.of(context).textTheme.bodyText1,
-                    ),
-                  ),
-                ),
->>>>>>> b375f236
                 const Spacer(),
                 BlocBuilder<AccountBloc, AccountState>(
                   buildWhen: (previous, current) {
