import 'dart:async';

import 'package:app/blocs/blocs.dart';
import 'package:app/constants/constants.dart';
import 'package:app/models/models.dart';
import 'package:app/screens/home_page.dart';
import 'package:app/screens/offline_banner.dart';
import 'package:app/screens/settings/language_switch.dart';
import 'package:app/services/services.dart';
import 'package:app/themes/theme.dart';
import 'package:app/utils/utils.dart';
import 'package:app/widgets/widgets.dart';
import 'package:auto_size_text/auto_size_text.dart';
import 'package:firebase_auth/firebase_auth.dart';
import 'package:flutter/cupertino.dart';
import 'package:flutter/material.dart';
import 'package:flutter_bloc/flutter_bloc.dart';
import 'package:flutter_gen/gen_l10n/app_localizations.dart';
import 'package:shared_preferences/shared_preferences.dart';
import 'package:showcaseview/showcaseview.dart';

import 'about_page.dart';
import 'delete_account_screen.dart';

class SettingsPage extends StatefulWidget {
  const SettingsPage({super.key});

  @override
  State<SettingsPage> createState() => _SettingsPageState();
}

class _SettingsPageState extends State<SettingsPage>
    with WidgetsBindingObserver {
  @override
  void initState() {
    super.initState();
    WidgetsBinding.instance.addObserver(this);
    context.read<SettingsBloc>().add(const InitializeSettings());
    _appTourShowcaseKey = GlobalKey();
    WidgetsBinding.instance.addPostFrameCallback((_) => _showcaseToggle());
  }

  late GlobalKey _appTourShowcaseKey;
  late BuildContext _showcaseContext;
  final AppService _appService = AppService();

  @override
  Widget build(BuildContext context) {
    final Size screenSize = MediaQuery.of(context).size;

    return OfflineBanner(
      child: Scaffold(
        appBar: AppTopBar(AppLocalizations.of(context)!.settings),
        body: AppSafeArea(
          verticalPadding: 8.0,
          horizontalPadding: 16.0,
          child: ShowCaseWidget(
            builder: Builder(
              builder: (context) {
                return BlocBuilder<SettingsBloc, SettingsState>(
                  builder: (context, state) {
                    _showcaseContext = context;
                    final Widget divider = Divider(
                      height: 1,
                      thickness: 0,
                      color: CustomColors.appBodyColor,
                    );
                    const ShapeBorder topBorder = RoundedRectangleBorder(
                      borderRadius: BorderRadius.only(
                        topLeft: Radius.circular(8),
                        topRight: Radius.circular(8),
                      ),
                    );
                    const ShapeBorder bottomBorder = RoundedRectangleBorder(
                      borderRadius: BorderRadius.only(
                        bottomLeft: Radius.circular(8),
                        bottomRight: Radius.circular(8),
                      ),
                    );

                    return Column(
                      children: <Widget>[
                        Card(
                          margin: EdgeInsets.zero,
                          elevation: 0,
                          shape: topBorder,
                          child: ListTile(
                            tileColor: Colors.white,
                            shape: topBorder,
                            title: Text(
                              AppLocalizations.of(context)!.location,
                              style: Theme.of(context).textTheme.bodyLarge,
                            ),
                            trailing: CupertinoSwitch(
                              activeColor: CustomColors.appColorBlue,
                              onChanged: (bool value) async {
                                if (value) {
                                  await LocationService.requestLocation();
                                } else {
                                  await LocationService.denyLocation();
                                }
                              },
                              value: state.location,
                            ),
                          ),
                        ),
                        divider,
                        Card(
                          margin: EdgeInsets.zero,
                          elevation: 0,
                          child: ListTile(
                            tileColor: Colors.white,
                            title: Text(
                              AppLocalizations.of(context)!.nortification,
                              style: Theme.of(context).textTheme.bodyLarge,
                            ),
                            trailing: CupertinoSwitch(
                              activeColor: CustomColors.appColorBlue,
                              onChanged: (bool value) async {
                                await NotificationService.requestNotification(
                                  context,
                                  value,
                                );
                              },
                              value: state.notifications,
                            ),
                          ),
                        ),
                        divider,
<<<<<<< HEAD
                        Card(
                          margin: EdgeInsets.zero,
                          elevation: 0,
                          child: ListTile(
                            tileColor: Colors.white,
                            onTap: () async {
                              await Navigator.push(
                                context,
                                MaterialPageRoute(
                                  builder: (context) {
                                    return const LanguageList();
                                  },
                                ),
                              );
                            },
                            title: Text(
                              AppLocalizations.of(context)!.changeLanguage,
                              style: Theme.of(context).textTheme.bodyLarge,
                            ),
                          ),
                        ),
                        divider,
                        Card(
                          margin: EdgeInsets.zero,
                          elevation: 0,
                          child: ListTile(
                            tileColor: Colors.white,
                            onTap: () async {
                              await Navigator.push(
                                context,
                                MaterialPageRoute(
                                  builder: (context) {
                                    return const FeedbackPage();
                                  },
                                ),
                              );
                            },
                            title: Text(
                              AppLocalizations.of(context)!.sendFeedback,
                              style: Theme.of(context).textTheme.bodyLarge,
                            ),
                          ),
                        ),
                        divider,
=======
>>>>>>> b6020e88
                        CustomShowcaseWidget(
                          showcaseKey: _appTourShowcaseKey,
                          descriptionHeight: screenSize.height * 0.1,
                          description: AppLocalizations.of(context)!
                              .youCanAlwaysRestartTheAppTourFromHereAnytime,
                          child: Card(
                            margin: EdgeInsets.zero,
                            elevation: 0,
                            child: ListTile(
                              tileColor: Colors.white,
                              onTap: () async {
                                await AppService()
                                    .setShowcase(Config.restartTourShowcase);
                                await AppService()
                                    .clearShowcase()
                                    .then((value) async {
                                  await Navigator.pushAndRemoveUntil(
                                    context,
                                    MaterialPageRoute(
                                      builder: (context) {
                                        return const HomePage();
                                      },
                                    ),
                                    (r) => false,
                                  );
                                });
                              },
                              title: AutoSizeText(
                                AppLocalizations.of(context)!.takeTour,
                                style: Theme.of(context).textTheme.bodyLarge,
                              ),
                            ),
                          ),
                        ),
                        divider,
                        Card(
                          margin: EdgeInsets.zero,
                          elevation: 0,
                          child: ListTile(
                            tileColor: Colors.white,
                            onTap: () async {
                              await hasNetworkConnection().then((value) async {
                                if (value) {
                                  await RateService.rateApp();
                                } else {
                                  showSnackBar(
                                    context,
                                    Config.connectionErrorMessage,
                                  );
                                }
                              });
                            },
                            title: AutoSizeText(
                              AppLocalizations.of(context)!.rateAirQoApp,
                              style: Theme.of(context).textTheme.bodyLarge,
                            ),
                          ),
                        ),
                        divider,
                        Card(
                          margin: EdgeInsets.zero,
                          elevation: 0,
                          shape: bottomBorder,
                          child: ListTile(
                            tileColor: Colors.white,
                            shape: bottomBorder,
                            onTap: () async {
                              await Navigator.push(
                                context,
                                MaterialPageRoute(
                                  builder: (context) {
                                    return const AboutAirQo();
                                  },
                                ),
                              );
                            },
                            title: AutoSizeText(
                              AppLocalizations.of(context)!.about,
                              style: Theme.of(context).textTheme.bodyLarge,
                            ),
                          ),
                        ),
                        const Spacer(),
                        const DeleteAccountButton(),
                      ],
                    );
                  },
                );
              },
            ),
          ),
        ),
      ),
    );
  }

  @override
  void dispose() {
    WidgetsBinding.instance.removeObserver(this);
    super.dispose();
  }

  @override
  void didChangeAppLifecycleState(AppLifecycleState state) {
    switch (state) {
      case AppLifecycleState.resumed:
        context.read<SettingsBloc>().add(const InitializeSettings());
        context
            .read<NearbyLocationBloc>()
            .add(const SearchLocationAirQuality());
        break;
      case AppLifecycleState.inactive:
      case AppLifecycleState.paused:
      case AppLifecycleState.detached:
      case AppLifecycleState.hidden:
        break;
    }
  }

  Future<void> _startShowcase() async {
    final prefs = await SharedPreferences.getInstance();

    if (prefs.getBool(Config.restartTourShowcase) != true) {
      WidgetsBinding.instance.addPostFrameCallback((_) {
        ShowCaseWidget.of(_showcaseContext).startShowCase(
          [
            _appTourShowcaseKey,
          ],
        );
      });
    }
  }

  Future<void> _showcaseToggle() async {
    final prefs = await SharedPreferences.getInstance();
    if (prefs.getBool(Config.settingsPageShowcase) == null) {
      WidgetsBinding.instance
          .addPostFrameCallback((_) async => await _startShowcase());
      await _appService.stopShowcase(Config.settingsPageShowcase);
    }
  }
}

class DeleteAccountButton extends StatelessWidget {
  const DeleteAccountButton({super.key});

  @override
  Widget build(BuildContext context) {
    return BlocBuilder<ProfileBloc, Profile>(
      builder: (context, state) {
        if (state.isAnonymous || !state.isSignedIn) {
          return const SizedBox.shrink();
        }

        return Card(
          margin: EdgeInsets.zero,
          elevation: 0,
          shape: const RoundedRectangleBorder(
            borderRadius: BorderRadius.all(Radius.circular(8)),
          ),
          child: ListTile(
            tileColor: Colors.white,
            shape: const RoundedRectangleBorder(
              borderRadius: BorderRadius.all(Radius.circular(8)),
            ),
            onTap: () => _deleteAccount(context),
            title: Text(
              AppLocalizations.of(context)!.deleteAccount,
              overflow: TextOverflow.ellipsis,
              style: Theme.of(context).textTheme.bodyMedium?.copyWith(
                    color: CustomColors.appColorBlack.withOpacity(0.6),
                  ),
            ),
          ),
        );
      },
    );
  }

  Future<void> _deleteAccount(BuildContext context) async {
    await checkNetworkConnection(
      context,
      notifyUser: true,
    ).then((hasConnection) async {
      if (hasConnection) {
        await showDialog<ConfirmationAction>(
          context: context,
          barrierDismissible: false,
          builder: (BuildContext context) {
            return const AuthProcedureDialog(
              authProcedure: AuthProcedure.deleteAccount,
            );
          },
        ).then((confirmation) async {
          if (confirmation == ConfirmationAction.ok) {
            Profile profile = context.read<ProfileBloc>().state;
            loadingScreen(context);
            if (profile.emailAddress.isNotEmpty) {
              await AirqoApiClient()
                  .sendEmailReAuthenticationCode(profile.emailAddress)
                  .then((emailAuthModel) async {
                Navigator.pop(context);
                if (emailAuthModel == null) {
                  showSnackBar(
                    context,
                    AppLocalizations.of(context)!.unableDeleteAccount,
                  );

                  return;
                }
                await openDeleteAccountScreen(
                  context,
                  emailAuthModel: emailAuthModel,
                );
              });
            } else {
              loadingScreen(context);
              await FirebaseAuth.instance.verifyPhoneNumber(
                phoneNumber: profile.phoneNumber,
                verificationCompleted:
                    (PhoneAuthCredential phoneAuthCredential) {
                  debugPrint(phoneAuthCredential.smsCode);
                },
                verificationFailed: (FirebaseAuthException exception) async {
                  Navigator.pop(context);
                  final firebaseAuthError =
                      CustomAuth.getFirebaseErrorCodeMessage(
                    exception.code,
                  );

                  if (firebaseAuthError ==
                      FirebaseAuthError.invalidPhoneNumber) {
                    context.read<PhoneAuthBloc>().add(const SetPhoneAuthStatus(
                          AuthenticationStatus.error,
                          errorMessage: "Invalid Phone number",
                        ));
                  } else {
                    await showDialog<void>(
                      context: context,
                      barrierDismissible: false,
                      builder: (BuildContext _) {
                        return const AuthFailureDialog();
                      },
                    );
                  }
                },
                codeSent: (String verificationId, int? resendToken) async {
                  PhoneAuthModel phoneAuthModel = PhoneAuthModel(
                    profile.phoneNumber,
                    verificationId: verificationId,
                  );
                  await openDeleteAccountScreen(
                    context,
                    phoneAuthModel: phoneAuthModel,
                  );
                },
                codeAutoRetrievalTimeout: (String code) {
                  debugPrint(code);
                },
                timeout: const Duration(seconds: 15),
              );
            }
          }
        });
      }
    });
  }
}<|MERGE_RESOLUTION|>--- conflicted
+++ resolved
@@ -127,29 +127,6 @@
                           ),
                         ),
                         divider,
-<<<<<<< HEAD
-                        Card(
-                          margin: EdgeInsets.zero,
-                          elevation: 0,
-                          child: ListTile(
-                            tileColor: Colors.white,
-                            onTap: () async {
-                              await Navigator.push(
-                                context,
-                                MaterialPageRoute(
-                                  builder: (context) {
-                                    return const LanguageList();
-                                  },
-                                ),
-                              );
-                            },
-                            title: Text(
-                              AppLocalizations.of(context)!.changeLanguage,
-                              style: Theme.of(context).textTheme.bodyLarge,
-                            ),
-                          ),
-                        ),
-                        divider,
                         Card(
                           margin: EdgeInsets.zero,
                           elevation: 0,
@@ -172,8 +149,6 @@
                           ),
                         ),
                         divider,
-=======
->>>>>>> b6020e88
                         CustomShowcaseWidget(
                           showcaseKey: _appTourShowcaseKey,
                           descriptionHeight: screenSize.height * 0.1,
