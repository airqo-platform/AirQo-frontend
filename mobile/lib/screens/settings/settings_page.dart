import 'dart:async';

import 'package:app/blocs/blocs.dart';
import 'package:app/constants/constants.dart';
import 'package:app/models/models.dart';
import 'package:app/screens/home_page.dart';
import 'package:app/screens/offline_banner.dart';
import 'package:app/screens/settings/language_switch.dart';
import 'package:app/services/services.dart';
import 'package:app/themes/theme.dart';
import 'package:app/utils/utils.dart';
import 'package:app/widgets/widgets.dart';
import 'package:auto_size_text/auto_size_text.dart';
import 'package:firebase_auth/firebase_auth.dart';
import 'package:flutter/cupertino.dart';
import 'package:flutter/material.dart';
import 'package:flutter_bloc/flutter_bloc.dart';
import 'package:flutter_gen/gen_l10n/app_localizations.dart';
import 'package:shared_preferences/shared_preferences.dart';
import 'package:showcaseview/showcaseview.dart';

import 'about_page.dart';
import 'delete_account_screen.dart';

class SettingsPage extends StatefulWidget {
  const SettingsPage({super.key});

  @override
  State<SettingsPage> createState() => _SettingsPageState();
}

class _SettingsPageState extends State<SettingsPage>
    with WidgetsBindingObserver {
  @override
  void initState() {
    super.initState();
    WidgetsBinding.instance.addObserver(this);
    context.read<SettingsBloc>().add(const InitializeSettings());
    _appTourShowcaseKey = GlobalKey();
    WidgetsBinding.instance.addPostFrameCallback((_) => _showcaseToggle());
  }

  late GlobalKey _appTourShowcaseKey;
  late BuildContext _showcaseContext;
  final AppService _appService = AppService();

  @override
  Widget build(BuildContext context) {
    final Size screenSize = MediaQuery.of(context).size;

    return OfflineBanner(
      child: Scaffold(
        appBar: AppTopBar(AppLocalizations.of(context)!.settings),
        body: AppSafeArea(
          verticalPadding: 8.0,
          horizontalPadding: 16.0,
          child: ShowCaseWidget(
            builder: Builder(
              builder: (context) {
                return BlocBuilder<SettingsBloc, SettingsState>(
                  builder: (context, state) {
                    _showcaseContext = context;
                    final Widget divider = Divider(
                      height: 1,
                      thickness: 0,
                      color: CustomColors.appBodyColor,
                    );
                    const ShapeBorder topBorder = RoundedRectangleBorder(
                      borderRadius: BorderRadius.only(
                        topLeft: Radius.circular(8),
                        topRight: Radius.circular(8),
                      ),
                    );
                    const ShapeBorder bottomBorder = RoundedRectangleBorder(
                      borderRadius: BorderRadius.only(
                        bottomLeft: Radius.circular(8),
                        bottomRight: Radius.circular(8),
                      ),
                    );

                    return Column(
                      children: <Widget>[
                        Card(
                          margin: EdgeInsets.zero,
                          elevation: 0,
                          shape: topBorder,
                          child: ListTile(
                            tileColor: Colors.white,
                            shape: topBorder,
                            title: Text(
                              AppLocalizations.of(context)!.location,
                              style: Theme.of(context).textTheme.bodyLarge,
                            ),
                            trailing: CupertinoSwitch(
                              activeColor: CustomColors.appColorBlue,
                              onChanged: (bool value) async {
                                if (value) {
                                  await LocationService.requestLocation();
                                } else {
                                  await LocationService.denyLocation();
                                }
                              },
                              value: state.location,
                            ),
                          ),
                        ),
                        divider,
                        Card(
                          margin: EdgeInsets.zero,
                          elevation: 0,
                          child: ListTile(
                            tileColor: Colors.white,
                            title: Text(
                              AppLocalizations.of(context)!.nortification,
                              style: Theme.of(context).textTheme.bodyLarge,
                            ),
                            trailing: CupertinoSwitch(
                              activeColor: CustomColors.appColorBlue,
                              onChanged: (bool value) async {
                                await NotificationService.requestNotification(
                                  context,
                                  value,
                                );
                              },
                              value: state.notifications,
                            ),
                          ),
                        ),
                        divider,
<<<<<<< HEAD
                        Card(
                          margin: EdgeInsets.zero,
                          elevation: 0,
                          child: ListTile(
                            tileColor: Colors.white,
                            onTap: () async {
                              await Navigator.push(
                                context,
                                MaterialPageRoute(
                                  builder: (context) {
                                    return const LanguageList();
                                  },
                                ),
                              );
                            },
                            title: Text(
                              AppLocalizations.of(context)!.changeLanguage,
                              style: Theme.of(context).textTheme.bodyLarge,
                            ),
                          ),
                        ),
                        divider,
                        Card(
                          margin: EdgeInsets.zero,
                          elevation: 0,
                          child: ListTile(
                            tileColor: Colors.white,
                            onTap: () async {
                              await Navigator.push(
                                context,
                                MaterialPageRoute(
                                  builder: (context) {
                                    return const FeedbackPage();
                                  },
                                ),
                              );
                            },
                            title: Text(
                              AppLocalizations.of(context)!.sendFeedback,
                              style: Theme.of(context).textTheme.bodyLarge,
                            ),
                          ),
                        ),
                        divider,
=======
>>>>>>> ac58f14b
                        CustomShowcaseWidget(
                          showcaseKey: _appTourShowcaseKey,
                          descriptionHeight: screenSize.height * 0.1,
                          description: AppLocalizations.of(context)!
                              .youCanAlwaysRestartTheAppTourFromHereAnytime,
                          child: Card(
                            margin: EdgeInsets.zero,
                            elevation: 0,
                            child: ListTile(
                              tileColor: Colors.white,
                              onTap: () async {
                                await AppService()
                                    .setShowcase(Config.restartTourShowcase);
                                await AppService()
                                    .clearShowcase()
                                    .then((value) async {
                                  await Navigator.pushAndRemoveUntil(
                                    context,
                                    MaterialPageRoute(
                                      builder: (context) {
                                        return const HomePage();
                                      },
                                    ),
                                    (r) => false,
                                  );
                                });
                              },
                              title: AutoSizeText(
                                AppLocalizations.of(context)!.takeTour,
                                style: Theme.of(context).textTheme.bodyLarge,
                              ),
                            ),
                          ),
                        ),
                        divider,
                        Card(
                          margin: EdgeInsets.zero,
                          elevation: 0,
                          child: ListTile(
                            tileColor: Colors.white,
                            onTap: () async {
                              await hasNetworkConnection().then((value) async {
                                if (value) {
                                  await RateService.rateApp();
                                } else {
                                  showSnackBar(
                                    context,
                                    Config.connectionErrorMessage,
                                  );
                                }
                              });
                            },
                            title: AutoSizeText(
                              AppLocalizations.of(context)!.rateAirQoApp,
                              style: Theme.of(context).textTheme.bodyLarge,
                            ),
                          ),
                        ),
                        divider,
                        Card(
                          margin: EdgeInsets.zero,
                          elevation: 0,
                          shape: bottomBorder,
                          child: ListTile(
                            tileColor: Colors.white,
                            shape: bottomBorder,
                            onTap: () async {
                              await Navigator.push(
                                context,
                                MaterialPageRoute(
                                  builder: (context) {
                                    return const AboutAirQo();
                                  },
                                ),
                              );
                            },
                            title: AutoSizeText(
                              AppLocalizations.of(context)!.about,
                              style: Theme.of(context).textTheme.bodyLarge,
                            ),
                          ),
                        ),
                        const Spacer(),
                        const DeleteAccountButton(),
                      ],
                    );
                  },
                );
              },
            ),
          ),
        ),
      ),
    );
  }

  @override
  void dispose() {
    WidgetsBinding.instance.removeObserver(this);
    super.dispose();
  }

  @override
  void didChangeAppLifecycleState(AppLifecycleState state) {
    switch (state) {
      case AppLifecycleState.resumed:
        context.read<SettingsBloc>().add(const InitializeSettings());
        context
            .read<NearbyLocationBloc>()
            .add(const SearchLocationAirQuality());
        break;
      case AppLifecycleState.inactive:
      case AppLifecycleState.paused:
      case AppLifecycleState.detached:
      case AppLifecycleState.hidden:
        break;
    }
  }

  Future<void> _startShowcase() async {
    final prefs = await SharedPreferences.getInstance();

    if (prefs.getBool(Config.restartTourShowcase) != true) {
      WidgetsBinding.instance.addPostFrameCallback((_) {
        ShowCaseWidget.of(_showcaseContext).startShowCase(
          [
            _appTourShowcaseKey,
          ],
        );
      });
    }
  }

  Future<void> _showcaseToggle() async {
    final prefs = await SharedPreferences.getInstance();
    if (prefs.getBool(Config.settingsPageShowcase) == null) {
      WidgetsBinding.instance
          .addPostFrameCallback((_) async => await _startShowcase());
      await _appService.stopShowcase(Config.settingsPageShowcase);
    }
  }
}

class DeleteAccountButton extends StatelessWidget {
  const DeleteAccountButton({super.key});

  @override
  Widget build(BuildContext context) {
    return BlocBuilder<ProfileBloc, Profile>(
      builder: (context, state) {
        if (state.isAnonymous || !state.isSignedIn) {
          return const SizedBox.shrink();
        }

        return Card(
          margin: EdgeInsets.zero,
          elevation: 0,
          shape: const RoundedRectangleBorder(
            borderRadius: BorderRadius.all(Radius.circular(8)),
          ),
          child: ListTile(
            tileColor: Colors.white,
            shape: const RoundedRectangleBorder(
              borderRadius: BorderRadius.all(Radius.circular(8)),
            ),
            onTap: () => _deleteAccount(context),
            title: Text(
              AppLocalizations.of(context)!.deleteAccount,
              overflow: TextOverflow.ellipsis,
              style: Theme.of(context).textTheme.bodyMedium?.copyWith(
                    color: CustomColors.appColorBlack.withOpacity(0.6),
                  ),
            ),
          ),
        );
      },
    );
  }

  Future<void> _deleteAccount(BuildContext context) async {
    await checkNetworkConnection(
      context,
      notifyUser: true,
    ).then((hasConnection) async {
      if (hasConnection) {
        await showDialog<ConfirmationAction>(
          context: context,
          barrierDismissible: false,
          builder: (BuildContext context) {
            return const AuthProcedureDialog(
              authProcedure: AuthProcedure.deleteAccount,
            );
          },
        ).then((confirmation) async {
          if (confirmation == ConfirmationAction.ok) {
            Profile profile = context.read<ProfileBloc>().state;
            loadingScreen(context);
            if (profile.emailAddress.isNotEmpty) {
              await AirqoApiClient()
                  .sendEmailReAuthenticationCode(profile.emailAddress)
                  .then((emailAuthModel) async {
                Navigator.pop(context);
                if (emailAuthModel == null) {
                  showSnackBar(
                    context,
                    AppLocalizations.of(context)!.unableDeleteAccount,
                  );

                  return;
                }
                await openDeleteAccountScreen(
                  context,
                  emailAuthModel: emailAuthModel,
                );
              });
            } else {
              loadingScreen(context);
              await FirebaseAuth.instance.verifyPhoneNumber(
                phoneNumber: profile.phoneNumber,
                verificationCompleted:
                    (PhoneAuthCredential phoneAuthCredential) {
                  debugPrint(phoneAuthCredential.smsCode);
                },
                verificationFailed: (FirebaseAuthException exception) async {
                  Navigator.pop(context);
                  final firebaseAuthError =
                      CustomAuth.getFirebaseErrorCodeMessage(
                    exception.code,
                  );

                  if (firebaseAuthError ==
                      FirebaseAuthError.invalidPhoneNumber) {
                    context.read<PhoneAuthBloc>().add(const SetPhoneAuthStatus(
                          AuthenticationStatus.error,
                          errorMessage: "Invalid Phone number",
                        ));
                  } else {
                    await showDialog<void>(
                      context: context,
                      barrierDismissible: false,
                      builder: (BuildContext _) {
                        return const AuthFailureDialog();
                      },
                    );
                  }
                },
                codeSent: (String verificationId, int? resendToken) async {
                  PhoneAuthModel phoneAuthModel = PhoneAuthModel(
                    profile.phoneNumber,
                    verificationId: verificationId,
                  );
                  await openDeleteAccountScreen(
                    context,
                    phoneAuthModel: phoneAuthModel,
                  );
                },
                codeAutoRetrievalTimeout: (String code) {
                  debugPrint(code);
                },
                timeout: const Duration(seconds: 15),
              );
            }
          }
        });
      }
    });
  }
}<|MERGE_RESOLUTION|>--- conflicted
+++ resolved
@@ -127,7 +127,6 @@
                           ),
                         ),
                         divider,
-<<<<<<< HEAD
                         Card(
                           margin: EdgeInsets.zero,
                           elevation: 0,
@@ -150,30 +149,6 @@
                           ),
                         ),
                         divider,
-                        Card(
-                          margin: EdgeInsets.zero,
-                          elevation: 0,
-                          child: ListTile(
-                            tileColor: Colors.white,
-                            onTap: () async {
-                              await Navigator.push(
-                                context,
-                                MaterialPageRoute(
-                                  builder: (context) {
-                                    return const FeedbackPage();
-                                  },
-                                ),
-                              );
-                            },
-                            title: Text(
-                              AppLocalizations.of(context)!.sendFeedback,
-                              style: Theme.of(context).textTheme.bodyLarge,
-                            ),
-                          ),
-                        ),
-                        divider,
-=======
->>>>>>> ac58f14b
                         CustomShowcaseWidget(
                           showcaseKey: _appTourShowcaseKey,
                           descriptionHeight: screenSize.height * 0.1,
