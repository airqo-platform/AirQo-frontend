--- conflicted
+++ resolved
@@ -263,11 +263,7 @@
       case AppLifecycleState.inactive:
       case AppLifecycleState.paused:
       case AppLifecycleState.detached:
-<<<<<<< HEAD
-      case AppLifecycleState.hidden: 
-=======
       case AppLifecycleState.hidden:
->>>>>>> b9e209a3
         break;
     }
   }
