--- conflicted
+++ resolved
@@ -45,358 +45,178 @@
         verticalPadding: 8.0,
         horizontalPadding: 16.0,
         widget: ShowCaseWidget(
-          builder: Builder(
-            builder: (context) {
-              return BlocBuilder<SettingsBloc, SettingsState>(
+          builder: Builder(builder: (context) {
+            return BlocBuilder<SettingsBloc, SettingsState>(
                 builder: (context, state) {
-                  _showcaseContext = context;
-                  final Widget divider = Divider(
-                    height: 1,
-                    thickness: 0,
-                    color: CustomColors.appBodyColor,
-                  );
-                  const ShapeBorder topBorder = RoundedRectangleBorder(
-                    borderRadius: BorderRadius.only(
-                      topLeft: Radius.circular(8),
-                      topRight: Radius.circular(8),
-                    ),
-<<<<<<< HEAD
-                  ),
+              _showcaseContext = context;
+              final Widget divider = Divider(
+                height: 1,
+                thickness: 0,
+                color: CustomColors.appBodyColor,
+              );
+              const ShapeBorder topBorder = RoundedRectangleBorder(
+                borderRadius: BorderRadius.only(
+                  topLeft: Radius.circular(8),
+                  topRight: Radius.circular(8),
                 ),
-                divider,
-                Card(
-                  margin: EdgeInsets.zero,
-                  elevation: 0,
-                  child: ListTile(
-                    tileColor: Colors.white,
-                    onTap: () async {
-                      await AppService().clearShowcase().then((_) {
-                        Navigator.pushAndRemoveUntil(
+              );
+              const ShapeBorder bottomBorder = RoundedRectangleBorder(
+                borderRadius: BorderRadius.only(
+                  bottomLeft: Radius.circular(8),
+                  bottomRight: Radius.circular(8),
+                ),
+              );
+
+              return Column(
+                children: <Widget>[
+                  Card(
+                    margin: EdgeInsets.zero,
+                    elevation: 0,
+                    shape: topBorder,
+                    child: ListTile(
+                      tileColor: Colors.white,
+                      shape: topBorder,
+                      title: Text(
+                        'Location',
+                        style: Theme.of(context).textTheme.bodyLarge,
+                      ),
+                      trailing: CupertinoSwitch(
+                        activeColor: CustomColors.appColorBlue,
+                        onChanged: (bool value) async {
+                          await LocationService.requestLocation(context, value);
+                        },
+                        value: state.location,
+                      ),
+                    ),
+                  ),
+                  divider,
+                  Card(
+                    margin: EdgeInsets.zero,
+                    elevation: 0,
+                    child: ListTile(
+                      tileColor: Colors.white,
+                      title: Text(
+                        'Notification',
+                        style: Theme.of(context).textTheme.bodyLarge,
+                      ),
+                      trailing: CupertinoSwitch(
+                        activeColor: CustomColors.appColorBlue,
+                        onChanged: (bool value) async {
+                          await NotificationService.requestNotification(
+                            context,
+                            value,
+                          );
+                        },
+                        value: state.notifications,
+                      ),
+                    ),
+                  ),
+                  divider,
+                  Card(
+                    margin: EdgeInsets.zero,
+                    elevation: 0,
+                    child: ListTile(
+                      tileColor: Colors.white,
+                      onTap: () async {
+                        await Navigator.push(
                           context,
                           MaterialPageRoute(
                             builder: (context) {
-                              return const HomePage();
+                              return const FeedbackPage();
                             },
                           ),
-                          (r) => false,
                         );
-                      });
-                    },
-                    title: Text(
-                      'Take a tour of the App',
-                      style: Theme.of(context).textTheme.bodyLarge,
-                    ),
-                  ),
-                ),
-                divider,
-                Card(
-                  margin: EdgeInsets.zero,
-                  elevation: 0,
-                  child: ListTile(
-                    tileColor: Colors.white,
-                    onTap: () async {
-                      await hasNetworkConnection().then((value) async {
-                        if (value) {
-                          await RateService.rateApp();
-                        } else {
-                          showSnackBar(context, Config.connectionErrorMessage);
-                        }
-                      });
-                    },
-                    title: Text(
-                      'Rate the AirQo App',
-                      style: Theme.of(context).textTheme.bodyLarge,
-                    ),
-                  ),
-                ),
-                divider,
-                Card(
-                  margin: EdgeInsets.zero,
-                  elevation: 0,
-                  shape: bottomBorder,
-                  child: ListTile(
-                    tileColor: Colors.white,
-                    shape: bottomBorder,
-                    onTap: () async {
-                      await Navigator.push(
-                        context,
-                        MaterialPageRoute(
-                          builder: (context) {
-                            return const AboutAirQo();
-                          },
-                        ),
-                      );
-                    },
-                    title: Text(
-                      'About',
-                      style: Theme.of(context).textTheme.bodyLarge,
-                    ),
-                  ),
-                ),
-                const Spacer(),
-                const DeleteAccountButton(),
-              ],
-            );
-          },
-=======
-                  );
-                  const ShapeBorder bottomBorder = RoundedRectangleBorder(
-                    borderRadius: BorderRadius.only(
-                      bottomLeft: Radius.circular(8),
-                      bottomRight: Radius.circular(8),
-                    ),
-                  );
-
-                  return Column(
-                    children: <Widget>[
-                      Card(
-                        margin: EdgeInsets.zero,
-                        elevation: 0,
-                        shape: topBorder,
-                        child: ListTile(
-                          tileColor: Colors.white,
-                          shape: topBorder,
-                          title: Text(
-                            'Location',
-                            style: Theme.of(context).textTheme.bodyLarge,
-                          ),
-                          trailing: CupertinoSwitch(
-                            activeColor: CustomColors.appColorBlue,
-                            onChanged: (bool value) async {
-                              await LocationService.requestLocation(
-                                context,
-                                value,
-                              );
-                            },
-                            value: state.location,
-                          ),
-                        ),
-                      ),
-                      divider,
-                      Card(
-                        margin: EdgeInsets.zero,
-                        elevation: 0,
-                        child: ListTile(
-                          tileColor: Colors.white,
-                          title: Text(
-                            'Notification',
-                            style: Theme.of(context).textTheme.bodyLarge,
-                          ),
-                          trailing: CupertinoSwitch(
-                            activeColor: CustomColors.appColorBlue,
-                            onChanged: (bool value) async {
-                              await NotificationService.requestNotification(
-                                context,
-                                value,
-                              );
-                            },
-                            value: state.notifications,
-                          ),
-                        ),
-                      ),
-                      divider,
-                      Card(
-                        margin: EdgeInsets.zero,
-                        elevation: 0,
-                        child: ListTile(
-                          tileColor: Colors.white,
-                          onTap: () async {
-                            await Navigator.push(
+                      },
+                      title: Text(
+                        'Send feedback',
+                        style: Theme.of(context).textTheme.bodyLarge,
+                      ),
+                    ),
+                  ),
+                  divider,
+                  Showcase(
+                    key: _appTourShowcaseKey,
+                    description:
+                        "You can always restart the App Tour from here anytime.",
+                    child: Card(
+                      margin: EdgeInsets.zero,
+                      elevation: 0,
+                      child: ListTile(
+                        tileColor: Colors.white,
+                        onTap: () async {
+                          await AppService()
+                              .clearShowcase()
+                              .then((value) async {
+                            await Navigator.pushAndRemoveUntil(
                               context,
                               MaterialPageRoute(
                                 builder: (context) {
-                                  return const FeedbackPage();
+                                  return const HomePage();
                                 },
                               ),
+                              (r) => false,
                             );
-                          },
-                          title: Text(
-                            'Send feedback',
-                            style: Theme.of(context).textTheme.bodyLarge,
+                          });
+                        },
+                        title: Text(
+                          'Take a tour of the App',
+                          style: Theme.of(context).textTheme.bodyLarge,
+                        ),
+                      ),
+                    ),
+                  ),
+                  divider,
+                  Card(
+                    margin: EdgeInsets.zero,
+                    elevation: 0,
+                    child: ListTile(
+                      tileColor: Colors.white,
+                      onTap: () async {
+                        await hasNetworkConnection().then((value) async {
+                          if (value) {
+                            await RateService.rateApp();
+                          } else {
+                            showSnackBar(
+                                context, Config.connectionErrorMessage);
+                          }
+                        });
+                      },
+                      title: Text(
+                        'Rate the AirQo App',
+                        style: Theme.of(context).textTheme.bodyLarge,
+                      ),
+                    ),
+                  ),
+                  divider,
+                  Card(
+                    margin: EdgeInsets.zero,
+                    elevation: 0,
+                    shape: bottomBorder,
+                    child: ListTile(
+                      tileColor: Colors.white,
+                      shape: bottomBorder,
+                      onTap: () async {
+                        await Navigator.push(
+                          context,
+                          MaterialPageRoute(
+                            builder: (context) {
+                              return const AboutAirQo();
+                            },
                           ),
-                        ),
-                      ),
-                      divider,
-                      Showcase(
-                        key: _appTourShowcaseKey,
-                        description:
-                            "You can always restart the App Tour from here anytime.",
-                        child: Card(
-                          margin: EdgeInsets.zero,
-                          elevation: 0,
-                          child: ListTile(
-                            tileColor: Colors.white,
-                            onTap: () async {
-                              await AppService()
-                                  .clearShowcase()
-                                  .then((value) async {
-                                await Navigator.pushAndRemoveUntil(
-                                  context,
-                                  MaterialPageRoute(
-                                    builder: (context) {
-                                      return const HomePage();
-                                    },
-                                  ),
-                                  (r) => false,
-                                );
-                              });
-                            },
-                            title: Text(
-                              'Take a tour of the App',
-                              style: Theme.of(context).textTheme.bodyLarge,
-                            ),
-                          ),
-                        ),
-                      ),
-                      divider,
-                      Card(
-                        margin: EdgeInsets.zero,
-                        elevation: 0,
-                        child: ListTile(
-                          tileColor: Colors.white,
-                          onTap: () async {
-                            await hasNetworkConnection().then((value) async {
-                              if (value) {
-                                await RateService.rateApp();
-                              } else {
-                                showSnackBar(
-                                  context,
-                                  Config.connectionErrorMessage,
-                                );
-                              }
-                            });
-                          },
-                          title: Text(
-                            'Rate the AirQo App',
-                            style: Theme.of(context).textTheme.bodyLarge,
-                          ),
-                        ),
-                      ),
-                      divider,
-                      Card(
-                        margin: EdgeInsets.zero,
-                        elevation: 0,
-                        shape: bottomBorder,
-                        child: ListTile(
-                          tileColor: Colors.white,
-                          shape: bottomBorder,
-                          onTap: () async {
-                            await Navigator.push(
-                              context,
-                              MaterialPageRoute(
-                                builder: (context) {
-                                  return const AboutAirQo();
-                                },
-                              ),
-                            );
-                          },
-                          title: Text(
-                            'About',
-                            style: Theme.of(context).textTheme.bodyLarge,
-                          ),
-                        ),
-                      ),
-                      const Spacer(),
-                      BlocBuilder<AccountBloc, AccountState>(
-                        buildWhen: (previous, current) {
-                          return previous.guestUser != current.guestUser;
-                        },
-                        builder: (context, state) {
-                          if (state.guestUser) {
-                            return Container();
-                          }
-
-                          return MultiBlocListener(
-                            listeners: [
-                              BlocListener<AccountBloc, AccountState>(
-                                listener: (context, state) {
-                                  loadingScreen(context);
-                                },
-                                listenWhen: (previous, current) {
-                                  return current.blocStatus ==
-                                      BlocStatus.processing;
-                                },
-                              ),
-                              BlocListener<AccountBloc, AccountState>(
-                                listener: (context, state) {
-                                  Navigator.pop(context);
-                                },
-                                listenWhen: (previous, current) {
-                                  return previous.blocStatus ==
-                                      BlocStatus.processing;
-                                },
-                              ),
-                              BlocListener<AccountBloc, AccountState>(
-                                listener: (
-                                  context,
-                                  state,
-                                ) {
-                                  showSnackBar(
-                                    context,
-                                    state.blocError.message,
-                                  );
-                                },
-                                listenWhen: (previous, current) {
-                                  return current.blocStatus ==
-                                          BlocStatus.error &&
-                                      current.blocError !=
-                                          AuthenticationError.none;
-                                },
-                              ),
-                              BlocListener<AccountBloc, AccountState>(
-                                listener: (context, state) {
-                                  Navigator.push(
-                                    context,
-                                    MaterialPageRoute(builder: (context) {
-                                      return const AuthVerificationWidget();
-                                    }),
-                                  );
-                                },
-                                listenWhen: (previous, current) {
-                                  return current.blocStatus ==
-                                      BlocStatus.accountDeletionCheckSuccess;
-                                },
-                              ),
-                            ],
-                            child: Card(
-                              margin: EdgeInsets.zero,
-                              elevation: 0,
-                              shape: const RoundedRectangleBorder(
-                                borderRadius:
-                                    BorderRadius.all(Radius.circular(8)),
-                              ),
-                              child: ListTile(
-                                tileColor: Colors.white,
-                                shape: const RoundedRectangleBorder(
-                                  borderRadius:
-                                      BorderRadius.all(Radius.circular(8)),
-                                ),
-                                onTap: () {
-                                  _deleteAccount();
-                                },
-                                title: Text(
-                                  'Delete your account',
-                                  overflow: TextOverflow.ellipsis,
-                                  style: Theme.of(context)
-                                      .textTheme
-                                      .bodyMedium
-                                      ?.copyWith(
-                                        color: CustomColors.appColorBlack
-                                            .withOpacity(0.6),
-                                      ),
-                                ),
-                              ),
-                            ),
-                          );
-                        },
-                      ),
-                    ],
-                  );
-                },
-              );
-            },
-          ),
->>>>>>> 571e815b
+                        );
+                      },
+                      title: Text(
+                        'About',
+                        style: Theme.of(context).textTheme.bodyLarge,
+                      ),
+                    ),
+                  ),
+                  const Spacer(),
+                  const DeleteAccountButton(),
+                ],
+              );
+            });
+          }),
         ),
       ),
     );
@@ -423,12 +243,6 @@
         break;
     }
   }
-<<<<<<< HEAD
-=======
-
-  void _deleteAccount() {
-    context.read<AccountBloc>().add(DeleteAccount(context: context));
-  }
 
   void _startShowcase() {
     WidgetsBinding.instance.addPostFrameCallback((_) {
@@ -447,5 +261,4 @@
       _appService.stopShowcase(Config.settingsPageShowcase);
     }
   }
->>>>>>> 571e815b
 }