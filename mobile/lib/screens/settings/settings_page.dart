--- conflicted
+++ resolved
@@ -1,10 +1,7 @@
 import 'package:app/blocs/blocs.dart';
 import 'package:app/models/models.dart';
-<<<<<<< HEAD
 import 'package:app/screens/home_page.dart';
 import 'package:app/screens/web_view_page.dart';
-=======
->>>>>>> f0caf2ad
 import 'package:app/services/services.dart';
 import 'package:app/themes/theme.dart';
 import 'package:app/widgets/widgets.dart';
@@ -119,9 +116,33 @@
                                 },
                                 value: profile.preferences.notifications,
                               ),
-<<<<<<< HEAD
-                              Divider(
-                                color: CustomColors.appBodyColor,
+                            ),
+                            Divider(
+                              color: CustomColors.appBodyColor,
+                            ),
+                            GestureDetector(
+                              onTap: () async {
+                                await Navigator.push(
+                                  context,
+                                  MaterialPageRoute(
+                                    builder: (context) {
+                                      return const FeedbackPage();
+                                    },
+                                  ),
+                                );
+                              },
+                              child: const SettingsCard(text: 'Send feedback'),
+                            ),
+                            Divider(
+                              color: CustomColors.appBodyColor,
+                            ),
+                            GestureDetector(
+                              onTap: () async {
+                                await RateService.rateApp();
+                              },
+                              child: const SettingsCard(
+                                text: 'Rate the AirQo App',
+                              ),
                               ),
                               GestureDetector(
                                 onTap: () async {
@@ -155,35 +176,9 @@
                                   );
                                 },
                                 child: const SettingsCard(text: 'About'),
-=======
-                            ),
-                            Divider(
-                              color: CustomColors.appBodyColor,
-                            ),
-                            GestureDetector(
-                              onTap: () async {
-                                await Navigator.push(
-                                  context,
-                                  MaterialPageRoute(
-                                    builder: (context) {
-                                      return const FeedbackPage();
-                                    },
-                                  ),
-                                );
-                              },
-                              child: const SettingsCard(text: 'Send feedback'),
-                            ),
-                            Divider(
-                              color: CustomColors.appBodyColor,
-                            ),
-                            GestureDetector(
-                              onTap: () async {
-                                await RateService.rateApp();
-                              },
-                              child: const SettingsCard(
-                                text: 'Rate the AirQo App',
->>>>>>> f0caf2ad
-                              ),
+                              ),
+                            ],
+                          ),
                             ),
                             Divider(
                               color: CustomColors.appBodyColor,
