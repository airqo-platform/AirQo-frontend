--- conflicted
+++ resolved
@@ -196,21 +196,6 @@
         ));
   }
 
-<<<<<<< HEAD
-  Future<void> handleKyaOnClick() async {
-    if (_kya!.progress >= 99.0) {
-      var completeKya = _kya;
-      setState(() {
-        _kya = null;
-      });
-      await _appService.cloudStore
-          .updateKyaProgress(
-              _appService.customAuth.getUserId(), completeKya!, 100)
-          .then((value) => {
-                _getCompleteKya(),
-                _getIncompleteKya(),
-              });
-=======
   String getKyaMessage({required Kya kya}) {
     var kyaItems = kya.lessons.length;
     var progress = kya.progress;
@@ -231,7 +216,6 @@
       kya.progress = -1;
       await _appService.updateKya(kya);
       _getKya();
->>>>>>> cc77c5d2
     } else {
       var returnStatus =
           await Navigator.push(context, MaterialPageRoute(builder: (context) {
@@ -501,11 +485,7 @@
             physics: const AlwaysScrollableScrollPhysics(),
             children: [
               const SizedBox(
-<<<<<<< HEAD
-                height: 12,
-=======
                 height: 32,
->>>>>>> cc77c5d2
               ),
               Text(
                 getDateTime(),
@@ -573,41 +553,6 @@
             ]));
   }
 
-<<<<<<< HEAD
-  void _getCompleteKya() async {
-    var widgets = <Widget>[];
-
-    if (_appService.isLoggedIn()) {
-      widgets.add(SvgPicture.asset(
-        'assets/icon/add_avator.svg',
-      ));
-      if (mounted) {
-        setState(() {
-          _completeKyaWidgets.clear();
-          _completeKyaWidgets = widgets;
-        });
-      }
-      return;
-    }
-
-    var dbKya = await _appService.dbHelper.getKyas();
-    var completeKya =
-        dbKya.where((element) => element.progress >= 100).toList();
-    _loadCompleteKya(completeKya);
-
-    var kyaCards =
-        await _appService.cloudStore.getKya(_appService.customAuth.getUserId());
-    var completeKyaCards =
-        kyaCards.where((element) => element.progress >= 100.0).toList();
-
-    if (completeKyaCards.isNotEmpty) {
-      _loadCompleteKya(completeKyaCards);
-      await _appService.dbHelper.insertKyas(kyaCards);
-    }
-  }
-
-=======
->>>>>>> cc77c5d2
   void _getDashboardCards() async {
     var region = getNextDashboardRegion(_preferences);
     var measurements = await _appService.dbHelper.getRegionSites(region);
@@ -633,7 +578,6 @@
 
       if (!mounted) {
         return;
-<<<<<<< HEAD
       }
 
       dashboardCards.shuffle();
@@ -732,111 +676,9 @@
           _favLocations = widgets;
         });
       }
-=======
-      }
-
-      dashboardCards.shuffle();
-      setState(() {
-        _dashBoardPlaces = dashboardCards;
-      });
->>>>>>> cc77c5d2
-    }
-
-    var locationMeasurements =
-        await _locationService.getNearbyLocationReadings();
-
-    for (var location in locationMeasurements) {
-      dashboardCards.add(AnalyticsCard(
-          PlaceDetails.measurementToPLace(location),
-          location,
-          _isRefreshing,
-          false));
-    }
-
-    if (!mounted) {
-      return;
-    }
-
-    dashboardCards.shuffle();
-    setState(() {
-      _dashBoardPlaces = dashboardCards;
-    });
-  }
-
-  void _getFavourites(List<PlaceDetails> favouritePlaces) async {
-    var widgets = <Widget>[];
-
-    if ((_favLocations.length != 3 && favouritePlaces.length >= 3) ||
-        (_favLocations.length > favouritePlaces.length)) {
-      try {
-        if (favouritePlaces.length == 1) {
-          var measurement = await _appService.dbHelper
-              .getMeasurement(favouritePlaces[0].siteId);
-          if (measurement != null) {
-            widgets.add(favPlaceAvatar(7, measurement));
-          } else {
-            widgets.add(emptyAvatar(0));
-          }
-        } else if (favouritePlaces.length == 2) {
-          var measurement = await _appService.dbHelper
-              .getMeasurement(favouritePlaces[0].siteId);
-          if (measurement != null) {
-            widgets.add(favPlaceAvatar(0, measurement));
-          } else {
-            widgets.add(emptyAvatar(0));
-          }
-
-          measurement = await _appService.dbHelper
-              .getMeasurement(favouritePlaces[1].siteId);
-          if (measurement != null) {
-            widgets.add(favPlaceAvatar(7, measurement));
-          } else {
-            widgets.add(emptyAvatar(7));
-          }
-
-          // widgets
-          //   ..add(favPlaceAvatar(0, favouritePlaces[0]))
-          //   ..add(favPlaceAvatar(7, favouritePlaces[1]));
-        } else if (favouritePlaces.length >= 3) {
-          var measurement = await _appService.dbHelper
-              .getMeasurement(favouritePlaces[0].siteId);
-          if (measurement != null) {
-            widgets.add(favPlaceAvatar(0, measurement));
-          } else {
-            widgets.add(emptyAvatar(0));
-          }
-
-          measurement = await _appService.dbHelper
-              .getMeasurement(favouritePlaces[1].siteId);
-          if (measurement != null) {
-            widgets.add(favPlaceAvatar(7, measurement));
-          } else {
-            widgets.add(emptyAvatar(7));
-          }
-
-          measurement = await _appService.dbHelper
-              .getMeasurement(favouritePlaces[2].siteId);
-          if (measurement != null) {
-            widgets.add(favPlaceAvatar(14, measurement));
-          } else {
-            widgets.add(emptyAvatar(14));
-          }
-        } else {}
-      } catch (exception, stackTrace) {
-        debugPrint('$exception\n$stackTrace');
-      }
-
-      if (mounted) {
-        setState(() {
-          _favLocations.clear();
-          _favLocations = widgets;
-        });
-      }
-    }
-  }
-
-<<<<<<< HEAD
-=======
+    }
+  }
+
   void _getKya() async {
     var kya = await _appService.dbHelper.getKyas();
 
@@ -848,7 +690,6 @@
     });
   }
 
->>>>>>> cc77c5d2
   void _handleScroll() async {
     _scrollController.addListener(() {
       if (_scrollController.position.userScrollDirection ==
@@ -873,16 +714,7 @@
     _preferences = await SharedPreferences.getInstance();
     _setGreetings();
     _getDashboardCards();
-<<<<<<< HEAD
-    if (_appService.isLoggedIn()) {
-      await _loadKya();
-      _getIncompleteKya();
-      _getCompleteKya();
-    }
-    await _appService.fetchData();
-=======
     _getKya();
->>>>>>> cc77c5d2
   }
 
   void _loadCompleteKya(List<Kya> completeKya) async {
@@ -932,14 +764,9 @@
   }
 
   Future<void> _refresh() async {
-<<<<<<< HEAD
-    await _appService.fetchLatestMeasurements();
-    _getDashboardCards();
-=======
     await _appService.refreshDashboard();
     _getDashboardCards();
     _getKya();
->>>>>>> cc77c5d2
   }
 
   void _setGreetings() {
