--- conflicted
+++ resolved
@@ -76,7 +76,6 @@
                         ],
                       ),
                     ),
-<<<<<<< HEAD
                     actions: <Widget>[
                       CupertinoDialogAction(
                         onPressed: () {
@@ -100,22 +99,6 @@
                             fontSize: 16,
                             fontWeight: FontWeight.w600,
                           ),
-=======
-                    InkWell(
-                      onTap: () {
-                        context
-                            .read<FavouritePlaceBloc>()
-                            .add(UpdateFavouritePlace(favouritePlace));
-                      },
-                      child: Padding(
-                        padding: const EdgeInsets.symmetric(
-                          horizontal: 32,
-                          vertical: 24,
-                        ),
-                        child: HeartIcon(
-                          showAnimation: false,
-                          placeId: favouritePlace.placeId,
->>>>>>> 7fc5e587
                         ),
                       ),
                     ],
@@ -205,7 +188,7 @@
                               ),
                               child: HeartIcon(
                                 showAnimation: false,
-                                airQualityReading: airQualityReading,
+                                placeId: favouritePlace.placeId,
                               ),
                             ),
                           ),
@@ -219,7 +202,6 @@
                       height: 11,
                     ),
                     Container(
-<<<<<<< HEAD
                       padding: const EdgeInsets.symmetric(horizontal: 32),
                       child: Row(
                         children: [
@@ -240,19 +222,6 @@
                               size: 14,
                               color: Colors.white,
                             ),
-=======
-                      height: 16,
-                      width: 16,
-                      padding: const EdgeInsets.all(2.5),
-                      decoration: BoxDecoration(
-                        color: appColors.appColorBlue.withOpacity(0.24),
-                        borderRadius: const BorderRadius.all(
-                          Radius.circular(3.0),
-                        ),
-                        border: const Border.fromBorderSide(
-                          BorderSide(
-                            color: Colors.transparent,
->>>>>>> 7fc5e587
                           ),
                           const SizedBox(width: 8.0),
                           Text(
@@ -265,7 +234,7 @@
                           Container(
                             height: 16,
                             width: 16,
-                            padding: const EdgeInsets.all(5),
+                            padding: const EdgeInsets.all(2.5),
                             decoration: BoxDecoration(
                               color: appColors.appColorBlue.withOpacity(0.24),
                               borderRadius: const BorderRadius.all(
