--- conflicted
+++ resolved
@@ -572,15 +572,12 @@
               WidgetsBinding.instance.addPostFrameCallback((_) {
                 showSnackBar(context, state.error.message);
               });
-<<<<<<< HEAD
-=======
               break;
             case NearbyAirQualityError.locationDisabled:
               WidgetsBinding.instance.addPostFrameCallback((_) {
                 showSnackBar(context, state.error.message);
               });
               break;
->>>>>>> 62846394
           }
         }
 
