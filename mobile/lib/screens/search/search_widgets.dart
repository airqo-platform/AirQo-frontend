--- conflicted
+++ resolved
@@ -8,10 +8,6 @@
 import 'package:auto_size_text/auto_size_text.dart';
 import 'package:flutter/material.dart';
 import 'package:flutter_bloc/flutter_bloc.dart';
-<<<<<<< HEAD
-import 'package:flutter_svg/svg.dart';
-=======
->>>>>>> beb17874
 
 import '../insights/insights_page.dart';
 
@@ -56,80 +52,6 @@
       ),
     );
   }
-<<<<<<< HEAD
-
-  @override
-  void initState() {
-    super.initState();
-    _searchBloc = context.read<SearchBloc>();
-  }
-
-  @override
-  void dispose() {
-    _clearSearch();
-    super.dispose();
-  }
-
-  void _clearSearch() {
-    _searchBloc.add(const ResetSearch());
-  }
-
-  Future<void> _showPlaceDetails(SearchResultItem searchResultItem) async {
-    if (!mounted) return;
-
-    loadingScreen(context);
-
-    final place = await _searchRepository.placeDetails(searchResultItem.id);
-
-    if (place != null) {
-      final nearestSite = await LocationService.getNearestSite(
-        place.geometry.location.lat,
-        place.geometry.location.lng,
-      );
-
-      if (!mounted) return;
-
-      Navigator.pop(context);
-
-      // TODO: Substitute with widget
-      if (nearestSite == null) {
-        showSnackBar(
-          context,
-          'Oops!!.. We don’t have air quality readings for'
-          ' ${searchResultItem.name}',
-          durationInSeconds: 3,
-        );
-
-        return;
-      }
-
-      await Navigator.push(
-        context,
-        MaterialPageRoute(
-          builder: (context) {
-            return InsightsPage(
-              nearestSite.copyWith(
-                name: searchResultItem.name,
-                location: searchResultItem.location,
-                placeId: searchResultItem.id,
-                latitude: place.geometry.location.lat,
-                longitude: place.geometry.location.lng,
-              ),
-            );
-          },
-        ),
-      );
-    } else {
-      if (!mounted) return;
-
-      showSnackBar(
-        context,
-        'Try again later',
-      );
-    }
-  }
-=======
->>>>>>> beb17874
 }
 
 class SearchPageAirQualityTile extends StatelessWidget {
@@ -551,16 +473,6 @@
       },
     );
   }
-<<<<<<< HEAD
-
-  void _getUserLocation(BuildContext context) {
-    PermissionService.checkPermission(AppPermission.location, request: true)
-        .then((value) => context
-            .read<NearbyLocationBloc>()
-            .add(const SearchLocationAirQuality()));
-  }
-=======
->>>>>>> beb17874
 }
 
 class AutoCompleteResultsWidget extends StatelessWidget {
