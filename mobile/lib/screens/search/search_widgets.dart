--- conflicted
+++ resolved
@@ -499,7 +499,6 @@
           return;
         }
 
-<<<<<<< HEAD
         await LocationService.getNearestSite(
           placeDetails.latitude,
           placeDetails.longitude,
@@ -526,32 +525,10 @@
                   .add(GetSearchRecommendations(placeDetails));
               Navigator.pop(context);
 
-              return;
-            }
-
-            AirQualityReading estimateAirQualityReading =
-                AirQualityReading.fromAirQualityEstimateSearch(
-              estimate,
-              searchResult: placeDetails,
-            );
-
-            Navigator.pop(context);
-            await Future.wait([
-              HiveService().updateSearchHistory(estimateAirQualityReading),
-              navigateToInsights(context, estimateAirQualityReading),
-            ]);
-
-            return;
-          });
-        });
-      });
-    });
-=======
       return;
     }
     context.read<SearchHistoryBloc>().add(AddSearchHistory(airQualityReading));
     await navigateToInsights(context, airQualityReading);
->>>>>>> a8b2f142
   }
 
   @override
