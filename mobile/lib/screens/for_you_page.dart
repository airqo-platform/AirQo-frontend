import 'package:app/widgets/widgets.dart';
import 'package:flutter/material.dart';
import 'package:showcaseview/showcaseview.dart';
import 'package:app/services/services.dart';
import 'package:shared_preferences/shared_preferences.dart';

import 'analytics/analytics_view.dart';
import 'kya/know_your_air_view.dart';

class ForYouPage extends StatefulWidget {
  const ForYouPage({
    super.key,
    this.analytics,
  });
  final bool? analytics;

  @override
  State<ForYouPage> createState() => _ForYouPageState();
}

class _ForYouPageState extends State<ForYouPage>
    with SingleTickerProviderStateMixin {
  late TabController _tabController;
  late bool _analytics;
  final AppService _appService = AppService();
  static final GlobalKey _analyticsTabShowcaseKey = GlobalKey();
  static final GlobalKey _kyaTabShowcaseKey = GlobalKey();
  static BuildContext? myContext;

  @override
  Widget build(BuildContext context) {
    return Scaffold(
      appBar: const AppTopBar('For You'),
      body: AppSafeArea(
        horizontalPadding: 16,
        widget: Column(
          children: [
            Padding(
              padding: const EdgeInsets.symmetric(vertical: 10),
              child: Material(
                color: Colors.white,
                borderRadius: const BorderRadius.all(
                  Radius.circular(7.0),
                ),
<<<<<<< HEAD
                child: ShowCaseWidget(
                  onStart: (index, key) {
                    if (key == _kyaTabShowcaseKey) {
                      _tabController.animateTo(1);
                    }
=======
                child: TabBar(
                  controller: _tabController,
                  indicatorColor: Colors.transparent,
                  labelColor: Colors.transparent,
                  unselectedLabelColor: Colors.transparent,
                  labelPadding: const EdgeInsets.all(3.0),
                  physics: const NeverScrollableScrollPhysics(),
                  onTap: (value) {
                    setState(() => _analytics = value == 0 ? true : false);
>>>>>>> f0caf2ad
                  },
                  builder: Builder(
                    builder: (context) {
                      myContext = context;
                      return TabBar(
                        controller: _tabController,
                        indicatorColor: Colors.transparent,
                        labelColor: Colors.transparent,
                        unselectedLabelColor: Colors.transparent,
                        labelPadding: const EdgeInsets.all(3.0),
                        physics: const NeverScrollableScrollPhysics(),
                        onTap: (value) {
                          if (value == 0) {
                            setState(() => _analytics = true);
                          } else {
                            setState(() => _analytics = false);
                          }
                        },
                        tabs: <Widget>[
                          Showcase(
                            key: _analyticsTabShowcaseKey,
                            description: 'This is the analytics Tab',
                            child: TabButton(
                              text: 'Analytics',
                              index: 0,
                              tabController: _tabController,
                            ),
                          ),
                          Showcase(
                            key: _kyaTabShowcaseKey,
                            description:
                                'Do you want to know more about air quality? Know your air in this section',
                            child: TabButton(
                              text: 'Know your Air',
                              index: 1,
                              tabController: _tabController,
                            ),
                          ),
                        ],
                      );
                    },
                  ),
                ),
              ),
            ),
            Expanded(
              child: TabBarView(
                controller: _tabController,
                physics: const NeverScrollableScrollPhysics(),
                children: const <Widget>[
                  AnalyticsView(),
                  KnowYourAirView(),
                ],
              ),
            ),
          ],
        ),
      ),
    );
  }

  @override
  void dispose() {
    _tabController.dispose();
    super.dispose();
  }

  @override
  void initState() {
    super.initState();
    _analytics = widget.analytics ?? true;
    _tabController = TabController(length: 2, vsync: this);
    _tabController.animateTo(_analytics ? 0 : 1);
    WidgetsBinding.instance.addPostFrameCallback((_) => showcasetoggle());
  }

  void _startShowcase() {
    WidgetsBinding.instance.addPostFrameCallback((_) async {
      ShowCaseWidget.of(myContext!).startShowCase(
        [
          _analyticsTabShowcaseKey,
          _kyaTabShowcaseKey,
        ],
      );
    });
  }

  Future<void> showcasetoggle() async {
    final prefs = await SharedPreferences.getInstance();
    if (prefs.getBool('forYouPageShowcase') == null) {
      _startShowcase();
      _appService.stopshowcase('forYouPageShowcase');
    }
  }
}<|MERGE_RESOLUTION|>--- conflicted
+++ resolved
@@ -42,23 +42,11 @@
                 borderRadius: const BorderRadius.all(
                   Radius.circular(7.0),
                 ),
-<<<<<<< HEAD
                 child: ShowCaseWidget(
                   onStart: (index, key) {
                     if (key == _kyaTabShowcaseKey) {
                       _tabController.animateTo(1);
                     }
-=======
-                child: TabBar(
-                  controller: _tabController,
-                  indicatorColor: Colors.transparent,
-                  labelColor: Colors.transparent,
-                  unselectedLabelColor: Colors.transparent,
-                  labelPadding: const EdgeInsets.all(3.0),
-                  physics: const NeverScrollableScrollPhysics(),
-                  onTap: (value) {
-                    setState(() => _analytics = value == 0 ? true : false);
->>>>>>> f0caf2ad
                   },
                   builder: Builder(
                     builder: (context) {
@@ -71,11 +59,8 @@
                         labelPadding: const EdgeInsets.all(3.0),
                         physics: const NeverScrollableScrollPhysics(),
                         onTap: (value) {
-                          if (value == 0) {
-                            setState(() => _analytics = true);
-                          } else {
-                            setState(() => _analytics = false);
-                          }
+                          setState(
+                              () => _analytics = value == 0 ? true : false);
                         },
                         tabs: <Widget>[
                           Showcase(
