--- conflicted
+++ resolved
@@ -104,118 +104,6 @@
   }
 }
 
-<<<<<<< HEAD
-=======
-class AnalyticsShareCard extends StatelessWidget {
-  const AnalyticsShareCard({
-    super.key,
-    required this.airQualityReading,
-  });
-
-  final AirQualityReading airQualityReading;
-
-  @override
-  Widget build(BuildContext context) {
-    final appColors = Theme.of(context).extension<AppColors>()!;
-
-    return Container(
-      constraints: const BoxConstraints(
-        maxHeight: 200,
-        maxWidth: 300,
-      ),
-      padding: const EdgeInsets.symmetric(
-        vertical: 5,
-        horizontal: 8,
-      ),
-      decoration: const BoxDecoration(
-        color: Colors.white,
-        borderRadius: BorderRadius.all(
-          Radius.circular(16.0),
-        ),
-        border: Border.fromBorderSide(
-          BorderSide(color: Colors.transparent),
-        ),
-      ),
-      child: Column(
-        children: [
-          const Spacer(),
-          Row(
-            mainAxisAlignment: MainAxisAlignment.center,
-            children: [
-              AnalyticsAvatar(airQualityReading),
-              const SizedBox(width: 10.0),
-              Flexible(
-                child: Column(
-                  crossAxisAlignment: CrossAxisAlignment.start,
-                  children: [
-                    AutoSizeText(
-                      airQualityReading.name,
-                      maxLines: 1,
-                      overflow: TextOverflow.ellipsis,
-                      minFontSize: 17,
-                      style: CustomTextStyle.headline9(context),
-                    ),
-                    AutoSizeText(
-                      airQualityReading.location,
-                      maxLines: 1,
-                      overflow: TextOverflow.ellipsis,
-                      minFontSize: 12,
-                      style: CustomTextStyle.bodyText4(context)?.copyWith(
-                        color: appColors.appColorBlack.withOpacity(0.3),
-                      ),
-                    ),
-                    const SizedBox(
-                      height: 12,
-                    ),
-                    AqiStringContainer(airQualityReading),
-                    const SizedBox(
-                      height: 8,
-                    ),
-                    Text(
-                      airQualityReading.dateTime.shareString(),
-                      maxLines: 1,
-                      overflow: TextOverflow.ellipsis,
-                      style: TextStyle(
-                        fontSize: 8,
-                        color: Colors.black.withOpacity(0.3),
-                      ),
-                    ),
-                  ],
-                ),
-              ),
-            ],
-          ),
-          const Spacer(),
-          Row(
-            mainAxisAlignment: MainAxisAlignment.spaceBetween,
-            children: [
-              Text(
-                '© ${DateTime.now().year} AirQo',
-                style: TextStyle(
-                  fontSize: 9,
-                  color: appColors.appColorBlack.withOpacity(0.5),
-                  height: 32 / 9,
-                  fontWeight: FontWeight.w500,
-                ),
-              ),
-              Text(
-                'www.airqo.africa',
-                style: TextStyle(
-                  fontSize: 9,
-                  color: appColors.appColorBlack.withOpacity(0.5),
-                  height: 32 / 9,
-                  fontWeight: FontWeight.w500,
-                ),
-              ),
-            ],
-          ),
-        ],
-      ),
-    );
-  }
-}
-
->>>>>>> a930b227
 class AnalyticsCard extends StatelessWidget {
   AnalyticsCard(
     this.airQualityReading,
@@ -254,26 +142,11 @@
               Radius.circular(16.0),
             ),
           ),
-<<<<<<< HEAD
           child: Column(
             children: [
               Row(
                 crossAxisAlignment: CrossAxisAlignment.end,
                 mainAxisAlignment: MainAxisAlignment.end,
-=======
-          InkWell(
-            onTap: () async {
-              await _goToInsights(context);
-            },
-            child: Container(
-              decoration: const BoxDecoration(
-                color: Colors.white,
-                borderRadius: BorderRadius.all(
-                  Radius.circular(16.0),
-                ),
-              ),
-              child: Column(
->>>>>>> a930b227
                 children: [
                   InkWell(
                     onTap: () {
@@ -373,9 +246,8 @@
                                                 3.2,
                                       ),
                                       child: Text(
-                                        dateToString(
-                                          airQualityReading.dateTime,
-                                        ),
+                                        airQualityReading.dateTime
+                                            .analyticsCardString(),
                                         maxLines: 1,
                                         overflow: TextOverflow.ellipsis,
                                         style: TextStyle(
@@ -399,53 +271,6 @@
                                         );
                                       },
                                     ),
-<<<<<<< HEAD
-=======
-                                    const SizedBox(
-                                      height: 8,
-                                    ),
-                                    Row(
-                                      crossAxisAlignment:
-                                          CrossAxisAlignment.start,
-                                      children: [
-                                        Container(
-                                          constraints: BoxConstraints(
-                                            maxWidth: MediaQuery.of(context)
-                                                    .size
-                                                    .width /
-                                                3.2,
-                                          ),
-                                          child: Text(
-                                            airQualityReading.dateTime
-                                                .analyticsCardString(),
-                                            maxLines: 1,
-                                            overflow: TextOverflow.ellipsis,
-                                            style: TextStyle(
-                                              fontSize: 8,
-                                              color:
-                                                  Colors.black.withOpacity(0.3),
-                                            ),
-                                          ),
-                                        ),
-                                        const SizedBox(
-                                          width: 4.0,
-                                        ),
-                                        BlocBuilder<DashboardBloc,
-                                            DashboardState>(
-                                          buildWhen: (previous, current) {
-                                            return previous.status !=
-                                                current.status;
-                                          },
-                                          builder: (context, state) {
-                                            return CircularLoadingIndicator(
-                                              loading: state.status ==
-                                                  DashboardStatus.refreshing,
-                                            );
-                                          },
-                                        ),
-                                      ],
-                                    ),
->>>>>>> a930b227
                                   ],
                                 ),
                               ],
