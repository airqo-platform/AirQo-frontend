--- conflicted
+++ resolved
@@ -473,12 +473,9 @@
     if (refreshMap) {
       context.read<MapBloc>().add(const InitializeMapState());
     }
-<<<<<<< HEAD
     await WidgetService.sendAndUpdate();
-=======
     context.read<FavouritePlaceBloc>().add(const SyncFavouritePlaces());
     context.read<LocationHistoryBloc>().add(const SyncLocationHistory());
->>>>>>> 50a01cda
   }
 
   Future<void> _startShowcase() async {
