import 'dart:async';

import 'package:app/blocs/blocs.dart';
import 'package:app/constants/constants.dart';
import 'package:app/models/models.dart';
import 'package:app/screens/analytics/analytics_widgets.dart';
import 'package:app/services/services.dart';
import 'package:app/themes/theme.dart';
import 'package:app/utils/utils.dart';
import 'package:app/widgets/widgets.dart';
import 'package:auto_size_text/auto_size_text.dart';
import 'package:flutter/material.dart';
import 'package:flutter_bloc/flutter_bloc.dart';
import 'package:flutter_svg/svg.dart';
import 'package:geolocator/geolocator.dart';
import 'package:shared_preferences/shared_preferences.dart';
import 'package:showcaseview/showcaseview.dart';

import '../favourite_places/favourite_places_page.dart';
import '../for_you_page.dart';
import '../kya/kya_widgets.dart';
import '../search/search_page.dart';
import 'dashboard_widgets.dart';

class DashboardView extends StatefulWidget {
  const DashboardView({super.key});

  @override
  State<DashboardView> createState() => _DashboardViewState();
}

class _DashboardViewState extends State<DashboardView>
    with WidgetsBindingObserver {
  late GlobalKey _favToolTipKey;
  late GlobalKey _kyaToolTipKey;
  late GlobalKey _favoritesShowcaseKey;
  late GlobalKey _forYouShowcaseKey;
  late GlobalKey _kyaShowcaseKey;
  late GlobalKey _analyticsShowcaseKey;
  late GlobalKey _nearestLocationShowcaseKey;
  late GlobalKey _skipShowcaseKey;
  bool _kyaExists = true, _nearbyLocationExists = true;

  final Stream<int> _timeStream =
      Stream.periodic(const Duration(minutes: 5), (int count) {
    return count;
  });
  late StreamSubscription<int> _timeSubscription;
  late StreamSubscription<ServiceStatus> _locationServiceStream;
  late StreamSubscription<Position> _locationPositionStream;
  final AppService _appService = AppService();

  @override
  Widget build(BuildContext context) {
    return Scaffold(
      appBar: PreferredSize(
        preferredSize: const Size.fromHeight(60.0),
        child: CustomShowcaseWidget(
          showcaseKey: _skipShowcaseKey,
          description: "Click to Skip Tutorial",
          customize: ShowcaseOptions.skip,
          child: AppBar(
            automaticallyImplyLeading: false,
            centerTitle: false,
            title: SvgPicture.asset(
              'assets/icon/airqo_logo.svg',
              height: 40,
              width: 58,
              semanticsLabel: 'AirQo',
            ),
            elevation: 0,
            backgroundColor: CustomColors.appBodyColor,
          ),
        ),
      ),
      body: AppSafeArea(
        horizontalPadding: 16.0,
<<<<<<< HEAD
        widget: Column(
          crossAxisAlignment: CrossAxisAlignment.start,
          children: <Widget>[
            BlocBuilder<DashboardBloc, DashboardState>(
              buildWhen: (previous, current) {
                return previous.greetings != current.greetings;
              },
              builder: (context, state) {
                return AutoSizeText(
                  state.greetings,
                  maxLines: 2,
                  overflow: TextOverflow.ellipsis,
                  style: CustomTextStyle.headline7(context),
                );
              },
            ),
            const SizedBox(
              height: 16,
            ),
            Row(
              children: [
                BlocBuilder<AccountBloc, AccountState>(
                  builder: (context, state) {
                    final favouritePlaces = favouritePlacesWidgets(
                      state.favouritePlaces.take(3).toList(),
                    );
=======
        widget: Padding(
          padding: const EdgeInsets.only(top: 24),
          child: Column(
            crossAxisAlignment: CrossAxisAlignment.start,
            children: <Widget>[
              BlocBuilder<DashboardBloc, DashboardState>(
                buildWhen: (previous, current) {
                  return previous.greetings != current.greetings;
                },
                builder: (context, state) {
                  return AutoSizeText(
                    state.greetings,
                    maxLines: 2,
                    overflow: TextOverflow.ellipsis,
                    style: CustomTextStyle.headline7(context),
                  );
                },
              ),
              const SizedBox(
                height: 16,
              ),
              Row(
                children: [
                  BlocBuilder<FavouritePlaceBloc, List<FavouritePlace>>(
                    builder: (context, state) {
                      final favouritePlaces = favouritePlacesWidgets(
                        state.take(3).toList(),
                      );
>>>>>>> c00b0729

                    return Expanded(
                      child: CustomShowcaseWidget(
                        showcaseKey: _favoritesShowcaseKey,
                        descriptionHeight: 120,
                        description:
                            "Find the latest air quality from your favorite locations",
                        child: DashboardTopCard(
                          toolTipType: ToolTipType.favouritePlaces,
                          title: 'Favorites',
                          widgetKey: _favToolTipKey,
                          nextScreenClickHandler: () async {
                            await Navigator.push(
                              context,
                              MaterialPageRoute(
                                builder: (context) {
                                  return const FavouritePlacesPage();
                                },
                              ),
                            );
                          },
                          children: favouritePlaces,
                        ),
<<<<<<< HEAD
                      ),
                    );
                  },
                ),
                const SizedBox(
                  width: 16,
                ),
                BlocBuilder<KyaBloc, KyaState>(
                  builder: (context, state) {
                    final kyaWidgets = completeKyaWidgets(
                      state.kya.filterCompleteKya().take(3).toList(),
                    );
=======
                      );
                    },
                  ),
                  const SizedBox(
                    width: 16,
                  ),
                  BlocBuilder<KyaBloc, List<Kya>>(
                    builder: (context, state) {
                      final kyaWidgets = completeKyaWidgets(
                        state.filterComplete().take(3).toList(),
                      );
>>>>>>> c00b0729

                    return Expanded(
                      child: CustomShowcaseWidget(
                        showcaseKey: _forYouShowcaseKey,
                        descriptionWidth: 100,
                        descriptionHeight: 130,
                        description:
                            "Find amazing content specifically designed for you here.",
                        child: DashboardTopCard(
                          toolTipType: ToolTipType.forYou,
                          title: 'For You',
                          widgetKey: _kyaToolTipKey,
                          nextScreenClickHandler: () async {
                            await Navigator.push(
                              context,
                              MaterialPageRoute(
                                builder: (context) {
                                  return const ForYouPage(analytics: false);
                                },
                              ),
                            );
                          },
                          children: kyaWidgets,
                        ),
                      ),
                    );
                  },
                ),
              ],
            ),
            const SizedBox(
              height: 24,
            ),
            BlocBuilder<DashboardBloc, DashboardState>(
              builder: (context, state) {
                switch (state.status) {
                  case DashboardStatus.error:
                    switch (state.error) {
                      case DashboardError.none:
                      case DashboardError.noAirQuality:
                        return NoAirQualityDataWidget(
                          callBack: () {
                            _refresh();
                          },
                        );
                      case DashboardError.noInternetConnection:
                        return NoInternetConnectionWidget(
                          callBack: () {
                            _refresh();
                          },
                        );
                    }
                  case DashboardStatus.loading:
                    return const Expanded(
                      child: DashboardLoadingWidget(),
                    );
                  case DashboardStatus.refreshing:
                  case DashboardStatus.loaded:
                    break;
                }

                if (state.airQualityReadings.isEmpty) {
                  return NoAirQualityDataWidget(
                    callBack: () {
                      _refresh();
                    },
                  );
                }

                return Expanded(
                  child: AppRefreshIndicator(
                    sliverChildDelegate: SliverChildBuilderDelegate(
                      (context, index) {
                        final items = [
                          Text(
                            DateTime.now().timelineString(),
                            style: Theme.of(context)
                                .textTheme
                                .bodySmall
                                ?.copyWith(
                                  color: Colors.black.withOpacity(0.5),
                                ),
                          ),
                          const SizedBox(
                            height: 4,
                          ),
                          Text(
                            'Today’s air quality',
                            style: CustomTextStyle.headline11(context),
                          ),
                          BlocBuilder<NearbyLocationBloc,
                              NearbyLocationState>(
                            builder: (context, state) {
                              switch (state.blocStatus) {
                                case NearbyLocationStatus.searchComplete:
                                  final AirQualityReading? nearbyAirQuality =
                                      state.locationAirQuality;
                                  if (nearbyAirQuality == null) {
                                    _nearbyLocationExists = false;
                                    if (state.showErrorMessage) {
                                      return const Padding(
                                        padding: EdgeInsets.only(top: 16),
                                        child: NoLocationAirQualityMessage(),
                                      );
                                    }

                                    return Container();
                                  }

<<<<<<< HEAD
                                  return Padding(
                                    padding: const EdgeInsets.only(top: 16),
                                    child: Showcase(
                                      key: _nearestLocationShowcaseKey,
                                      description:
                                          'This card shows the air quality of your nearest location',
                                      child: AnalyticsCard(
                                        nearbyAirQuality,
                                        false,
                                      ),
                                    ),
                                  );

                                case NearbyLocationStatus.searching:
                                  return const ContainerLoadingAnimation(
                                    radius: 16,
                                    height: 251,
                                  );
=======
                                final AirQualityReading? nearbyAirQuality =
                                    state.locationAirQuality;
                                if (nearbyAirQuality == null) {
                                  return state.showErrorMessage
                                      ? const NoLocationAirQualityMessage(
                                          NearbyAirQualityError
                                              .noNearbyAirQualityReadings,
                                        )
                                      : Container();
                                }
                                context
                                    .read<LocationHistoryBloc>()
                                    .add(AddLocationHistory(nearbyAirQuality));
>>>>>>> c00b0729

                                case NearbyLocationStatus.locationDenied:
                                case NearbyLocationStatus.locationDisabled:
                                  return Padding(
                                    padding: const EdgeInsets.only(top: 16),
                                    child: DashboardLocationButton(
                                      state.blocStatus,
                                    ),
<<<<<<< HEAD
                                  );
                              }
                            },
                          ),
                          BlocBuilder<KyaBloc, KyaState>(
                            builder: (context, state) {
                              List<Kya> kya =
                                  state.kya.filterPartiallyCompleteKya();
                              if (kya.isEmpty) {
                                kya = state.kya.filterInProgressKya();
                              }
                              if (kya.isEmpty) {
                                _kyaExists = false;

                                return const SizedBox();
                              }
                              kya.sortByProgress();

                              return Padding(
                                padding: const EdgeInsets.only(top: 16),
                                child: CustomShowcaseWidget(
                                  showcaseKey: _kyaShowcaseKey,
                                  descriptionHeight: 100,
                                  description:
                                      "Do you want to know more about air quality? Know your air in this section",
                                  child: KyaCardWidget(kya.first),
                                ),
                              );
                            },
                          ),
                          ListView.builder(
                            shrinkWrap: true,
                            physics: const NeverScrollableScrollPhysics(),
                            itemCount: state.airQualityReadings.length,
                            itemBuilder: (BuildContext context, int index) {
                              return (index == 0)
                                  ? Padding(
                                      padding: const EdgeInsets.only(top: 16),
                                      child: CustomShowcaseWidget(
                                        showcaseKey: _analyticsShowcaseKey,
                                        descriptionHeight: 120,
                                        description:
                                            "Find the air quality of different locations across Africa here.",
=======
                                  ),
                                );
                              },
                            ),
                            BlocBuilder<KyaBloc, List<Kya>>(
                              builder: (context, state) {
                                List<Kya> kya = state.filterPartiallyComplete();
                                if (kya.isEmpty) {
                                  kya = state.filterInProgressKya();
                                }
                                if (kya.isEmpty) {
                                  kya = state.filterHasNoProgress();
                                }
                                if (kya.isEmpty) {
                                  _kyaExists = false;

                                  return const SizedBox();
                                }

                                return Padding(
                                  padding: const EdgeInsets.only(top: 16),
                                  child: CustomShowcaseWidget(
                                    showcaseKey: _kyaShowcaseKey,
                                    descriptionHeight: 100,
                                    description:
                                        "Do you want to know more about air quality? Know your air in this section",
                                    child: KyaCardWidget(
                                      kya.sortByProgress().first,
                                    ),
                                  ),
                                );
                              },
                            ),
                            ListView.builder(
                              shrinkWrap: true,
                              physics: const NeverScrollableScrollPhysics(),
                              itemCount: state.airQualityReadings.length,
                              itemBuilder: (BuildContext context, int index) {
                                return (index == 0)
                                    ? Padding(
                                        padding: const EdgeInsets.only(top: 16),
                                        child: CustomShowcaseWidget(
                                          showcaseKey: _analyticsShowcaseKey,
                                          descriptionHeight: 120,
                                          description:
                                              "Find the air quality of different locations across Africa here.",
                                          child: AnalyticsCard(
                                            state.airQualityReadings[index],
                                            false,
                                          ),
                                        ),
                                      )
                                    : Padding(
                                        padding: const EdgeInsets.only(top: 16),
>>>>>>> c00b0729
                                        child: AnalyticsCard(
                                          state.airQualityReadings[index],
                                          false,
                                        ),
                                      ),
                                    )
                                  : Padding(
                                      padding: const EdgeInsets.only(top: 16),
                                      child: AnalyticsCard(
                                        state.airQualityReadings[index],
                                        false,
                                      ),
                                    );
                            },
                          ),
                        ];

                        return items[index];
                      },
                      childCount: 6,
                    ),
                    onRefresh: () {
                      _refresh();

                      return Future(() => null);
                    },
                  ),
                );
              },
            ),
          ],
        ),
      ),
      floatingActionButton: FloatingActionButton(
        onPressed: () async {
          await Navigator.push(
            context,
            MaterialPageRoute(
              builder: (context) {
                return const SearchPage();
              },
            ),
          );
        },
        backgroundColor: CustomColors.appColorBlue,
        child: const Icon(Icons.search),
      ),
    );
  }

  @override
  void dispose() {
    _timeSubscription.cancel();
    _locationServiceStream.cancel();
    _locationPositionStream.cancel();
    WidgetsBinding.instance.removeObserver(this);
    super.dispose();
  }

  @override
  void initState() {
    super.initState();
    _favToolTipKey = GlobalKey();
    _kyaToolTipKey = GlobalKey();
    _favoritesShowcaseKey = GlobalKey();
    _forYouShowcaseKey = GlobalKey();
    _kyaShowcaseKey = GlobalKey();
    _analyticsShowcaseKey = GlobalKey();
    _nearestLocationShowcaseKey = GlobalKey();
    _skipShowcaseKey = GlobalKey();
    WidgetsBinding.instance.addPostFrameCallback((_) => _showcaseToggle());
    WidgetsBinding.instance.addObserver(this);
    _listenToStreams();
    _refresh();
  }

  @override
  void didChangeAppLifecycleState(AppLifecycleState state) {
    super.didChangeAppLifecycleState(state);
    switch (state) {
      case AppLifecycleState.resumed:
        _refresh();
        break;
      case AppLifecycleState.inactive:
      case AppLifecycleState.paused:
      case AppLifecycleState.detached:
        break;
    }
  }

  void _listenToStreams() {
    _timeSubscription = _timeStream.listen((_) {
      _refresh(refreshMap: false);
    });

    _locationServiceStream = Geolocator.getServiceStatusStream().listen((_) {
      context.read<NearbyLocationBloc>().add(const SearchLocationAirQuality());
    });

    _locationPositionStream = Geolocator.getPositionStream(
      locationSettings: Config.locationSettings(),
    ).listen(
      (Position? position) {
        context
            .read<NearbyLocationBloc>()
            .add(SearchLocationAirQuality(position: position));
      },
      onError: (error) {
        debugPrint('error listening to location updates : $error');
      },
    );
  }

  void _refresh({bool refreshMap = true}) {
    context.read<DashboardBloc>().add(const RefreshDashboard());
    context.read<NearbyLocationBloc>().add(const SearchLocationAirQuality());
    context.read<NearbyLocationBloc>().add(const UpdateLocationAirQuality());
    if (refreshMap) {
      context.read<MapBloc>().add(const InitializeMapState());
    }
  }

  void _startShowcase() {
    List<GlobalKey> globalKeys = [
      _skipShowcaseKey,
      _favoritesShowcaseKey,
      _forYouShowcaseKey,
      _analyticsShowcaseKey,
    ];
    if (_kyaExists) {
      globalKeys.add(_kyaShowcaseKey);
    }

    if (_nearbyLocationExists) {
      globalKeys.add(_nearestLocationShowcaseKey);
    }
    WidgetsBinding.instance.addPostFrameCallback(
      (_) {
        ShowCaseWidget.of(context).startShowCase(globalKeys);
      },
    );
  }

  Future<void> _showcaseToggle() async {
    final prefs = await SharedPreferences.getInstance();
    if (prefs.getBool(Config.homePageShowcase) == null) {
      Future.delayed(const Duration(milliseconds: 500), () {
        if (mounted && (ModalRoute.of(context)?.isCurrent ?? true)) {
          WidgetsBinding.instance.addPostFrameCallback((_) {
            _startShowcase();
            _appService.stopShowcase(Config.homePageShowcase);
          });
        }
      });
      Future.delayed(const Duration(seconds: 5), () {
        if (mounted && (ModalRoute.of(context)?.isCurrent ?? true)) {
          WidgetsBinding.instance.addPostFrameCallback((_) {
            ShowCaseWidget.of(context).next();
          });
        }
      });
    }
  }
}<|MERGE_RESOLUTION|>--- conflicted
+++ resolved
@@ -75,34 +75,6 @@
       ),
       body: AppSafeArea(
         horizontalPadding: 16.0,
-<<<<<<< HEAD
-        widget: Column(
-          crossAxisAlignment: CrossAxisAlignment.start,
-          children: <Widget>[
-            BlocBuilder<DashboardBloc, DashboardState>(
-              buildWhen: (previous, current) {
-                return previous.greetings != current.greetings;
-              },
-              builder: (context, state) {
-                return AutoSizeText(
-                  state.greetings,
-                  maxLines: 2,
-                  overflow: TextOverflow.ellipsis,
-                  style: CustomTextStyle.headline7(context),
-                );
-              },
-            ),
-            const SizedBox(
-              height: 16,
-            ),
-            Row(
-              children: [
-                BlocBuilder<AccountBloc, AccountState>(
-                  builder: (context, state) {
-                    final favouritePlaces = favouritePlacesWidgets(
-                      state.favouritePlaces.take(3).toList(),
-                    );
-=======
         widget: Padding(
           padding: const EdgeInsets.only(top: 24),
           child: Column(
@@ -131,7 +103,108 @@
                       final favouritePlaces = favouritePlacesWidgets(
                         state.take(3).toList(),
                       );
->>>>>>> c00b0729
+
+                      return Expanded(
+                        child: CustomShowcaseWidget(
+                          showcaseKey: _favoritesShowcaseKey,
+                          descriptionHeight: 120,
+                          description:
+                              "Find the latest air quality from your favorite locations",
+                          child: DashboardTopCard(
+                            toolTipType: ToolTipType.favouritePlaces,
+                            title: 'Favorites',
+                            widgetKey: _favToolTipKey,
+                            nextScreenClickHandler: () async {
+                              await Navigator.push(
+                                context,
+                                MaterialPageRoute(
+                                  builder: (context) {
+                                    return const FavouritePlacesPage();
+                                  },
+                                ),
+                              );
+                            },
+                            children: favouritePlaces,
+                          ),
+                        ),
+                      );
+                    },
+                  ),
+                  const SizedBox(
+                    width: 16,
+                  ),
+                  BlocBuilder<KyaBloc, List<Kya>>(
+                    builder: (context, state) {
+                      final kyaWidgets = completeKyaWidgets(
+                        state.filterComplete().take(3).toList(),
+                      );
+
+                      return Expanded(
+                        child: CustomShowcaseWidget(
+                          showcaseKey: _forYouShowcaseKey,
+                          descriptionWidth: 100,
+                          descriptionHeight: 130,
+                          description:
+                              "Find amazing content specifically designed for you here.",
+                          child: DashboardTopCard(
+                            toolTipType: ToolTipType.forYou,
+                            title: 'For You',
+                            widgetKey: _kyaToolTipKey,
+                            nextScreenClickHandler: () async {
+                              await Navigator.push(
+                                context,
+                                MaterialPageRoute(
+                                  builder: (context) {
+                                    return const ForYouPage(analytics: false);
+                                  },
+                                ),
+                              );
+                            },
+                            children: kyaWidgets,
+                          ),
+                        ),
+                      );
+                    },
+                  ),
+                ],
+              ),
+              const SizedBox(
+                height: 24,
+              ),
+              BlocBuilder<DashboardBloc, DashboardState>(
+                builder: (context, state) {
+                  switch (state.status) {
+                    case DashboardStatus.error:
+                      switch (state.error) {
+                        case DashboardError.none:
+                        case DashboardError.noAirQuality:
+                          return NoAirQualityDataWidget(
+                            callBack: () {
+                              _refresh();
+                            },
+                          );
+                        case DashboardError.noInternetConnection:
+                          return NoInternetConnectionWidget(
+                            callBack: () {
+                              _refresh();
+                            },
+                          );
+                      }
+                    case DashboardStatus.loading:
+                      return const Expanded(
+                        child: DashboardLoadingWidget(),
+                      );
+                    case DashboardStatus.refreshing:
+                    case DashboardStatus.loaded:
+                      break;
+                  }
+
+                  if (state.airQualityReadings.isEmpty) {
+                    return NoAirQualityDataWidget(
+                      callBack: () {
+                        _refresh();
+                      },
+                    );
 
                     return Expanded(
                       child: CustomShowcaseWidget(
@@ -155,7 +228,6 @@
                           },
                           children: favouritePlaces,
                         ),
-<<<<<<< HEAD
                       ),
                     );
                   },
@@ -168,19 +240,6 @@
                     final kyaWidgets = completeKyaWidgets(
                       state.kya.filterCompleteKya().take(3).toList(),
                     );
-=======
-                      );
-                    },
-                  ),
-                  const SizedBox(
-                    width: 16,
-                  ),
-                  BlocBuilder<KyaBloc, List<Kya>>(
-                    builder: (context, state) {
-                      final kyaWidgets = completeKyaWidgets(
-                        state.filterComplete().take(3).toList(),
-                      );
->>>>>>> c00b0729
 
                     return Expanded(
                       child: CustomShowcaseWidget(
@@ -290,26 +349,6 @@
                                     return Container();
                                   }
 
-<<<<<<< HEAD
-                                  return Padding(
-                                    padding: const EdgeInsets.only(top: 16),
-                                    child: Showcase(
-                                      key: _nearestLocationShowcaseKey,
-                                      description:
-                                          'This card shows the air quality of your nearest location',
-                                      child: AnalyticsCard(
-                                        nearbyAirQuality,
-                                        false,
-                                      ),
-                                    ),
-                                  );
-
-                                case NearbyLocationStatus.searching:
-                                  return const ContainerLoadingAnimation(
-                                    radius: 16,
-                                    height: 251,
-                                  );
-=======
                                 final AirQualityReading? nearbyAirQuality =
                                     state.locationAirQuality;
                                 if (nearbyAirQuality == null) {
@@ -323,60 +362,17 @@
                                 context
                                     .read<LocationHistoryBloc>()
                                     .add(AddLocationHistory(nearbyAirQuality));
->>>>>>> c00b0729
-
-                                case NearbyLocationStatus.locationDenied:
-                                case NearbyLocationStatus.locationDisabled:
-                                  return Padding(
-                                    padding: const EdgeInsets.only(top: 16),
-                                    child: DashboardLocationButton(
-                                      state.blocStatus,
+
+                                return Padding(
+                                  padding: const EdgeInsets.only(top: 16),
+                                  child: CustomShowcaseWidget(
+                                    showcaseKey: _nearestLocationShowcaseKey,
+                                    description:
+                                        "This card shows the air quality of your nearest location",
+                                    child: AnalyticsCard(
+                                      nearbyAirQuality,
+                                      false,
                                     ),
-<<<<<<< HEAD
-                                  );
-                              }
-                            },
-                          ),
-                          BlocBuilder<KyaBloc, KyaState>(
-                            builder: (context, state) {
-                              List<Kya> kya =
-                                  state.kya.filterPartiallyCompleteKya();
-                              if (kya.isEmpty) {
-                                kya = state.kya.filterInProgressKya();
-                              }
-                              if (kya.isEmpty) {
-                                _kyaExists = false;
-
-                                return const SizedBox();
-                              }
-                              kya.sortByProgress();
-
-                              return Padding(
-                                padding: const EdgeInsets.only(top: 16),
-                                child: CustomShowcaseWidget(
-                                  showcaseKey: _kyaShowcaseKey,
-                                  descriptionHeight: 100,
-                                  description:
-                                      "Do you want to know more about air quality? Know your air in this section",
-                                  child: KyaCardWidget(kya.first),
-                                ),
-                              );
-                            },
-                          ),
-                          ListView.builder(
-                            shrinkWrap: true,
-                            physics: const NeverScrollableScrollPhysics(),
-                            itemCount: state.airQualityReadings.length,
-                            itemBuilder: (BuildContext context, int index) {
-                              return (index == 0)
-                                  ? Padding(
-                                      padding: const EdgeInsets.only(top: 16),
-                                      child: CustomShowcaseWidget(
-                                        showcaseKey: _analyticsShowcaseKey,
-                                        descriptionHeight: 120,
-                                        description:
-                                            "Find the air quality of different locations across Africa here.",
-=======
                                   ),
                                 );
                               },
@@ -431,7 +427,6 @@
                                       )
                                     : Padding(
                                         padding: const EdgeInsets.only(top: 16),
->>>>>>> c00b0729
                                         child: AnalyticsCard(
                                           state.airQualityReadings[index],
                                           false,
