// ignore_for_file: use_build_context_synchronously
import 'dart:async';
import 'dart:math';

import 'package:app/blocs/blocs.dart';
import 'package:app/constants/constants.dart';
import 'package:app/models/models.dart';
import 'package:app/screens/analytics/analytics_widgets.dart';
import 'package:app/screens/kya/kya_widgets.dart';
import 'package:app/screens/quiz/quiz_view.dart';
import 'package:app/services/services.dart';
import 'package:app/themes/theme.dart';
import 'package:app/utils/utils.dart';
import 'package:app/widgets/widgets.dart';
import 'package:auto_size_text/auto_size_text.dart';
import 'package:flutter/material.dart';
import 'package:flutter_bloc/flutter_bloc.dart';
import 'package:flutter_gen/gen_l10n/app_localizations.dart';
import 'package:flutter_svg/svg.dart';
import 'package:geolocator/geolocator.dart';
import 'package:hive_flutter/hive_flutter.dart';
import 'package:home_widget/home_widget.dart';
import 'package:shared_preferences/shared_preferences.dart';
import 'package:showcaseview/showcaseview.dart';

import '../favourite_places/favourite_places_page.dart';
import '../for_you_page.dart';
import '../search/search_page.dart';
import 'dashboard_widgets.dart';

@pragma("vm:entry-point")
void backgroundCallback(Uri? _) async {
  await WidgetService.sendAndUpdate();
}

class DashboardView extends StatefulWidget {
  const DashboardView({super.key});

  @override
  State<DashboardView> createState() => _DashboardViewState();
}

class _DashboardViewState extends State<DashboardView>
    with WidgetsBindingObserver {
  late GlobalKey _favToolTipKey;
  late GlobalKey _kyaToolTipKey;
  late GlobalKey _favoritesShowcaseKey;
  late GlobalKey _forYouShowcaseKey;
  late GlobalKey _kyaShowcaseKey;
  late GlobalKey _analyticsShowcaseKey;
  late GlobalKey _nearestLocationShowcaseKey;
  late GlobalKey _skipShowcaseKey;
  bool _kyaExists = true, _nearbyLocationExists = false;

  final Stream<int> _timeStream =
      Stream.periodic(const Duration(minutes: 5), (int count) {
    return count;
  });
  late StreamSubscription<int> _timeSubscription;
  late StreamSubscription<ServiceStatus> _locationServiceStream;
  late StreamSubscription<Position> _locationPositionStream;
  final AppService _appService = AppService();
  final ScrollController _scrollController = ScrollController();
  final HiveService _hiveService = HiveService();

  @override
  Widget build(BuildContext context) {
    final Size screenSize = MediaQuery.of(context).size;

    return Scaffold(
      appBar: PreferredSize(
        preferredSize: const Size.fromHeight(50.0),
        child: CustomShowcaseWidget(
          showcaseKey: _skipShowcaseKey,
          description: AppLocalizations.of(context)!.clickToSkipTutorial,
          customize: ShowcaseOptions.skip,
          child: AppBar(
            automaticallyImplyLeading: false,
            centerTitle: false,
            title: SvgPicture.asset(
              'assets/icon/airqo_logo.svg',
              height: 40,
              width: 58,
              semanticsLabel: 'AirQo',
            ),
            elevation: 0,
            backgroundColor: CustomColors.appBodyColor,
          ),
        ),
      ),
      body: AppSafeArea(
        backgroundColor: CustomColors.appBodyColor,
        horizontalPadding: 16.0,
        child: AnimatedPadding(
          duration: const Duration(milliseconds: 300),
          padding: const EdgeInsets.all(0.0),
          child: NestedScrollView(
            controller: _scrollController,
            floatHeaderSlivers: true,
            headerSliverBuilder: (context, innerBoxScrolled) => [
              SliverPersistentHeader(
                delegate: _SliverAppBarDelegate(
                  child: BlocBuilder<ProfileBloc, Profile>(
                    builder: (context, state) {
                      return AutoSizeText(
                        state.greetings(context),
                        maxLines: 1,
                        minFontSize: 24,
                        overflow: TextOverflow.ellipsis,
                        style: CustomTextStyle.headline7(context),
                      );
                    },
                  ),
                  minHeight: 0,
                  maxHeight: 40,
                ),
              ),
              SliverAppBar(
                titleSpacing: 0,
                stretch: true,
                toolbarHeight: 80,
                backgroundColor: CustomColors.appBodyColor,
                automaticallyImplyLeading: false,
                title: Padding(
                  padding: const EdgeInsets.symmetric(vertical: 16.0),
                  child: Row(
                    children: [
                      BlocBuilder<FavouritePlaceBloc, List<FavouritePlace>>(
                        builder: (context, state) {
                          final favouritePlaces = favouritePlacesWidgets(
                            state.take(3).toList(),
                          );

                          return Flexible(
                            child: CustomShowcaseWidget(
                              showcaseKey: _favoritesShowcaseKey,
                              descriptionHeight: screenSize.height * 0.12,
                              description: AppLocalizations.of(context)!
                                  .findTheLatestAirQualityFromYourFavoriteLocations,
                              child: AnimatedContainer(
                                duration: const Duration(milliseconds: 500),
                                curve: Curves.easeInOut,
                                child: DashboardTopCard(
                                  toolTipType: ToolTipType.favouritePlaces,
                                  title:
                                      AppLocalizations.of(context)!.favorites,
                                  widgetKey: _favToolTipKey,
                                  nextScreenClickHandler: () async {
                                    await Navigator.push(
                                      context,
                                      MaterialPageRoute(
                                        builder: (context) {
                                          return const FavouritePlacesPage();
                                        },
                                      ),
                                    );
                                  },
                                  children: favouritePlaces,
                                ),
                              ),
                            ),
                          );
                        },
                      ),
                      const SizedBox(
                        width: 16,
                      ),
                      BlocBuilder<KyaBloc, KyaState>(
                        builder: (context, state) {
                          final completeLessons = state.lessons
                              .where((lesson) =>
                                  lesson.status == KyaLessonStatus.complete)
                              .take(3)
                              .toList();
                          final completeQuizzes = state.quizzes
                              .where(
                                  (quiz) => quiz.status == QuizStatus.complete)
                              .take(3)
                              .toList();
                          final kyaWidgets = completeKyaWidgets(
                              completeLessons, completeQuizzes);

                          return Expanded(
                            child: CustomShowcaseWidget(
                              showcaseKey: _forYouShowcaseKey,
                              descriptionWidth: screenSize.width * 0.3,
                              descriptionHeight: screenSize.height * 0.17,
                              description: AppLocalizations.of(context)!
                                  .findAmazingContentSpecificallyDesignedForYouHere,
                              child: AnimatedContainer(
                                curve: Curves.easeInOut,
                                duration: const Duration(milliseconds: 500),
                                child: DashboardTopCard(
                                  toolTipType: ToolTipType.forYou,
                                  title: AppLocalizations.of(context)!.forYou,
                                  widgetKey: _kyaToolTipKey,
                                  nextScreenClickHandler: () async {
                                    await Navigator.push(
                                      context,
                                      MaterialPageRoute(
                                        builder: (context) {
                                          return const ForYouPage(
                                              analytics: false);
                                        },
                                      ),
                                    );
                                  },
                                  children: kyaWidgets,
                                ),
                              ),
                            ),
                          );
                        },
                      ),
                    ],
                  ),
                ),
                floating: true,
                pinned: true,
              ),
              SliverPersistentHeader(
                delegate: _SliverAppBarDelegate(
                  child: Text(
                    DateTime.now().timelineString(context),
                    style: Theme.of(context).textTheme.bodySmall?.copyWith(
                          color: Colors.black.withOpacity(0.5),
                        ),
                  ),
                  minHeight: 20,
                  maxHeight: 20,
                ),
                floating: true,
              ),
              SliverPersistentHeader(
                delegate: _SliverAppBarDelegate(
                  child: AutoSizeText(
                    AppLocalizations.of(context)!.todayAirQuality,
                    style: CustomTextStyle.headline11(context),
                    maxLines: 1,
                    minFontSize: 1,
                  ),
                  minHeight: 25,
                  maxHeight: 25,
                ),
              ),
            ],
            body: RefreshIndicator(
              color: CustomColors.appColorBlue,
              onRefresh: () {
                _refresh();

                return Future(() => null);
              },
              child: SingleChildScrollView(
                physics: const AlwaysScrollableScrollPhysics(),
                child: Column(
                  children: [
                    BlocBuilder<NearbyLocationBloc, NearbyLocationState>(
                      builder: (context, state) {
                        CurrentLocation? currentLocation =
                            state.currentLocation;
                        switch (state.blocStatus) {
                          case NearbyLocationStatus.searchComplete:
                            break;
                          case NearbyLocationStatus.searching:
                            if (currentLocation == null) {
                              return const SearchingAirQuality();
                            }
                            break;
                          case NearbyLocationStatus.locationDisabled:
                            return const Padding(
                              padding: EdgeInsets.only(top: 16),
                              child: DashboardLocationButton(),
                            );
                        }

                        if (currentLocation == null) {
                          return state.showErrorMessage
                              ? Padding(
                                  padding: const EdgeInsets.only(top: 16),
                                  child: NoLocationAirQualityMessage(
                                    AppLocalizations.of(context)!
                                        .unableToGetCurrentLocation,
                                  ),
                                )
                              : Container();
                        }

                        return ValueListenableBuilder<Box<AirQualityReading>>(
                          valueListenable: Hive.box<AirQualityReading>(
                            _hiveService.airQualityReadingsBox,
                          ).listenable(),
                          builder: (context, box, widget) {
                            List<AirQualityReading> airQualityReadings = box
                                .values
                                .where((element) =>
                                    element.referenceSite ==
                                    currentLocation.referenceSite)
                                .toList();

                            if (airQualityReadings.isEmpty) {
                              _nearbyLocationExists = false;

                              return state.showErrorMessage
                                  ? Padding(
                                      padding: const EdgeInsets.only(top: 16),
                                      child: NoLocationAirQualityMessage(
                                        AppLocalizations.of(context)!
                                            .unableToGetAirQuality,
                                      ),
                                    )
                                  : Container();
                            }

                            AirQualityReading airQualityReading =
                                airQualityReadings.first.copyWith(
                              name: currentLocation.name,
                              location: currentLocation.location,
                            );
                            context
                                .read<LocationHistoryBloc>()
                                .add(AddLocationHistory(airQualityReading));

                            return AnimatedPadding(
                              duration: const Duration(milliseconds: 500),
                              curve: Curves.easeInExpo,
                              padding: const EdgeInsets.only(top: 16),
                              child: CustomShowcaseWidget(
                                showcaseKey: _nearestLocationShowcaseKey,
                                descriptionHeight: screenSize.height * 0.17,
                                description: AppLocalizations.of(context)!
                                    .thisCardShowsTheAirQualityOfYourNearestLocation,
                                child: AnalyticsCard(
                                  airQualityReading,
                                  false,
                                ),
                              ),
                            );
                          },
                        );
                      },
                    ),
                    BlocBuilder<KyaBloc, KyaState>(
                      builder: (context, state) {
                        List<Quiz> inCompleteQuizzes = state.quizzes
                            .where((quiz) => quiz.status != QuizStatus.complete)
                            .toList();

                        if (inCompleteQuizzes.isEmpty) {
                          _kyaExists = false;
                          return const SizedBox();
                        }
                        Quiz displayedQuiz = inCompleteQuizzes.first;
                        return QuizCard(displayedQuiz);
                      },
                    ),
                    BlocBuilder<KyaBloc, KyaState>(
                      builder: (context, state) {
                        List<KyaLesson> inCompleteLessons =
                            state.lessons.filterInCompleteLessons();

                        if (inCompleteLessons.isEmpty) {
                          _kyaExists = false;

                          return const SizedBox();
                        }

                        return AnimatedPadding(
                          duration: const Duration(milliseconds: 500),
                          curve: Curves.easeInExpo,
                          padding: const EdgeInsets.only(top: 16),
                          child: CustomShowcaseWidget(
                            showcaseKey: _kyaShowcaseKey,
                            descriptionHeight: screenSize.height * 0.14,
                            description: AppLocalizations.of(context)!
                                .doYouWantToKnowMoreAboutAirQualityKnowYourAirInThisSection,
                            child: KyaLessonCardWidget(
                              inCompleteLessons.first,
                            ),
                          ),
                        );
                      },
                    ),
                    BlocConsumer<DashboardBloc, DashboardState>(
                      listener: (context, state) {
                        if (state.scrollToTop) {
                          _scrollController.animateTo(
                            0,
                            duration: const Duration(milliseconds: 800),
                            curve: Curves.ease,
                          );
                        }
                      },
                      builder: (context, state) {
                        switch (state.status) {
                          case DashboardStatus.loaded:
                          case DashboardStatus.refreshing:
                            break;
                          case DashboardStatus.error:
                            switch (state.error) {
                              case DashboardError.noAirQuality:
                                return NoAirQualityDataWidget(
                                  callBack: () => _refresh(),
                                );
                              case DashboardError.noInternetConnection:
                                return NoInternetConnectionWidget(
                                  callBack: () => _refresh(),
                                );
                              case DashboardError.none:
                                break;
                            }
                            break;
                          case DashboardStatus.loading:
                            return const DashboardLoadingWidget();
                        }

                        return BlocBuilder<NearbyLocationBloc,
                            NearbyLocationState>(
                          builder: (context, surroundingSitesState) {
                            List<AirQualityReading> surroundingSites = List.of(
                              surroundingSitesState.surroundingSites,
                            );
                            surroundingSites =
                                surroundingSites.take(5).toList();
                            surroundingSites.shuffle();
                            surroundingSites.addAll(state.airQualityReadings);

                            return ListView.builder(
                              shrinkWrap: true,
                              physics: const NeverScrollableScrollPhysics(),
                              itemCount: surroundingSites.length,
                              itemBuilder: (BuildContext context, int index) {
                                return (index == 0)
                                    ? AnimatedPadding(
                                        duration:
                                            const Duration(milliseconds: 500),
                                        curve: Curves.easeInExpo,
                                        padding: const EdgeInsets.only(top: 16),
                                        child: CustomShowcaseWidget(
                                          showcaseKey: _analyticsShowcaseKey,
                                          descriptionHeight:
                                              screenSize.height * 0.17,
                                          customize: ShowcaseOptions.up,
                                          showLine: false,
                                          description: AppLocalizations.of(
                                                  context)!
                                              .findTheAirQualityOfDifferentLocationsAcrossAfricaHere,
                                          child: AnalyticsCard(
                                            surroundingSites[index],
                                            false,
                                          ),
                                        ),
                                      )
                                    : AnimatedPadding(
                                        duration:
                                            const Duration(milliseconds: 500),
                                        curve: Curves.easeInExpo,
                                        padding: const EdgeInsets.only(top: 16),
                                        child: AnalyticsCard(
                                          surroundingSites[index],
                                          false,
                                        ),
                                      );
                              },
                            );
                          },
                        );
                      },
                    ),
                  ],
                ),
              ),
            ),
          ),
        ),
      ),
      floatingActionButton: FloatingActionButton(
        onPressed: () async {
          await Navigator.push(
            context,
            MaterialPageRoute(
              builder: (context) {
                return const SearchPage();
              },
            ),
          );
        },
        backgroundColor: CustomColors.appColorBlue,
        child: const Icon(Icons.search, color: Colors.white),
      ),
    );
  }

  @override
  void dispose() {
    _timeSubscription.cancel();
    _locationServiceStream.cancel();
    _locationPositionStream.cancel();
    _scrollController.dispose();
    WidgetsBinding.instance.removeObserver(this);
    super.dispose();
  }

  @override
  void initState() {
    super.initState();
    _favToolTipKey = GlobalKey();
    _kyaToolTipKey = GlobalKey();
    _favoritesShowcaseKey = GlobalKey();
    _forYouShowcaseKey = GlobalKey();
    _kyaShowcaseKey = GlobalKey();
    _analyticsShowcaseKey = GlobalKey();
    _nearestLocationShowcaseKey = GlobalKey();
    _skipShowcaseKey = GlobalKey();
    WidgetsBinding.instance.addPostFrameCallback((_) => _showcaseToggle());
    WidgetsBinding.instance.addObserver(this);
    _listenToStreams();
    _refresh();
    _updateWidget();
  }

  @override
  void didChangeAppLifecycleState(AppLifecycleState state) {
    super.didChangeAppLifecycleState(state);
    switch (state) {
      case AppLifecycleState.resumed:
        _refresh();
        break;
      case AppLifecycleState.inactive:
      case AppLifecycleState.paused:
      case AppLifecycleState.hidden:
      case AppLifecycleState.detached:
        break;
<<<<<<< HEAD
      case AppLifecycleState.hidden:
      // TODO: Handle this case.
=======
>>>>>>> 23254335
    }
  }

  void _listenToStreams() {
    _timeSubscription = _timeStream.listen((_) {
      _refresh(refreshMap: false);
    });

    _locationServiceStream = Geolocator.getServiceStatusStream().listen((_) {
      context.read<NearbyLocationBloc>().add(const SearchLocationAirQuality());
    });

    _locationPositionStream = Geolocator.getPositionStream(
      locationSettings: Config.locationSettings(),
    ).listen(
      (Position? position) {
        if (position != null) {
          if (mounted) {
            context.read<NearbyLocationBloc>().add(
                  SearchLocationAirQuality(
                    newLocation: CurrentLocation.fromPosition(position),
                  ),
                );
          }
        }
      },
      onError: (error) {
        debugPrint('error listening to location updates : $error');
      },
    );
  }

  void _refresh({bool refreshMap = true}) async {
    context.read<DashboardBloc>().add(const RefreshDashboard());
    context.read<NearbyLocationBloc>().add(const SearchLocationAirQuality());
    if (refreshMap) {
      context.read<MapBloc>().add(const InitializeMapState());
    }

    context.read<FavouritePlaceBloc>().add(const SyncFavouritePlaces());
    context.read<LocationHistoryBloc>().add(const SyncLocationHistory());
    _updateWidget();
  }

  Future<void> _startShowcase() async {
    List<GlobalKey> globalKeys = [];
    final prefs = await SharedPreferences.getInstance();

    if (prefs.getBool(Config.restartTourShowcase) != true) {
      globalKeys.add(_skipShowcaseKey);
    }

    globalKeys.addAll([
      _favoritesShowcaseKey,
      _forYouShowcaseKey,
      _analyticsShowcaseKey,
    ]);

    if (_kyaExists) {
      globalKeys.add(_kyaShowcaseKey);
    }

    if (_nearbyLocationExists) {
      globalKeys.add(_nearestLocationShowcaseKey);
    }
    WidgetsBinding.instance.addPostFrameCallback(
      (_) {
        ShowCaseWidget.of(context).startShowCase(globalKeys);
      },
    );
  }

  Future<void> _showcaseToggle() async {
    final prefs = await SharedPreferences.getInstance();
    if (prefs.getBool(Config.homePageShowcase) == null) {
      Future.delayed(const Duration(milliseconds: 500), () {
        if (mounted && (ModalRoute.of(context)?.isCurrent ?? true)) {
          WidgetsBinding.instance.addPostFrameCallback((_) async {
            await _startShowcase();
            await _appService.stopShowcase(Config.homePageShowcase);
          });
        }
      });
    }
  }

  Future<void> _updateWidget() async {
    try {
      await WidgetService.sendAndUpdate();
      HomeWidget.registerBackgroundCallback(backgroundCallback);
    } catch (e, stackTrace) {
      await logException(
        e,
        stackTrace,
      );
    }
  }
}

class _SliverAppBarDelegate extends SliverPersistentHeaderDelegate {
  final double minHeight;
  final double maxHeight;
  final Widget child;

  _SliverAppBarDelegate({
    required this.minHeight,
    required this.maxHeight,
    required this.child,
  });

  @override
  double get minExtent => minHeight;

  @override
  double get maxExtent => max(maxHeight, minHeight);

  @override
  Widget build(
    BuildContext context,
    double shrinkOffset,
    bool overlapsContent,
  ) {
    return SizedBox.expand(child: child);
  }

  @override
  bool shouldRebuild(_SliverAppBarDelegate oldDelegate) {
    return maxHeight != oldDelegate.maxHeight ||
        minHeight != oldDelegate.minHeight ||
        child != oldDelegate.child;
  }
}<|MERGE_RESOLUTION|>--- conflicted
+++ resolved
@@ -531,11 +531,6 @@
       case AppLifecycleState.hidden:
       case AppLifecycleState.detached:
         break;
-<<<<<<< HEAD
-      case AppLifecycleState.hidden:
-      // TODO: Handle this case.
-=======
->>>>>>> 23254335
     }
   }
 
