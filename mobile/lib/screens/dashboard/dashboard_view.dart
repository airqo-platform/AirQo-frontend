--- conflicted
+++ resolved
@@ -199,13 +199,7 @@
             SliverPersistentHeader(
               delegate: _SliverAppBarDelegate(
                 child: Text(
-<<<<<<< HEAD
-                  AppLocalizations.of(context)!
-                      .actualDate(DateTime.now())
-                      .toUpperCase(),
-=======
                   DateTime.now().timelineString(context),
->>>>>>> b9e209a3
                   style: Theme.of(context).textTheme.bodySmall?.copyWith(
                         color: Colors.black.withOpacity(0.5),
                       ),
