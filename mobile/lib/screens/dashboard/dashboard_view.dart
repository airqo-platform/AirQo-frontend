--- conflicted
+++ resolved
@@ -129,72 +129,12 @@
             ),
             const SizedBox(
               height: 24,
-<<<<<<< HEAD
-            ),
-            Text(
-              getDateTime(),
-              style: Theme.of(context).textTheme.caption?.copyWith(
-                    color: Colors.black.withOpacity(0.5),
-                  ),
-            ),
-            const SizedBox(
-              height: 4,
-            ),
-            Text(
-              'Today’s air quality',
-              style: CustomTextStyle.headline11(context),
-            ),
-            const SizedBox(
-              height: 5,
-=======
->>>>>>> 62846394
             ),
             Expanded(
               child: AppRefreshIndicator(
                 sliverChildDelegate: SliverChildBuilderDelegate(
                   (context, index) {
                     final items = [
-<<<<<<< HEAD
-                      BlocConsumer<NearbyLocationBloc, NearbyLocationState>(
-                        listener: (context, state) {
-                          if (state is NearbyLocationStateError) {
-                            WidgetsBinding.instance.addPostFrameCallback((_) {
-                              showSnackBar(context, state.error.message);
-                            });
-                          }
-                        },
-                        builder: (context, state) {
-                          if (state is NearbyLocationStateSuccess ||
-                              state is SearchingNearbyLocationsState) {
-                            return ValueListenableBuilder<Box>(
-                              valueListenable: Hive.box<AirQualityReading>(
-                                HiveBox.nearByAirQualityReadings,
-                              ).listenable(),
-                              builder: (context, box, widget) {
-                                final airQualityReadings =
-                                    filterNearestLocations(
-                                  box.values.cast<AirQualityReading>().toList(),
-                                );
-
-                                if (airQualityReadings.isNotEmpty) {
-                                  final sortedReadings =
-                                      sortAirQualityReadingsByDistance(
-                                    airQualityReadings,
-                                  ).take(1).toList();
-
-                                  return Padding(
-                                    padding: const EdgeInsets.only(top: 24),
-                                    child: AnalyticsCard(
-                                      sortedReadings.first,
-                                      false,
-                                      false,
-                                    ),
-                                  );
-                                }
-
-                                return const SizedBox();
-                              },
-=======
                       Text(
                         getDateTime(),
                         style: Theme.of(context).textTheme.caption?.copyWith(
@@ -246,7 +186,6 @@
                                 false,
                                 false,
                               ),
->>>>>>> 62846394
                             );
                           }
 
@@ -266,14 +205,6 @@
                             return const SizedBox();
                           }
 
-<<<<<<< HEAD
-                          return DashboardKyaCard(
-                            kyaClickCallBack: _handleKyaOnClick,
-                            kya: incompleteKya[0],
-                          );
-                        },
-                      ),
-=======
                           return Padding(
                             padding: const EdgeInsets.only(top: 16),
                             child: DashboardKyaCard(
@@ -286,21 +217,12 @@
                       const SizedBox(
                         height: 16,
                       ),
->>>>>>> 62846394
                       BlocBuilder<DashboardBloc, DashboardState>(
                         builder: (context, state) {
                           final airQualityReadings = state.airQualityReadings;
                           if (airQualityReadings.isEmpty) {
-<<<<<<< HEAD
-                            return const Padding(
-                              padding: EdgeInsets.only(top: 16),
-                              child: Center(
-                                child: CircularProgressIndicator(),
-                              ),
-=======
                             return const Center(
                               child: CircularProgressIndicator(),
->>>>>>> 62846394
                             );
                           }
 
@@ -310,12 +232,8 @@
                             itemCount: airQualityReadings.length,
                             itemBuilder: (BuildContext context, int index) {
                               return Padding(
-<<<<<<< HEAD
-                                padding: const EdgeInsets.only(top: 16),
-=======
                                 padding:
                                     EdgeInsets.only(top: index == 0 ? 0 : 16),
->>>>>>> 62846394
                                 child: AnalyticsCard(
                                   AirQualityReading.duplicate(
                                     airQualityReadings[index],
@@ -332,11 +250,7 @@
 
                     return items[index];
                   },
-<<<<<<< HEAD
-                  childCount: 3,
-=======
                   childCount: 9,
->>>>>>> 62846394
                 ),
                 onRefresh: _refresh,
               ),
@@ -363,16 +277,10 @@
   void _listenToStream() {
     _timeSubscription = _timeStream.listen((_) async {
       context.read<DashboardBloc>().add(const UpdateGreetings());
-<<<<<<< HEAD
-      context.read<NearbyLocationBloc>().add(const SearchNearbyLocations());
-      await _appService.refreshDashboard(context);
-    });
-=======
       context.read<NearbyLocationBloc>().add(const CheckNearbyLocations());
       await _appService.refreshDashboard(context);
     });
     context.read<NearbyLocationBloc>().add(const SearchNearbyLocations());
->>>>>>> 62846394
   }
 
   Future<void> _handleKyaOnClick(Kya kya) async {
@@ -392,15 +300,9 @@
   }
 
   Future<void> _refresh() async {
-<<<<<<< HEAD
-    context.read<NearbyLocationBloc>().add(const SearchNearbyLocations());
-    context.read<DashboardBloc>().add(const InitializeDashboard());
-    context.read<MapBloc>().add(const ShowAllSites());
-=======
     context.read<DashboardBloc>().add(const InitializeDashboard());
     context.read<MapBloc>().add(const ShowAllSites());
     context.read<NearbyLocationBloc>().add(const SearchNearbyLocations());
->>>>>>> 62846394
     await _appService.refreshDashboard(context);
   }
 }