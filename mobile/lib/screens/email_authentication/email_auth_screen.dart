--- conflicted
+++ resolved
@@ -84,73 +84,32 @@
                                   .pleaseEnterAValidEmail;
                             }
 
-                            return null;
+                          return null;
+                        },
+                        onChanged: (value) {
+                          setState(() => emailAddress = value);
+                        },
+                        onSaved: (value) {
+                          setState(() => emailAddress = value!);
+                        },
+                        style: inputTextStyle(state.status),
+                        enableSuggestions: true,
+                        cursorWidth: 1,
+                        autofocus: false,
+                        enabled: state.status != AuthenticationStatus.success,
+                        keyboardType: TextInputType.emailAddress,
+                        decoration: inputDecoration(
+                          state.status,
+                          hintText: 'me@company.com',
+                          suffixIconCallback: () {
+                            _formKey.currentState?.reset();
+                            FocusScope.of(context).requestFocus(FocusNode());
                           },
-                          onChanged: (value) {
-                            setState(() => emailAddress = value);
-                          },
-                          onSaved: (value) {
-                            setState(() => emailAddress = value!);
-                          },
-                          style: inputTextStyle(state.status),
-                          enableSuggestions: true,
-                          cursorWidth: 1,
-                          autofocus: false,
-                          enabled: state.status != AuthenticationStatus.success,
-                          keyboardType: TextInputType.emailAddress,
-                          decoration: inputDecoration(
-                            state.status,
-                            hintText: 'me@company.com',
-                            suffixIconCallback: () {
-                              _formKey.currentState?.reset();
-                              FocusScope.of(context).requestFocus(FocusNode());
-                            },
-                          ),
-                        );
-                      },
-                    ),
-                  ),
-                ),
-                const EmailAuthErrorMessage(),
-                const EmailAuthSwitchButton(),
-                const Spacer(),
-                Padding(
-                  padding: const EdgeInsets.only(bottom: 16),
-                  child: NextButton(
-                    buttonColor: emailAddress.isValidEmail()
-                        ? CustomColors.appColorBlue
-                        : CustomColors.appColorDisabled,
-                    callBack: () async {
-                      FocusScope.of(context).requestFocus(FocusNode());
-
-                      switch (context.read<EmailAuthBloc>().state.status) {
-                        case AuthenticationStatus.initial:
-                        case AuthenticationStatus.error:
-                          FormState? formState = _formKey.currentState;
-                          if (formState == null) {
-                            return;
-                          }
-
-                          if (formState.validate()) {
-                            formState.save();
-                            await _sendAuthCode();
-                          }
-                          break;
-                        case AuthenticationStatus.success:
-                          await verifyEmailAuthCode(context);
-                          break;
-                      }
+                        ),
+                      );
                     },
                   ),
                 ),
-<<<<<<< HEAD
-                Visibility(
-                  visible: !_keyboardVisible,
-                  child: const EmailAuthButtons(),
-                ),
-              ],
-            ),
-=======
               ),
               const EmailAuthErrorMessage(),
               const EmailAuthSwitchButton(),
@@ -189,9 +148,9 @@
                 child: const EmailAuthButtons(),
               ),
             ],
->>>>>>> b9e209a3
           ),
         ),
+      ),
       ),
     );
   }
