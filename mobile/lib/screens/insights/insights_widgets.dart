<<<<<<< HEAD
part of 'insights_page.dart';

class InsightsLoadingWidget extends StatelessWidget {
  const InsightsLoadingWidget({super.key});
=======
import 'package:app/models/models.dart';
import 'package:app/services/services.dart';
import 'package:app/themes/theme.dart';
import 'package:app/utils/utils.dart';
import 'package:app/widgets/widgets.dart';
import 'package:auto_size_text/auto_size_text.dart';
import 'package:charts_flutter/flutter.dart' as charts;
import 'package:flutter/material.dart';
import 'package:flutter_svg/svg.dart';
import 'package:hive_flutter/hive_flutter.dart';

class AnalyticsGraph extends StatelessWidget {
  const AnalyticsGraph({
    super.key,
    required this.pm2_5ChartData,
    required this.pm10ChartData,
    required this.pollutant,
    required this.frequency,
    required this.onBarSelection,
  });
  final List<charts.Series<Insights, String>> pm2_5ChartData;
  final List<charts.Series<Insights, String>> pm10ChartData;
  final Pollutant pollutant;
  final Frequency frequency;
  final Function(Insights) onBarSelection;
>>>>>>> 2afec0c7

  @override
  Widget build(BuildContext context) {
    return ListView(
      children: [
        Padding(
          padding: const EdgeInsets.symmetric(horizontal: 16),
          child: Column(
            crossAxisAlignment: CrossAxisAlignment.start,
            children: [
              Row(
                children: const [
                  SizedContainerLoadingAnimation(
                    height: 32,
                    width: 70,
                    radius: 8.0,
                  ),
                  Spacer(),
                  SizedContainerLoadingAnimation(
                    height: 32,
                    width: 32,
                    radius: 8.0,
                  ),
                ],
              ),
              const SizedBox(
                height: 12,
              ),
              const ContainerLoadingAnimation(height: 290.0, radius: 8.0),
              const SizedBox(
                height: 16,
              ),
<<<<<<< HEAD
              const ContainerLoadingAnimation(
                height: 60,
                radius: 8.0,
              ),
              const SizedBox(
                height: 32,
              ),
              const SizedContainerLoadingAnimation(
                height: 32,
                width: 216,
                radius: 8.0,
              ),
              const SizedBox(
                height: 16,
=======
            ],
            selectionModels: [
              charts.SelectionModelConfig(
                changedListener: (charts.SelectionModel<String> model) {
                  if (model.hasDatumSelection) {
                    try {
                      final value = model.selectedDatum.first.index;
                      if (value != null) {
                        onBarSelection(
                          model.selectedSeries.first.data[value] as Insights,
                        );
                      }
                    } catch (exception, stackTrace) {
                      debugPrint(
                        '${exception.toString()}\n${stackTrace.toString()}',
                      );
                    }
                  }
                },
>>>>>>> 2afec0c7
              ),
            ],
          ),
        ),
        SizedBox(
          height: 128,
          child: ListView.builder(
            scrollDirection: Axis.horizontal,
            itemBuilder: (context, index) {
              return Padding(
                padding: EdgeInsets.only(
                  left: index == 0 ? 12.0 : 6.0,
                  right: index == (4 - 1) ? 12.0 : 6.0,
                ),
                child: const SizedContainerLoadingAnimation(
                  width: 304,
                  height: 128,
                  radius: 8.0,
                ),
              );
            },
            itemCount: 4,
          ),
        ),
      ],
    );
  }
}

class InsightsFailedWidget extends StatelessWidget {
  const InsightsFailedWidget({super.key, required this.frequency});
  final Frequency frequency;

  @override
  Widget build(BuildContext context) {
    return Center(
      child: OutlinedButton(
        onPressed: () {
          switch (frequency) {
            case Frequency.daily:
              context
                  .read<DailyInsightsBloc>()
                  .add(LoadInsights(frequency: frequency));
              break;
            case Frequency.hourly:
              context
                  .read<HourlyInsightsBloc>()
                  .add(LoadInsights(frequency: frequency));
              break;
          }
        },
        style: OutlinedButton.styleFrom(
          shape: const CircleBorder(),
          padding: const EdgeInsets.all(24),
        ),
        child: Text(
          'Refresh',
          style: TextStyle(color: CustomColors.appColorBlue),
        ),
      ),
    );
  }
}

class HourlyAnalyticsGraph extends StatelessWidget {
  const HourlyAnalyticsGraph({super.key});

  @override
  Widget build(BuildContext context) {
    return BlocBuilder<HourlyInsightsBloc, InsightsState>(
      builder: (context, state) {
        if (!state.insightsCharts.keys.toList().contains(state.pollutant)) {
          return const ContainerLoadingAnimation(height: 290.0, radius: 8.0);
        }

        final data = state.insightsCharts[state.pollutant]![state.chartIndex];

        return LayoutBuilder(
          builder: (BuildContext buildContext, BoxConstraints constraints) {
            return SizedBox(
              width: MediaQuery.of(buildContext).size.width - 50,
              height: 150,
              child: charts.BarChart(
                data,
                animate: true,
                defaultRenderer: charts.BarRendererConfig<String>(
                  strokeWidthPx: 20,
                  stackedBarPaddingPx: 0,
                  cornerStrategy: const charts.ConstCornerStrategy(
                    3,
                  ),
                ),
                defaultInteractions: true,
                behaviors: [
                  charts.LinePointHighlighter(
                    showHorizontalFollowLine:
                        charts.LinePointHighlighterFollowLineType.none,
                    showVerticalFollowLine:
                        charts.LinePointHighlighterFollowLineType.nearest,
                  ),
                  charts.DomainHighlighter(),
                  charts.SelectNearest(
                    eventTrigger: charts.SelectionTrigger.tapAndDrag,
                  ),
                ],
                selectionModels: [
                  charts.SelectionModelConfig(
                    changedListener: (charts.SelectionModel model) {
                      try {
                        final value = model.selectedDatum.first.index;
                        if (value != null) {
                          context.read<HourlyInsightsBloc>().add(
                                UpdateSelectedInsight(
                                  model.selectedSeries.first.data[value] as GraphInsightData,
                                ),
                              );
                        }
                      } catch (exception, stackTrace) {
                        debugPrint(
                          '${exception.toString()}\n${stackTrace.toString()}',
                        );
                      }
                    },
                  ),
                ],
                domainAxis: chartsYAxisScale(
                  Frequency.hourly.staticTicks(),
                ),
                primaryMeasureAxis: chartsXAxisScale(),
              ),
            );
          },
        );
      },
    );
  }
}

class MiniHourlyAnalyticsGraph extends StatelessWidget {
  const MiniHourlyAnalyticsGraph({super.key});

  @override
  Widget build(BuildContext context) {
    return BlocBuilder<DailyInsightsBloc, InsightsState>(
      builder: (context, state) {
        if (!state.miniInsightsCharts.keys.toList().contains(state.pollutant)) {
          return const SizedBox();
        }

        final data = state.miniInsightsCharts[state.pollutant];

        return LayoutBuilder(
          builder: (BuildContext buildContext, BoxConstraints constraints) {
            return SizedBox(
              width: MediaQuery.of(buildContext).size.width - 50,
              height: 150,
              child: charts.BarChart(
                data!,
                animate: true,
                defaultRenderer: charts.BarRendererConfig<String>(
                  strokeWidthPx: 20,
                  stackedBarPaddingPx: 0,
                  cornerStrategy: const charts.ConstCornerStrategy(
                    3,
                  ),
                ),
                defaultInteractions: true,
                behaviors: [
                  charts.LinePointHighlighter(
                    showHorizontalFollowLine:
                        charts.LinePointHighlighterFollowLineType.none,
                    showVerticalFollowLine:
                        charts.LinePointHighlighterFollowLineType.nearest,
                  ),
                  charts.DomainHighlighter(),
                  charts.SelectNearest(
                    eventTrigger: charts.SelectionTrigger.tapAndDrag,
                  ),
                ],
                domainAxis: chartsYAxisScale(
                  Frequency.hourly.staticTicks(),
                ),
                primaryMeasureAxis: chartsXAxisScale(),
              ),
            );
          },
        );
      },
    );
  }
}

class DailyAnalyticsGraph extends StatelessWidget {
  const DailyAnalyticsGraph({super.key});

  @override
  Widget build(BuildContext context) {
    return BlocBuilder<DailyInsightsBloc, InsightsState>(
      builder: (context, state) {
        if (!state.insightsCharts.keys.toList().contains(state.pollutant)) {
          return const ContainerLoadingAnimation(height: 290.0, radius: 8.0);
        }

        final data = state.insightsCharts[state.pollutant]![state.chartIndex];

        return LayoutBuilder(
          builder: (BuildContext buildContext, BoxConstraints constraints) {
            return SizedBox(
              width: MediaQuery.of(buildContext).size.width - 50,
              height: 150,
              child: charts.BarChart(
                data,
                animate: true,
                defaultRenderer: charts.BarRendererConfig<String>(
                  strokeWidthPx: 20,
                  stackedBarPaddingPx: 0,
                  cornerStrategy: const charts.ConstCornerStrategy(
                    5,
                  ),
                ),
                defaultInteractions: true,
                behaviors: [
                  charts.LinePointHighlighter(
                    showHorizontalFollowLine:
                        charts.LinePointHighlighterFollowLineType.none,
                    showVerticalFollowLine:
                        charts.LinePointHighlighterFollowLineType.nearest,
                  ),
                  charts.DomainHighlighter(),
                  charts.SelectNearest(
                    eventTrigger: charts.SelectionTrigger.tapAndDrag,
                  ),
                ],
                selectionModels: [
                  charts.SelectionModelConfig(
                    changedListener: (charts.SelectionModel model) {
                      try {
                        final value = model.selectedDatum[0].index;
                        if (value != null) {
                          context.read<DailyInsightsBloc>().add(
                                UpdateSelectedInsight(
                                  model.selectedSeries[0].data[value] as GraphInsightData,
                                ),
                              );
                        }
                      } catch (exception, stackTrace) {
                        debugPrint(
                          '${exception.toString()}\n${stackTrace.toString()}',
                        );
                      }
                    },
                  ),
                ],
                domainAxis: chartsYAxisScale(
                  Frequency.daily.staticTicks(),
                ),
                primaryMeasureAxis: chartsXAxisScale(),
              ),
            );
          },
        );
      },
    );
  }
}

class InsightsAvatar extends StatelessWidget {
  const InsightsAvatar({
    super.key,
    required this.insights,
    required this.size,
    required this.pollutant,
  });
  final GraphInsightData insights;
  final double size;
  final Pollutant pollutant;

  @override
  Widget build(BuildContext context) {
    return Container(
      height: size,
      width: size,
      decoration: BoxDecoration(
        shape: BoxShape.circle,
<<<<<<< HEAD
        color: insights.chartAvatarContainerColor(pollutant),
        border: Border.all(color: Colors.transparent),
=======
        color: containerColor,
        border: Border.fromBorderSide(
          BorderSide(color: Colors.transparent),
        ),
>>>>>>> 2afec0c7
      ),
      child: Column(
        crossAxisAlignment: CrossAxisAlignment.center,
        children: [
          const Spacer(),
          SvgPicture.asset(
            pollutant.svg,
            semanticsLabel: 'Pm2.5',
            height: 6,
            width: 32.45,
            color: insights.chartAvatarValueColor(pollutant),
          ),
          AutoSizeText(
            insights.chartAvatarValue(pollutant),
            maxLines: 1,
            style: CustomTextStyle.insightsAvatar(
              pollutant: pollutant,
              value: insights.chartValue(pollutant),
            )?.copyWith(
              color: insights.chartAvatarValueColor(pollutant),
              fontSize: 32,
            ),
          ),
          SvgPicture.asset(
            'assets/icon/unit.svg',
            semanticsLabel: 'Unit',
            height: 6,
            width: 32,
            color: insights.chartAvatarValueColor(pollutant),
          ),
          const Spacer(),
        ],
      ),
    );
  }
}

class HourlyInsightsGraph extends StatefulWidget {
  const HourlyInsightsGraph({super.key});

  @override
  State<HourlyInsightsGraph> createState() => _HourlyInsightsGraphState();
}

class _HourlyInsightsGraphState extends State<HourlyInsightsGraph> {
  final GlobalKey _infoToolTipKey = GlobalKey();
  final GlobalKey _forecastToolTipKey = GlobalKey();
  bool scrollToToday = true;

  final ItemScrollController _itemScrollController = ItemScrollController();

  void _jumpToChart() {
    context.read<HourlyInsightsBloc>().add(const SetScrolling(true));

    final chartIndex = context.read<HourlyInsightsBloc>().state.chartIndex;

    _itemScrollController.jumpTo(
      index: chartIndex,
    );
    setState(() => scrollToToday = false);
    context.read<HourlyInsightsBloc>().add(const SetScrolling(false));
  }

  Future<void> _scrollToChart({Duration? duration}) async {
    final state = context.read<HourlyInsightsBloc>().state;

    final data = state
        .insightsCharts[context.read<HourlyInsightsBloc>().state.pollutant];

    if (data == null) {
      return;
    }

    context.read<HourlyInsightsBloc>().add(const SetScrolling(true));

    final selectedInsight = data[state.chartIndex][0].data.first;
    context
        .read<HourlyInsightsBloc>()
        .add(UpdateSelectedInsight(selectedInsight));

    duration ??= const Duration(milliseconds: 500);

    if (!_itemScrollController.isAttached) {
      await _scrollToChart(duration: duration);

      return;
    }

    if (_itemScrollController.isAttached) {
      await _itemScrollController
          .scrollTo(
        index: state.chartIndex,
        duration: duration,
        curve: Curves.easeInToLinear,
      )
          .whenComplete(() {
        context.read<HourlyInsightsBloc>().add(const SetScrolling(false));
      });
    } else {
      Future.delayed(const Duration(milliseconds: 100), () {
        _scrollToChart(duration: const Duration(milliseconds: 1));
      });
    }
  }

  @override
  void initState() {
    super.initState();
    WidgetsBinding.instance.addPostFrameCallback((_) {
      _jumpToChart();
    });
  }

  @override
  Widget build(BuildContext context) {
    return BlocBuilder<HourlyInsightsBloc, InsightsState>(
      builder: (context, state) {
        return Container(
          padding: const EdgeInsets.symmetric(vertical: 12),
          decoration: BoxDecoration(
            color: Colors.white,
            borderRadius: const BorderRadius.all(
              Radius.circular(8.0),
            ),
            border: Border.all(color: Colors.transparent),
          ),
          child: Column(
            children: [
              MultiBlocListener(
                listeners: [
                  BlocListener<HourlyInsightsBloc, InsightsState>(
                    listenWhen: (previous, current) {
                      return previous.chartIndex != current.chartIndex;
                    },
                    listener: (context, listenerState) {
                      _scrollToChart();
                    },
                  ),
                ],
                child: Container(),
              ),

              Container(
                padding: const EdgeInsets.symmetric(horizontal: 16),
                child: Column(
                  children: [
                    Row(
                      children: [
                        Expanded(
                          child: Column(
                            crossAxisAlignment: CrossAxisAlignment.start,
                            children: [
                              AutoSizeText(
                                insightsChartTitleDateTimeToString(
                                  state.selectedInsight?.time ?? DateTime.now(),
                                  state.frequency,
                                ),
                                maxLines: 1,
                                overflow: TextOverflow.ellipsis,
                                style: CustomTextStyle.bodyText4(context)
                                    ?.copyWith(
                                  color: CustomColors.appColorBlack
                                      .withOpacity(0.3),
                                ),
                              ),
                              AutoSizeText(
                                state.airQualityReading?.name ?? '',
                                maxLines: 1,
                                overflow: TextOverflow.ellipsis,
                                style: CustomTextStyle.headline8(context)
                                    ?.copyWith(
                                  color: CustomColors.appColorBlack,
                                ),
                              ),
                              AutoSizeText(
                                state.airQualityReading?.location ?? '',
                                maxLines: 1,
                                overflow: TextOverflow.ellipsis,
                                style: Theme.of(context)
                                    .textTheme
                                    .caption
                                    ?.copyWith(
                                      color: CustomColors.appColorBlack
                                          .withOpacity(0.3),
                                    ),
                              ),
                            ],
                          ),
                        ),
                        const SizedBox(width: 8),
                        GestureDetector(
                          onTap: () {
                            ToolTip(context, ToolTipType.info).show(
                              widgetKey: _infoToolTipKey,
                            );
                          },
                          child: InsightsAvatar(
                            insights: state.selectedInsight!,
                            size: 64,
                            pollutant: state.pollutant,
                          ),
                        ),
                      ],
                    ),
                    SizedBox(
                      height: 160,
                      child: ScrollablePositionedList.builder(
                        physics: const BouncingScrollPhysics(),
                        scrollDirection: Axis.horizontal,
                        itemCount:
                            state.insightsCharts[state.pollutant]?.length ?? 0,
                        itemBuilder: (context, index) {
                          return VisibilityDetector(
                            key: Key(
                              index.toString(),
                            ),
                            onVisibilityChanged:
                                (VisibilityInfo visibilityInfo) {
                              if (!state.scrollingGraphs &&
                                  visibilityInfo.visibleFraction > 0.3 &&
                                  state.chartIndex != index &&
                                  !scrollToToday) {
                                context
                                    .read<HourlyInsightsBloc>()
                                    .add(UpdateInsightsActiveIndex(index));
                              }
                            },
                            child: const HourlyAnalyticsGraph(),
                          );
                        },
                        itemScrollController: _itemScrollController,
                      ),
                    ),
                    Visibility(
                      visible: state.selectedInsight
                              ?.lastUpdated(state.frequency)
                              .isNotEmpty ??
                          true,
                      child: const SizedBox(
                        height: 13.0,
                      ),
                    ),
                    Row(
                      crossAxisAlignment: CrossAxisAlignment.start,
                      children: [
                        Container(
                          constraints: BoxConstraints(
                            maxWidth: MediaQuery.of(context).size.width / 2,
                          ),
                          child: Text(
                            state.selectedInsight
                                    ?.lastUpdated(state.frequency) ??
                                '',
                            maxLines: 1,
                            overflow: TextOverflow.ellipsis,
                            style: TextStyle(
                              fontSize: 8,
                              color: Colors.black.withOpacity(0.3),
                            ),
                          ),
                        ),
                        const SizedBox(
                          width: 8.0,
                        ),
                        MiniLoadingIndicator(
                          loading:
                              state.insightsStatus == InsightsStatus.refreshing,
                        ),
                      ],
                    ),
                  ],
                ),
              ),

              const SizedBox(
                height: 8.0,
              ),

              const Divider(
                color: Color(0xffC4C4C4),
              ),

              const SizedBox(
                height: 8.0,
              ),
              // footer
              Container(
                width: MediaQuery.of(context).size.width,
                padding: const EdgeInsets.fromLTRB(16, 0, 16, 0),
                child: Row(
                  children: [
                    GestureDetector(
                      onTap: () {
                        ToolTip(context, ToolTipType.info).show(
                          widgetKey: _infoToolTipKey,
                        );
                      },
                      child: Visibility(
                        visible: !state.selectedInsight!.empty,
                        child: Container(
                          padding:
                              const EdgeInsets.fromLTRB(10.0, 2.0, 10.0, 2.0),
                          constraints: BoxConstraints(
                            maxWidth: MediaQuery.of(context).size.width / 2,
                          ),
                          decoration: BoxDecoration(
                            borderRadius: const BorderRadius.all(
                              Radius.circular(40.0),
                            ),
                            color: state.pollutant == Pollutant.pm2_5
                                ? Pollutant.pm2_5
                                    .color(
                                      state.selectedInsight!
                                          .chartValue(state.pollutant),
                                    )
                                    .withOpacity(0.4)
                                : Pollutant.pm10
                                    .color(
                                      state.selectedInsight!
                                          .chartValue(state.pollutant),
                                    )
                                    .withOpacity(0.4),
                            border: Border.all(color: Colors.transparent),
                          ),
                          child: AutoSizeText(
                            state.pollutant == Pollutant.pm2_5
                                ? Pollutant.pm2_5
                                    .stringValue(
                                      state.selectedInsight!
                                          .chartValue(state.pollutant),
                                    )
                                    .trimEllipsis()
                                : Pollutant.pm10
                                    .stringValue(
                                      state.selectedInsight!
                                          .chartValue(state.pollutant),
                                    )
                                    .trimEllipsis(),
                            maxLines: 1,
                            maxFontSize: 14,
                            textAlign: TextAlign.start,
                            overflow: TextOverflow.ellipsis,
                            style: CustomTextStyle.button2(context)?.copyWith(
                              color: state.pollutant == Pollutant.pm2_5
                                  ? Pollutant.pm2_5.textColor(
                                      value: state.selectedInsight!
                                          .chartValue(state.pollutant),
                                      graph: true,
                                    )
                                  : Pollutant.pm10.textColor(
                                      value: state.selectedInsight!
                                          .chartValue(state.pollutant),
                                      graph: true,
                                    ),
                            ),
                          ),
                        ),
                      ),
                    ),
                    Visibility(
                      visible: state.selectedInsight!.empty,
                      child: Container(
                        padding: const EdgeInsets.symmetric(
                          horizontal: 10.0,
                          vertical: 2.0,
                        ),
                        decoration: BoxDecoration(
                          borderRadius: const BorderRadius.all(
                            Radius.circular(40.0),
                          ),
                          color: CustomColors.greyColor.withOpacity(0.4),
                          border: Border.all(color: Colors.transparent),
                        ),
                        child: Text(
                          'Not Available',
                          maxLines: 1,
                          textAlign: TextAlign.center,
                          overflow: TextOverflow.ellipsis,
                          style: TextStyle(
                            fontSize: 14,
                            color: CustomColors.darkGreyColor,
                          ),
                        ),
                      ),
                    ),
                    const SizedBox(
                      width: 8,
                    ),
                    Visibility(
                      visible: !state.selectedInsight!.empty,
                      child: GestureDetector(
                        onTap: () {
                          pmInfoDialog(
                            context,
                            state.selectedInsight!.chartValue(state.pollutant),
                          );
                        },
                        child: SvgPicture.asset(
                          'assets/icon/info_icon.svg',
                          semanticsLabel: 'Pm2.5',
                          height: 20,
                          width: 20,
                          key: _infoToolTipKey,
                        ),
                      ),
                    ),
                    const Spacer(),
                    Row(
                      children: [
                        Container(
                          height: 10,
                          width: 10,
                          key: _forecastToolTipKey,
                          decoration: BoxDecoration(
                            shape: BoxShape.circle,
                            color: state.selectedInsight!.forecast
                                ? CustomColors.appColorBlue
                                : CustomColors.appColorBlue.withOpacity(0.24),
                            border: Border.all(color: Colors.transparent),
                          ),
                        ),
                        const SizedBox(
                          width: 8.0,
                        ),
                        GestureDetector(
                          onTap: () {
                            ToolTip(context, ToolTipType.forecast).show(
                              widgetKey: _forecastToolTipKey,
                            );
                          },
                          child: Text(
                            'Forecast',
                            style: TextStyle(
                              fontSize: 12,
                              color: CustomColors.appColorBlue,
                            ),
                          ),
                        ),
                      ],
                    ),
                  ],
                ),
              ),
            ],
          ),
        );
      },
    );
  }
}

class DailyInsightsGraph extends StatefulWidget {
  const DailyInsightsGraph({super.key});

  @override
  State<DailyInsightsGraph> createState() => _DailyInsightsGraphState();
}

class _DailyInsightsGraphState extends State<DailyInsightsGraph> {
  final GlobalKey _infoToolTipKey = GlobalKey();
  final GlobalKey _forecastToolTipKey = GlobalKey();
  bool scrollToToday = true;

  final ItemScrollController _itemScrollController = ItemScrollController();

  void _jumpToChart() {
    context.read<DailyInsightsBloc>().add(const SetScrolling(true));

    final chartIndex = context.read<DailyInsightsBloc>().state.chartIndex;

    _itemScrollController.jumpTo(
      index: chartIndex,
    );
    setState(() => scrollToToday = false);
    context.read<DailyInsightsBloc>().add(const SetScrolling(false));
  }

  Future<void> _scrollToChart({Duration? duration}) async {
    final state = context.read<DailyInsightsBloc>().state;

    final data =
        state.insightsCharts[context.read<DailyInsightsBloc>().state.pollutant];

    if (data == null) {
      return;
    }

    context.read<DailyInsightsBloc>().add(const SetScrolling(true));

    final selectedInsight = data[state.chartIndex][0].data.first;
    context
        .read<DailyInsightsBloc>()
        .add(UpdateSelectedInsight(selectedInsight));

    duration ??= const Duration(milliseconds: 500);

    if (!_itemScrollController.isAttached) {
      await _scrollToChart(duration: duration);

      return;
    }

    if (_itemScrollController.isAttached) {
      await _itemScrollController
          .scrollTo(
        index: state.chartIndex,
        duration: duration,
        curve: Curves.easeInToLinear,
      )
          .whenComplete(() {
        context.read<DailyInsightsBloc>().add(const SetScrolling(false));
      });
    } else {
      Future.delayed(const Duration(milliseconds: 100), () {
        _scrollToChart(duration: const Duration(milliseconds: 1));
      });
    }
  }

  @override
  void initState() {
    super.initState();
    WidgetsBinding.instance.addPostFrameCallback((_) {
      _jumpToChart();
    });
  }

  @override
  Widget build(BuildContext context) {
    return BlocBuilder<DailyInsightsBloc, InsightsState>(
      builder: (context, state) {
        return Container(
          padding: const EdgeInsets.symmetric(vertical: 12),
          decoration: BoxDecoration(
            color: Colors.white,
            borderRadius: const BorderRadius.all(
              Radius.circular(8.0),
            ),
            border: Border.all(color: Colors.transparent),
          ),
          child: Column(
            children: [
              MultiBlocListener(
                listeners: [
                  BlocListener<DailyInsightsBloc, InsightsState>(
                    listenWhen: (previous, current) {
                      return previous.chartIndex != current.chartIndex;
                    },
                    listener: (context, listenerState) {
                      _scrollToChart();
                    },
                  ),
                ],
                child: Container(),
              ),

              Container(
                padding: const EdgeInsets.symmetric(horizontal: 16),
                child: Column(
                  children: [
                    Row(
                      children: [
                        Expanded(
                          child: Column(
                            crossAxisAlignment: CrossAxisAlignment.start,
                            children: [
                              AutoSizeText(
                                insightsChartTitleDateTimeToString(
                                  state.selectedInsight?.time ?? DateTime.now(),
                                  state.frequency,
                                ),
                                maxLines: 1,
                                overflow: TextOverflow.ellipsis,
                                style: CustomTextStyle.bodyText4(context)
                                    ?.copyWith(
                                  color: CustomColors.appColorBlack
                                      .withOpacity(0.3),
                                ),
                              ),
                              AutoSizeText(
                                state.airQualityReading?.name ?? '',
                                maxLines: 1,
                                overflow: TextOverflow.ellipsis,
                                style: CustomTextStyle.headline8(context)
                                    ?.copyWith(
                                  color: CustomColors.appColorBlack,
                                ),
                              ),
                              AutoSizeText(
                                state.airQualityReading?.location ?? '',
                                maxLines: 1,
                                overflow: TextOverflow.ellipsis,
                                style: Theme.of(context)
                                    .textTheme
                                    .caption
                                    ?.copyWith(
                                      color: CustomColors.appColorBlack
                                          .withOpacity(0.3),
                                    ),
                              ),
                            ],
                          ),
                        ),
                        const SizedBox(width: 8),
                        GestureDetector(
                          onTap: () {
                            ToolTip(context, ToolTipType.info).show(
                              widgetKey: _infoToolTipKey,
                            );
                          },
                          child: InsightsAvatar(
                            insights: state.selectedInsight!,
                            size: 64,
                            pollutant: state.pollutant,
                          ),
                        ),
                      ],
                    ),
                    SizedBox(
                      height: 160,
                      child: ScrollablePositionedList.builder(
                        physics: const BouncingScrollPhysics(),
                        scrollDirection: Axis.horizontal,
                        itemCount:
                            state.insightsCharts[state.pollutant]?.length ?? 0,
                        itemBuilder: (context, index) {
                          return VisibilityDetector(
                            key: Key(
                              index.toString(),
                            ),
                            onVisibilityChanged:
                                (VisibilityInfo visibilityInfo) {
                              if (!state.scrollingGraphs &&
                                  visibilityInfo.visibleFraction > 0.3 &&
                                  state.chartIndex != index &&
                                  !scrollToToday) {
                                context
                                    .read<DailyInsightsBloc>()
                                    .add(UpdateInsightsActiveIndex(index));
                              }
                            },
                            child: const DailyAnalyticsGraph(),
                          );
                        },
                        itemScrollController: _itemScrollController,
                      ),
                    ),
                    const MiniHourlyAnalyticsGraph(),
                    Visibility(
                      visible: state.selectedInsight
                              ?.lastUpdated(state.frequency)
                              .isNotEmpty ??
                          true,
                      child: const SizedBox(
                        height: 13.0,
                      ),
                    ),
                    Row(
                      crossAxisAlignment: CrossAxisAlignment.start,
                      children: [
                        Container(
                          constraints: BoxConstraints(
                            maxWidth: MediaQuery.of(context).size.width / 2,
                          ),
                          child: Text(
                            state.selectedInsight
                                    ?.lastUpdated(state.frequency) ??
                                '',
                            maxLines: 1,
                            overflow: TextOverflow.ellipsis,
                            style: TextStyle(
                              fontSize: 8,
                              color: Colors.black.withOpacity(0.3),
                            ),
                          ),
                        ),
                        const SizedBox(
                          width: 8.0,
                        ),
                        MiniLoadingIndicator(
                          loading:
                              state.insightsStatus == InsightsStatus.refreshing,
                        ),
                      ],
                    ),
                  ],
                ),
              ),

              const SizedBox(
                height: 8.0,
              ),

              const Divider(
                color: Color(0xffC4C4C4),
              ),

              const SizedBox(
                height: 8.0,
              ),
              // footer
              Container(
                width: MediaQuery.of(context).size.width,
                padding: const EdgeInsets.fromLTRB(16, 0, 16, 0),
                child: Row(
                  children: [
                    GestureDetector(
                      onTap: () {
                        ToolTip(context, ToolTipType.info).show(
                          widgetKey: _infoToolTipKey,
                        );
                      },
                      child: Visibility(
                        visible: !state.selectedInsight!.empty,
                        child: Container(
                          padding:
                              const EdgeInsets.fromLTRB(10.0, 2.0, 10.0, 2.0),
                          constraints: BoxConstraints(
                            maxWidth: MediaQuery.of(context).size.width / 2,
                          ),
                          decoration: BoxDecoration(
                            borderRadius: const BorderRadius.all(
                              Radius.circular(40.0),
                            ),
                            color: state.pollutant == Pollutant.pm2_5
                                ? Pollutant.pm2_5
                                    .color(
                                      state.selectedInsight!
                                          .chartValue(state.pollutant),
                                    )
                                    .withOpacity(0.4)
                                : Pollutant.pm10
                                    .color(
                                      state.selectedInsight!
                                          .chartValue(state.pollutant),
                                    )
                                    .withOpacity(0.4),
                            border: Border.all(color: Colors.transparent),
                          ),
                          child: AutoSizeText(
                            state.pollutant == Pollutant.pm2_5
                                ? Pollutant.pm2_5
                                    .stringValue(
                                      state.selectedInsight!
                                          .chartValue(state.pollutant),
                                    )
                                    .trimEllipsis()
                                : Pollutant.pm10
                                    .stringValue(
                                      state.selectedInsight!
                                          .chartValue(state.pollutant),
                                    )
                                    .trimEllipsis(),
                            maxLines: 1,
                            maxFontSize: 14,
                            textAlign: TextAlign.start,
                            overflow: TextOverflow.ellipsis,
                            style: CustomTextStyle.button2(context)?.copyWith(
                              color: state.pollutant == Pollutant.pm2_5
                                  ? Pollutant.pm2_5.textColor(
                                      value: state.selectedInsight!
                                          .chartValue(state.pollutant),
                                      graph: true,
                                    )
                                  : Pollutant.pm10.textColor(
                                      value: state.selectedInsight!
                                          .chartValue(state.pollutant),
                                      graph: true,
                                    ),
                            ),
                          ),
                        ),
                      ),
                    ),
                    Visibility(
                      visible: state.selectedInsight!.empty,
                      child: Container(
                        padding: const EdgeInsets.symmetric(
                          horizontal: 10.0,
                          vertical: 2.0,
                        ),
                        decoration: BoxDecoration(
                          borderRadius: const BorderRadius.all(
                            Radius.circular(40.0),
                          ),
                          color: CustomColors.greyColor.withOpacity(0.4),
                          border: Border.all(color: Colors.transparent),
                        ),
                        child: Text(
                          'Not Available',
                          maxLines: 1,
                          textAlign: TextAlign.center,
                          overflow: TextOverflow.ellipsis,
                          style: TextStyle(
                            fontSize: 14,
                            color: CustomColors.darkGreyColor,
                          ),
                        ),
                      ),
                    ),
                    const SizedBox(
                      width: 8,
                    ),
                    Visibility(
                      visible: !state.selectedInsight!.empty,
                      child: GestureDetector(
                        onTap: () {
                          pmInfoDialog(
                            context,
                            state.selectedInsight!.chartValue(state.pollutant),
                          );
                        },
                        child: SvgPicture.asset(
                          'assets/icon/info_icon.svg',
                          semanticsLabel: 'Pm2.5',
                          height: 20,
                          width: 20,
                          key: _infoToolTipKey,
                        ),
                      ),
                    ),
                    const Spacer(),
                    Row(
                      children: [
                        Container(
                          height: 10,
                          width: 10,
                          key: _forecastToolTipKey,
                          decoration: BoxDecoration(
                            shape: BoxShape.circle,
                            color: state.selectedInsight!.forecast
                                ? CustomColors.appColorBlue
                                : CustomColors.appColorBlue.withOpacity(0.24),
                            border: Border.all(color: Colors.transparent),
                          ),
                        ),
                        const SizedBox(
                          width: 8.0,
                        ),
                        GestureDetector(
                          onTap: () {
                            ToolTip(context, ToolTipType.forecast).show(
                              widgetKey: _forecastToolTipKey,
                            );
                          },
                          child: Text(
                            'Forecast',
                            style: TextStyle(
                              fontSize: 12,
                              color: CustomColors.appColorBlue,
                            ),
                          ),
                        ),
                      ],
                    ),
                  ],
                ),
              ),
            ],
          ),
        );
      },
    );
  }
}

class InsightsHealthTips extends StatefulWidget {
  const InsightsHealthTips({
    super.key,
    required this.insight,
    required this.pollutant,
  });
  final GraphInsightData? insight;
  final Pollutant pollutant;

  @override
  State<InsightsHealthTips> createState() => _InsightsHealthTipsState();
}

class _InsightsHealthTipsState extends State<InsightsHealthTips> {
  List<Recommendation> recommendations = [];
  String title = '';

  @override
  void initState() {
    super.initState();
    if (widget.insight != null) {
      recommendations = getHealthRecommendations(
        widget.insight!.pm2_5,
        widget.pollutant,
      );
      title = widget.insight!.time.isToday()
          ? 'Today’s health tips'
          : 'Tomorrow’s health tips';
    }
  }

  @override
  Widget build(BuildContext context) {
    return ListView(
      physics: const NeverScrollableScrollPhysics(),
      shrinkWrap: true,
      children: [
        Padding(
          padding: const EdgeInsets.symmetric(horizontal: 16),
          child: Text(
            title,
            textAlign: TextAlign.left,
            style: CustomTextStyle.headline7(context),
          ),
        ),
        const SizedBox(
          height: 16,
        ),
        SizedBox(
          height: 128,
          child: ListView.builder(
            scrollDirection: Axis.horizontal,
            itemBuilder: (context, index) {
              return Padding(
                padding: EdgeInsets.only(
                  left: index == 0 ? 12.0 : 6.0,
                  right: index == (recommendations.length - 1) ? 12.0 : 6.0,
                ),
                child: RecommendationContainer(recommendations[index]),
              );
            },
            itemCount: recommendations.length,
          ),
        ),
      ],
    );
  }
}

class InsightsToggleBar extends StatelessWidget {
  const InsightsToggleBar({
    Key? key,
    required this.frequency,
    required this.isEmpty,
    required this.pollutant,
  }) : super(key: key);
  final bool isEmpty;
  final Frequency frequency;
  final Pollutant pollutant;

  @override
  Widget build(BuildContext context) {
    return Row(
      children: [
        Text(
          'AIR QUALITY',
          style: Theme.of(context).textTheme.caption?.copyWith(
                color: CustomColors.appColorBlack.withOpacity(0.3),
              ),
        ),
        const Spacer(),
        PopupMenuButton(
          padding: EdgeInsets.zero,
          shape: const RoundedRectangleBorder(
            borderRadius: BorderRadius.all(
              Radius.circular(4.0),
            ),
          ),
          onSelected: (pollutant) {
            switch (frequency) {
              case Frequency.daily:
                context
                    .read<DailyInsightsBloc>()
                    .add(SwitchInsightsPollutant(pollutant as Pollutant));
                break;
              case Frequency.hourly:
                context
                    .read<HourlyInsightsBloc>()
                    .add(SwitchInsightsPollutant(pollutant as Pollutant));
                break;
            }
          },
          child: Container(
            height: 35,
            width: 35,
            padding: const EdgeInsets.all(6.0),
            decoration: BoxDecoration(
              color: Colors.white,
              borderRadius: const BorderRadius.all(
                Radius.circular(8.0),
              ),
              border: Border.all(
                color: Colors.transparent,
              ),
            ),
            child: SvgPicture.asset(
              'assets/icon/toggle_icon.svg',
              semanticsLabel: 'Toggle',
              height: 16,
              width: 20,
            ),
          ),
          itemBuilder: (BuildContext context) => <PopupMenuEntry>[
            PopupMenuItem(
              padding: const EdgeInsets.symmetric(horizontal: 8),
              value: Pollutant.pm2_5,
              child: ListOption(
                pollutantName: '2.5',
                pollutant: Pollutant.pm2_5,
                varyingPollutant: pollutant,
              ),
            ),
            PopupMenuItem(
              padding: const EdgeInsets.symmetric(horizontal: 8),
              value: Pollutant.pm10,
              child: ListOption(
                pollutantName: '10',
                pollutant: Pollutant.pm10,
                varyingPollutant: pollutant,
              ),
            ),
          ],
        ),
      ],
    );
  }
}

class InsightsActionBar extends StatefulWidget {
  const InsightsActionBar({
    super.key,
    required this.shareKey,
    required this.airQualityReading,
  });

  final GlobalKey shareKey;
  final AirQualityReading? airQualityReading;

  @override
  State<InsightsActionBar> createState() => _InsightsActionBarState();
}

class _InsightsActionBarState extends State<InsightsActionBar> {
  bool _showHeartAnimation = false;
  bool _shareLoading = false;
  late AirQualityReading airQualityReading;

  @override
  Widget build(BuildContext context) {
    return Container(
      decoration: BoxDecoration(
        color: Colors.white,
        borderRadius: const BorderRadius.all(
          Radius.circular(8.0),
        ),
        border: Border.fromBorderSide(
          BorderSide(color: Colors.transparent),
        ),
      ),
      child: Row(
        mainAxisAlignment: MainAxisAlignment.spaceEvenly,
        children: [
          Expanded(
            child: _shareLoading
                ? const LoadingIcon(
                    radius: 10,
                  )
                : InkWell(
                    onTap: () async => _share(),
                    child: Padding(
                      padding: const EdgeInsets.symmetric(vertical: 21),
                      child: IconTextButton(
                        iconWidget: SvgPicture.asset(
                          'assets/icon/share_icon.svg',
                          color: CustomColors.greyColor,
                          semanticsLabel: 'Share',
                        ),
                        text: 'Share',
                      ),
                    ),
                  ),
          ),
          Expanded(
            child: InkWell(
              onTap: () async {
                _updateFavPlace(widget.airQualityReading);
              },
              child: Padding(
                padding: const EdgeInsets.symmetric(vertical: 21),
                child: IconTextButton(
                  iconWidget: HeartIcon(
                    showAnimation: _showHeartAnimation,
                    airQualityReading: widget.airQualityReading,
                  ),
                  text: 'Favorite',
                ),
              ),
            ),
          ),
        ],
      ),
    );
  }

  Future<void> _share() async {
    if (_shareLoading) {
      return;
    }
    setState(() => _shareLoading = true);
    final complete = await ShareService.shareWidget(
      buildContext: context,
      globalKey: widget.shareKey,
      imageName: 'airqo_air_quality_graph',
    );
    if (complete && mounted) {
      setState(() => _shareLoading = false);
    }
  }

  void _updateFavPlace(AirQualityReading? airQualityReading) async {
    if (airQualityReading == null) {
      return;
    }
    if (!Hive.box<FavouritePlace>(HiveBox.favouritePlaces)
        .keys
        .contains(airQualityReading.placeId)) {
      setState(() => _showHeartAnimation = true);
      Future.delayed(const Duration(seconds: 2), () {
        setState(() => _showHeartAnimation = false);
      });
    }

    await HiveService.updateFavouritePlaces(airQualityReading);
  }
}

class ListOption extends StatelessWidget {
  const ListOption({
    super.key,
    required this.pollutantName,
    required this.pollutant,
    required this.varyingPollutant,
  });
  final String pollutantName;
  final Pollutant pollutant;
  final Pollutant varyingPollutant;

  @override
  Widget build(BuildContext context) {
    return ListTile(
      shape: const RoundedRectangleBorder(
        borderRadius: BorderRadius.all(
          Radius.circular(4.0),
        ),
      ),
      tileColor: varyingPollutant == pollutant
          ? CustomColors.pollutantToggleBgColor
          : Colors.white,
      title: PollutantToggle(
        text: pollutantName,
        textColor: varyingPollutant == pollutant
            ? CustomColors.appColorBlue
            : CustomColors.appColorBlack,
      ),
    );
  }
}

class PollutantToggle extends StatelessWidget {
  const PollutantToggle({
    super.key,
    required this.text,
    required this.textColor,
  });
  final String text;
  final Color textColor;

  @override
  Widget build(BuildContext context) {
    return RichText(
      text: TextSpan(
        children: <TextSpan>[
          TextSpan(
            text: 'PM',
            style: TextStyle(
              fontSize: 14,
              fontWeight: FontWeight.w500,
              color: textColor,
              height: 14 / 10,
            ),
          ),
          TextSpan(
            text: text,
            style: TextStyle(
              fontSize: 7,
              fontWeight: FontWeight.w800,
              color: textColor,
            ),
          ),
        ],
      ),
    );
  }
}<|MERGE_RESOLUTION|>--- conflicted
+++ resolved
@@ -1,9 +1,3 @@
-<<<<<<< HEAD
-part of 'insights_page.dart';
-
-class InsightsLoadingWidget extends StatelessWidget {
-  const InsightsLoadingWidget({super.key});
-=======
 import 'package:app/models/models.dart';
 import 'package:app/services/services.dart';
 import 'package:app/themes/theme.dart';
@@ -29,7 +23,6 @@
   final Pollutant pollutant;
   final Frequency frequency;
   final Function(Insights) onBarSelection;
->>>>>>> 2afec0c7
 
   @override
   Widget build(BuildContext context) {
@@ -62,7 +55,6 @@
               const SizedBox(
                 height: 16,
               ),
-<<<<<<< HEAD
               const ContainerLoadingAnimation(
                 height: 60,
                 radius: 8.0,
@@ -77,27 +69,6 @@
               ),
               const SizedBox(
                 height: 16,
-=======
-            ],
-            selectionModels: [
-              charts.SelectionModelConfig(
-                changedListener: (charts.SelectionModel<String> model) {
-                  if (model.hasDatumSelection) {
-                    try {
-                      final value = model.selectedDatum.first.index;
-                      if (value != null) {
-                        onBarSelection(
-                          model.selectedSeries.first.data[value] as Insights,
-                        );
-                      }
-                    } catch (exception, stackTrace) {
-                      debugPrint(
-                        '${exception.toString()}\n${stackTrace.toString()}',
-                      );
-                    }
-                  }
-                },
->>>>>>> 2afec0c7
               ),
             ],
           ),
@@ -211,7 +182,8 @@
                         if (value != null) {
                           context.read<HourlyInsightsBloc>().add(
                                 UpdateSelectedInsight(
-                                  model.selectedSeries.first.data[value] as GraphInsightData,
+                                  model.selectedSeries.first.data[value]
+                                      as GraphInsightData,
                                 ),
                               );
                         }
@@ -339,7 +311,8 @@
                         if (value != null) {
                           context.read<DailyInsightsBloc>().add(
                                 UpdateSelectedInsight(
-                                  model.selectedSeries[0].data[value] as GraphInsightData,
+                                  model.selectedSeries[0].data[value]
+                                      as GraphInsightData,
                                 ),
                               );
                         }
@@ -382,15 +355,10 @@
       width: size,
       decoration: BoxDecoration(
         shape: BoxShape.circle,
-<<<<<<< HEAD
-        color: insights.chartAvatarContainerColor(pollutant),
-        border: Border.all(color: Colors.transparent),
-=======
         color: containerColor,
         border: Border.fromBorderSide(
           BorderSide(color: Colors.transparent),
         ),
->>>>>>> 2afec0c7
       ),
       child: Column(
         crossAxisAlignment: CrossAxisAlignment.center,
