import 'package:app/blocs/blocs.dart';
import 'package:app/models/models.dart';
import 'package:app/utils/extensions.dart';
import 'package:auto_size_text/auto_size_text.dart';
import 'package:charts_flutter/flutter.dart' as charts;
import 'package:flutter/material.dart';
import 'package:flutter_bloc/flutter_bloc.dart';
import 'package:flutter_svg/svg.dart';
import 'package:hive_flutter/hive_flutter.dart';
import 'package:scrollable_positioned_list/scrollable_positioned_list.dart';
import 'package:visibility_detector/visibility_detector.dart';

import '../../blocs/insights/insights_bloc.dart';
import '../../services/hive_service.dart';
import '../../services/native_api.dart';
import '../../themes/app_theme.dart';
import '../../themes/colors.dart';
<<<<<<< HEAD
import '../../utils/data_formatter.dart';
=======
>>>>>>> 2465551e
import '../../utils/date.dart';
import '../../utils/pm.dart';
import '../../widgets/buttons.dart';
import '../../widgets/custom_shimmer.dart';
import '../../widgets/custom_widgets.dart';
import '../../widgets/dialogs.dart';
import '../../widgets/recommendation.dart';
import '../../widgets/tooltip.dart';

class HourlyAnalyticsGraph extends StatelessWidget {
  const HourlyAnalyticsGraph({
    super.key,
<<<<<<< HEAD
  });

  @override
  Widget build(BuildContext context) {
    return BlocBuilder<HourlyInsightsBloc, HourlyInsightsState>(
        builder: (context, state) {
      if (state.insights.isEmpty) {
        return const ContainerLoadingAnimation(height: 290.0, radius: 8.0);
      }

      if (state.pollutant == Pollutant.pm2_5 &&
          !state.insights.keys.toList().contains(Pollutant.pm2_5)) {
        return const ContainerLoadingAnimation(height: 290.0, radius: 8.0);
      } else if (state.pollutant == Pollutant.pm10 &&
          !state.insights.keys.toList().contains(Pollutant.pm10)) {
        return const ContainerLoadingAnimation(height: 290.0, radius: 8.0);
      }

      final data = state.pollutant == Pollutant.pm2_5
          ? state.insights[Pollutant.pm2_5]![state.chartIndex]
          : state.insights[Pollutant.pm10]![state.chartIndex];

=======
  });

  @override
  Widget build(BuildContext context) {
    return BlocBuilder<InsightsBloc, InsightsState>(builder: (context, state) {
      final activeIndex = state.activeChartIndex;
      final insights = state.frequency == Frequency.daily
          ? state.dailyInsights
          : state.hourlyInsights;

      if (insights.isEmpty) {
        return const ContainerLoadingAnimation(height: 290.0, radius: 8.0);
      }

      if (state.pollutant == Pollutant.pm2_5 &&
          !insights.keys.toList().contains(Pollutant.pm2_5)) {
        return const ContainerLoadingAnimation(height: 290.0, radius: 8.0);
      } else if (state.pollutant == Pollutant.pm10 &&
          !insights.keys.toList().contains(Pollutant.pm10)) {
        return const ContainerLoadingAnimation(height: 290.0, radius: 8.0);
      }

      final data = state.pollutant == Pollutant.pm2_5
          ? insights[Pollutant.pm2_5]![activeIndex]
          : insights[Pollutant.pm10]![activeIndex];

      return LayoutBuilder(
        builder: (BuildContext buildContext, BoxConstraints constraints) {
          return SizedBox(
            width: MediaQuery.of(buildContext).size.width - 50,
            height: 150,
            child: charts.BarChart(
              data,
              animate: true,
              defaultRenderer: charts.BarRendererConfig<String>(
                strokeWidthPx: 20,
                stackedBarPaddingPx: 0,
                cornerStrategy: charts.ConstCornerStrategy(
                  state.frequency == Frequency.daily ? 5 : 3,
                ),
              ),
              defaultInteractions: true,
              behaviors: [
                charts.LinePointHighlighter(
                  showHorizontalFollowLine:
                      charts.LinePointHighlighterFollowLineType.none,
                  showVerticalFollowLine:
                      charts.LinePointHighlighterFollowLineType.nearest,
                ),
                charts.DomainHighlighter(),
                charts.SelectNearest(
                  eventTrigger: charts.SelectionTrigger.tapAndDrag,
                ),
              ],
              selectionModels: [
                charts.SelectionModelConfig(
                  changedListener: (charts.SelectionModel model) {
                    if (model.hasDatumSelection) {
                      try {
                        final value = model.selectedDatum[0].index;
                        if (value != null) {
                          context.read<InsightsBloc>().add(
                                UpdateSelectedInsight(
                                  model.selectedSeries[0].data[value],
                                ),
                              );
                        }
                      } catch (exception, stackTrace) {
                        debugPrint(
                          '${exception.toString()}\n${stackTrace.toString()}',
                        );
                      }
                    }
                  },
                ),
              ],
              domainAxis: _yAxisScale(
                state.frequency.staticTicks(),
              ),
              primaryMeasureAxis: _xAxisScale(),
            ),
          );
        },
      );
    });
  }

  charts.NumericAxisSpec _xAxisScale() {
    return charts.NumericAxisSpec(
      tickProviderSpec: charts.StaticNumericTickProviderSpec(
        <charts.TickSpec<double>>[
          charts.TickSpec<double>(
            0,
            style: charts.TextStyleSpec(
              color: charts.ColorUtil.fromDartColor(
                CustomColors.greyColor,
              ),
            ),
          ),
          charts.TickSpec<double>(
            125,
            style: charts.TextStyleSpec(
              color: charts.ColorUtil.fromDartColor(
                CustomColors.greyColor,
              ),
            ),
          ),
          charts.TickSpec<double>(
            250,
            style: charts.TextStyleSpec(
              color: charts.ColorUtil.fromDartColor(CustomColors.greyColor),
            ),
          ),
          charts.TickSpec<double>(
            375,
            style: charts.TextStyleSpec(
              color: charts.ColorUtil.fromDartColor(
                CustomColors.greyColor,
              ),
            ),
          ),
          charts.TickSpec<double>(
            500,
            style: charts.TextStyleSpec(
              color: charts.ColorUtil.fromDartColor(
                CustomColors.greyColor,
              ),
            ),
          ),
        ],
      ),
    );
  }

  charts.OrdinalAxisSpec _yAxisScale(List<charts.TickSpec<String>> ticks) {
    return charts.OrdinalAxisSpec(
      tickProviderSpec: charts.StaticOrdinalTickProviderSpec(ticks),
    );
  }
}

class AnalyticsGraphV1 extends StatelessWidget {
  const AnalyticsGraphV1({
    super.key,
    required this.pm2_5ChartData,
    required this.pm10ChartData,
    required this.pollutant,
    required this.frequency,
  });
  final List<charts.Series<Insights, String>> pm2_5ChartData;
  final List<charts.Series<Insights, String>> pm10ChartData;
  final Pollutant pollutant;
  final Frequency frequency;

  @override
  Widget build(BuildContext context) {
    return BlocBuilder<InsightsBloc, InsightsState>(builder: (context, state) {
      if (state.selectedInsight == null) {
        return const ContainerLoadingAnimation(height: 290.0, radius: 8.0);
      }

>>>>>>> 2465551e
      return LayoutBuilder(
        builder: (BuildContext buildContext, BoxConstraints constraints) {
          return SizedBox(
            width: MediaQuery.of(buildContext).size.width - 50,
            height: 150,
            child: charts.BarChart(
<<<<<<< HEAD
              data,
=======
              pollutant == Pollutant.pm2_5 ? pm2_5ChartData : pm10ChartData,
>>>>>>> 2465551e
              animate: true,
              defaultRenderer: charts.BarRendererConfig<String>(
                strokeWidthPx: 20,
                stackedBarPaddingPx: 0,
<<<<<<< HEAD
                cornerStrategy: const charts.ConstCornerStrategy(
                  3,
=======
                cornerStrategy: charts.ConstCornerStrategy(
                  frequency == Frequency.daily ? 5 : 3,
>>>>>>> 2465551e
                ),
              ),
              defaultInteractions: true,
              behaviors: [
                charts.LinePointHighlighter(
                  showHorizontalFollowLine:
                      charts.LinePointHighlighterFollowLineType.none,
                  showVerticalFollowLine:
                      charts.LinePointHighlighterFollowLineType.nearest,
                ),
                charts.DomainHighlighter(),
                charts.SelectNearest(
                  eventTrigger: charts.SelectionTrigger.tapAndDrag,
                ),
              ],
              selectionModels: [
                charts.SelectionModelConfig(
                  changedListener: (charts.SelectionModel model) {
                    if (model.hasDatumSelection) {
                      try {
                        final value = model.selectedDatum[0].index;
                        if (value != null) {
<<<<<<< HEAD
                          context.read<HourlyInsightsBloc>().add(
                                UpdateHourlyInsightsSelectedInsight(
=======
                          context.read<InsightsBloc>().add(
                                UpdateSelectedInsight(
>>>>>>> 2465551e
                                  model.selectedSeries[0].data[value],
                                ),
                              );
                        }
                      } catch (exception, stackTrace) {
                        debugPrint(
                          '${exception.toString()}\n${stackTrace.toString()}',
                        );
                      }
                    }
                  },
                ),
              ],
<<<<<<< HEAD
              domainAxis: chartsYAxisScale(
                Frequency.hourly.staticTicks(),
              ),
              primaryMeasureAxis: chartsXAxisScale(),
=======
              domainAxis: _yAxisScale(
                frequency.staticTicks(),
              ),
              primaryMeasureAxis: _xAxisScale(),
>>>>>>> 2465551e
            ),
          );
        },
      );
    });
  }
}

class MiniHourlyAnalyticsGraph extends StatelessWidget {
  const MiniHourlyAnalyticsGraph({
    super.key,
  });

  @override
  Widget build(BuildContext context) {
    return BlocBuilder<DailyInsightsBloc, DailyInsightsState>(
        builder: (context, state) {
      if (state.miniInsights.isEmpty) {
        return const SizedBox();
      }

      if (state.pollutant == Pollutant.pm2_5 &&
          !state.miniInsights.keys.toList().contains(Pollutant.pm2_5)) {
        return const SizedBox();
      } else if (state.pollutant == Pollutant.pm10 &&
          !state.miniInsights.keys.toList().contains(Pollutant.pm10)) {
        return const SizedBox();
      }

      final data = state.pollutant == Pollutant.pm2_5
          ? state.miniInsights[Pollutant.pm2_5]
          : state.miniInsights[Pollutant.pm10];

      return LayoutBuilder(
        builder: (BuildContext buildContext, BoxConstraints constraints) {
          return SizedBox(
            width: MediaQuery.of(buildContext).size.width - 50,
            height: 150,
            child: charts.BarChart(
              data!,
              animate: true,
              defaultRenderer: charts.BarRendererConfig<String>(
                strokeWidthPx: 20,
                stackedBarPaddingPx: 0,
                cornerStrategy: const charts.ConstCornerStrategy(
                  3,
                ),
              ),
              defaultInteractions: true,
              behaviors: [
                charts.LinePointHighlighter(
                  showHorizontalFollowLine:
                      charts.LinePointHighlighterFollowLineType.none,
                  showVerticalFollowLine:
                      charts.LinePointHighlighterFollowLineType.nearest,
                ),
                charts.DomainHighlighter(),
                charts.SelectNearest(
                  eventTrigger: charts.SelectionTrigger.tapAndDrag,
                ),
              ],
              domainAxis: chartsYAxisScale(
                Frequency.hourly.staticTicks(),
              ),
              primaryMeasureAxis: chartsXAxisScale(),
            ),
          );
        },
      );
    });
  }
}

class DailyAnalyticsGraph extends StatelessWidget {
  const DailyAnalyticsGraph({
    super.key,
  });

  @override
  Widget build(BuildContext context) {
    return BlocBuilder<DailyInsightsBloc, DailyInsightsState>(
        builder: (context, state) {
      if (state.insights.isEmpty) {
        return const ContainerLoadingAnimation(height: 290.0, radius: 8.0);
      }

      if (state.pollutant == Pollutant.pm2_5 &&
          !state.insights.keys.toList().contains(Pollutant.pm2_5)) {
        return const ContainerLoadingAnimation(height: 290.0, radius: 8.0);
      } else if (state.pollutant == Pollutant.pm10 &&
          !state.insights.keys.toList().contains(Pollutant.pm10)) {
        return const ContainerLoadingAnimation(height: 290.0, radius: 8.0);
      }

      final data = state.pollutant == Pollutant.pm2_5
          ? state.insights[Pollutant.pm2_5]![state.chartIndex]
          : state.insights[Pollutant.pm10]![state.chartIndex];

      return LayoutBuilder(
        builder: (BuildContext buildContext, BoxConstraints constraints) {
          return SizedBox(
            width: MediaQuery.of(buildContext).size.width - 50,
            height: 150,
            child: charts.BarChart(
              data,
              animate: true,
              defaultRenderer: charts.BarRendererConfig<String>(
                strokeWidthPx: 20,
                stackedBarPaddingPx: 0,
                cornerStrategy: const charts.ConstCornerStrategy(
                  5,
                ),
              ),
              defaultInteractions: true,
              behaviors: [
                charts.LinePointHighlighter(
                  showHorizontalFollowLine:
                      charts.LinePointHighlighterFollowLineType.none,
                  showVerticalFollowLine:
                      charts.LinePointHighlighterFollowLineType.nearest,
                ),
                charts.DomainHighlighter(),
                charts.SelectNearest(
                  eventTrigger: charts.SelectionTrigger.tapAndDrag,
                ),
              ],
              selectionModels: [
                charts.SelectionModelConfig(
                  changedListener: (charts.SelectionModel model) {
                    if (model.hasDatumSelection) {
                      try {
                        final value = model.selectedDatum[0].index;
                        if (value != null) {
                          context.read<DailyInsightsBloc>().add(
                                UpdateDailyInsightsSelectedInsight(
                                  model.selectedSeries[0].data[value],
                                ),
                              );
                        }
                      } catch (exception, stackTrace) {
                        debugPrint(
                          '${exception.toString()}\n${stackTrace.toString()}',
                        );
                      }
                    }
                  },
                ),
              ],
              domainAxis: chartsYAxisScale(
                Frequency.daily.staticTicks(),
              ),
              primaryMeasureAxis: chartsXAxisScale(),
            ),
          );
        },
      );
    });
  }
}

class InsightsAvatar extends StatelessWidget {
  const InsightsAvatar({
    super.key,
    required this.measurement,
    required this.size,
    required this.pollutant,
  });
  final Insights measurement;
  final double size;
  final Pollutant pollutant;

  @override
  Widget build(BuildContext context) {
    final containerColor = measurement.empty
        ? CustomColors.greyColor
        : pollutant == Pollutant.pm2_5
            ? Pollutant.pm2_5.color(measurement.chartValue(pollutant))
            : Pollutant.pm10.color(
                measurement.chartValue(pollutant),
              );

    final pollutantColor = measurement.empty
        ? CustomColors.darkGreyColor
        : pollutant == Pollutant.pm2_5
            ? Pollutant.pm2_5
                .textColor(value: measurement.chartValue(pollutant))
            : Pollutant.pm10.textColor(
                value: measurement.chartValue(pollutant),
              );

    final valueColor = measurement.empty
        ? CustomColors.darkGreyColor
        : pollutant == Pollutant.pm2_5
            ? Pollutant.pm2_5
                .textColor(value: measurement.chartValue(pollutant))
            : Pollutant.pm10.textColor(
                value: measurement.chartValue(pollutant),
              );

    final value = measurement.empty
        ? '--'
        : measurement.chartValue(pollutant).toStringAsFixed(0);

    final unitColor = measurement.empty
        ? CustomColors.darkGreyColor
        : pollutant == Pollutant.pm2_5
            ? Pollutant.pm2_5
                .textColor(value: measurement.chartValue(pollutant))
            : Pollutant.pm10.textColor(
                value: measurement.chartValue(pollutant),
              );

    return Container(
      height: size,
      width: size,
      decoration: BoxDecoration(
        shape: BoxShape.circle,
        color: containerColor,
        border: Border.all(color: Colors.transparent),
      ),
      child: Column(
        crossAxisAlignment: CrossAxisAlignment.center,
        children: [
          const Spacer(),
          SvgPicture.asset(
            pollutant.svg,
            semanticsLabel: 'Pm2.5',
            height: 6,
            width: 32.45,
            color: pollutantColor,
          ),
          AutoSizeText(
            value,
            maxLines: 1,
            style: CustomTextStyle.insightsAvatar(
              context: context,
              pollutant: pollutant,
              value: measurement.chartValue(pollutant),
            )?.copyWith(
              color: valueColor,
              fontSize: 32,
            ),
          ),
          SvgPicture.asset(
            'assets/icon/unit.svg',
            semanticsLabel: 'Unit',
            height: 6,
            width: 32,
            color: unitColor,
          ),
          const Spacer(),
        ],
      ),
    );
  }
}

<<<<<<< HEAD
class HourlyInsightsGraph extends StatefulWidget {
  const HourlyInsightsGraph({Key? key}) : super(key: key);

  @override
  State<HourlyInsightsGraph> createState() => _HourlyInsightsGraphState();
}

class _HourlyInsightsGraphState extends State<HourlyInsightsGraph> {
  final GlobalKey _infoToolTipKey = GlobalKey();
  final GlobalKey _forecastToolTipKey = GlobalKey();

  final ItemScrollController _itemScrollController = ItemScrollController();
  bool isScrolling = false;

  Future<void> _scrollToChart({
    required Duration? duration,
  }) async {
    final chartIndex = context.read<HourlyInsightsBloc>().state.chartIndex;
    final data = context
        .read<HourlyInsightsBloc>()
        .state
        .insights[context.read<HourlyInsightsBloc>().state.pollutant];

    setState(() => isScrolling = true);
    final selectedInsight = data![chartIndex][0].data.first;
    duration ??= const Duration(seconds: 1);

    if (_itemScrollController.isAttached) {
      await _itemScrollController
          .scrollTo(
        index: chartIndex,
        duration: duration,
        curve: Curves.easeInOutCubic,
      )
          .whenComplete(() {
        setState(() => isScrolling = false);
        context
            .read<HourlyInsightsBloc>()
            .add(UpdateHourlyInsightsSelectedInsight(selectedInsight));
      });
    } else {
      Future.delayed(
        const Duration(milliseconds: 100),
        () {
          if (!_itemScrollController.isAttached) {
            return;
          }
          _itemScrollController
              .scrollTo(
            index: chartIndex,
            duration: duration ??= const Duration(seconds: 1),
            curve: Curves.easeInOutCubic,
          )
              .whenComplete(() {
            setState(() => isScrolling = false);
            context
                .read<HourlyInsightsBloc>()
                .add(UpdateHourlyInsightsSelectedInsight(selectedInsight));
          });
        },
      );
    }
  }

  @override
  Widget build(BuildContext context) {
    return BlocBuilder<HourlyInsightsBloc, HourlyInsightsState>(
        builder: (context, state) {
      if (state.selectedInsight == null) {
        return const ContainerLoadingAnimation(height: 290.0, radius: 8.0);
      }

      return Container(
        padding: const EdgeInsets.only(top: 12, bottom: 12),
        decoration: BoxDecoration(
          color: Colors.white,
          borderRadius: const BorderRadius.all(
            Radius.circular(8.0),
          ),
          border: Border.all(color: Colors.transparent),
        ),
        child: Column(
          children: [
            Container(
              padding: const EdgeInsets.symmetric(
                horizontal: 16,
                vertical: 0,
              ),
              child: Column(
                children: [
                  Row(
                    children: [
                      Expanded(
                        child: Column(
                          crossAxisAlignment: CrossAxisAlignment.start,
                          children: [
                            AutoSizeText(
                              insightsChartTitleDateTimeToString(
                                state.selectedInsight?.time ?? DateTime.now(),
                                Frequency.hourly,
                              ),
                              maxLines: 1,
                              overflow: TextOverflow.ellipsis,
                              style:
                                  CustomTextStyle.bodyText4(context)?.copyWith(
                                color:
                                    CustomColors.appColorBlack.withOpacity(0.3),
                              ),
                            ),
                            AutoSizeText(
                              state.airQualityReading?.name ?? '',
                              maxLines: 1,
                              overflow: TextOverflow.ellipsis,
                              style:
                                  CustomTextStyle.headline8(context)?.copyWith(
                                color: CustomColors.appColorBlack,
                              ),
                            ),
                            AutoSizeText(
                              state.airQualityReading?.location ?? '',
                              maxLines: 1,
                              overflow: TextOverflow.ellipsis,
                              style:
                                  Theme.of(context).textTheme.caption?.copyWith(
                                        color: CustomColors.appColorBlack
                                            .withOpacity(0.3),
                                      ),
                            ),
                          ],
                        ),
                      ),
                      const SizedBox(width: 8),
                      GestureDetector(
                        onTap: () {
                          ToolTip(context, ToolTipType.info).show(
                            widgetKey: _infoToolTipKey,
                          );
                        },
                        child: InsightsAvatar(
                          measurement: state.selectedInsight!,
                          size: 64,
                          pollutant: state.pollutant,
                        ),
                      ),
                    ],
                  ),
                  SizedBox(
                    height: 160,
                    child: ScrollablePositionedList.builder(
                      scrollDirection: Axis.horizontal,
                      itemCount: state.insights[state.pollutant]?.length ?? 0,
                      itemBuilder: (context, index) {
                        return VisibilityDetector(
                          key: Key(
                            index.toString(),
                          ),
                          onVisibilityChanged: (VisibilityInfo visibilityInfo) {
                            if (!isScrolling &&
                                visibilityInfo.visibleFraction > 0.3 &&
                                state.chartIndex != index) {
                              context
                                  .read<HourlyInsightsBloc>()
                                  .add(UpdateHourlyInsightsActiveIndex(index));
                            }
                          },
                          child: const HourlyAnalyticsGraph(),
                        );
                      },
                      itemScrollController: _itemScrollController,
                    ),
                  ),
                  BlocListener<HourlyInsightsBloc, HourlyInsightsState>(
                    listenWhen: (listenerPreviousState, listenerState) {
                      return listenerPreviousState.chartIndex !=
                          listenerState.chartIndex;
                    },
                    listener: (context, listenerState) {
                      _scrollToChart(
                        duration: const Duration(microseconds: 100),
                      );
                    },
                    child: Container(),
                  ),
                  Visibility(
                    visible: state.selectedInsight
                            ?.lastUpdated(Frequency.hourly)
                            .isNotEmpty ??
                        true,
                    child: const SizedBox(
                      height: 13.0,
                    ),
                  ),
                  Row(
                    crossAxisAlignment: CrossAxisAlignment.start,
                    children: [
                      Container(
                        constraints: BoxConstraints(
                          maxWidth: MediaQuery.of(context).size.width / 2,
                        ),
                        child: Text(
                          state.selectedInsight
                                  ?.lastUpdated(Frequency.hourly) ??
                              '',
                          maxLines: 1,
                          overflow: TextOverflow.ellipsis,
                          style: TextStyle(
                            fontSize: 8,
                            color: Colors.black.withOpacity(0.3),
                          ),
                        ),
                      ),
                      const SizedBox(
                        width: 8.0,
                      ),
                      SvgPicture.asset(
                        'assets/icon/loader.svg',
                        semanticsLabel: 'loader',
                        height: 8,
                        width: 8,
                      ),
                    ],
                  ),
                ],
              ),
            ),

            const SizedBox(
              height: 8.0,
            ),

            const Divider(
              color: Color(0xffC4C4C4),
            ),

            const SizedBox(
              height: 8.0,
            ),
            // footer
            Container(
              width: MediaQuery.of(context).size.width,
              padding: const EdgeInsets.fromLTRB(16, 0, 16, 0),
              child: Row(
                children: [
                  GestureDetector(
                    onTap: () {
                      ToolTip(context, ToolTipType.info).show(
                        widgetKey: _infoToolTipKey,
                      );
                    },
                    child: Visibility(
                      visible: !state.selectedInsight!.empty,
                      child: Container(
                        padding:
                            const EdgeInsets.fromLTRB(10.0, 2.0, 10.0, 2.0),
                        constraints: BoxConstraints(
                          maxWidth: MediaQuery.of(context).size.width / 2,
                        ),
                        decoration: BoxDecoration(
                          borderRadius: const BorderRadius.all(
                            Radius.circular(40.0),
                          ),
                          color: state.pollutant == Pollutant.pm2_5
                              ? Pollutant.pm2_5
                                  .color(
                                    state.selectedInsight!
                                        .chartValue(state.pollutant),
                                  )
                                  .withOpacity(0.4)
                              : Pollutant.pm10
                                  .color(
                                    state.selectedInsight!
                                        .chartValue(state.pollutant),
                                  )
                                  .withOpacity(0.4),
                          border: Border.all(color: Colors.transparent),
                        ),
                        child: AutoSizeText(
                          state.pollutant == Pollutant.pm2_5
                              ? Pollutant.pm2_5
                                  .stringValue(
                                    state.selectedInsight!
                                        .chartValue(state.pollutant),
                                  )
                                  .trimEllipsis()
                              : Pollutant.pm10
                                  .stringValue(
                                    state.selectedInsight!
                                        .chartValue(state.pollutant),
                                  )
                                  .trimEllipsis(),
                          maxLines: 1,
                          maxFontSize: 14,
                          textAlign: TextAlign.start,
                          overflow: TextOverflow.ellipsis,
                          style: CustomTextStyle.button2(context)?.copyWith(
                            color: state.pollutant == Pollutant.pm2_5
                                ? Pollutant.pm2_5.textColor(
                                    value: state.selectedInsight!
                                        .chartValue(state.pollutant),
                                    graph: true,
                                  )
                                : Pollutant.pm10.textColor(
                                    value: state.selectedInsight!
                                        .chartValue(state.pollutant),
                                    graph: true,
                                  ),
                          ),
                        ),
                      ),
                    ),
                  ),
                  Visibility(
                    visible: state.selectedInsight!.empty,
                    child: Container(
                      padding: const EdgeInsets.symmetric(
                        horizontal: 10.0,
                        vertical: 2.0,
                      ),
                      decoration: BoxDecoration(
                        borderRadius: const BorderRadius.all(
                          Radius.circular(40.0),
                        ),
                        color: CustomColors.greyColor.withOpacity(0.4),
                        border: Border.all(color: Colors.transparent),
                      ),
                      child: Text(
                        'Not Available',
                        maxLines: 1,
                        textAlign: TextAlign.center,
                        overflow: TextOverflow.ellipsis,
                        style: TextStyle(
                          fontSize: 14,
                          color: CustomColors.darkGreyColor,
                        ),
                      ),
                    ),
                  ),
                  const SizedBox(
                    width: 8,
                  ),
                  Visibility(
                    visible: !state.selectedInsight!.empty,
                    child: GestureDetector(
                      onTap: () {
                        pmInfoDialog(
                          context,
                          state.selectedInsight!.chartValue(state.pollutant),
                        );
                      },
                      child: SvgPicture.asset(
                        'assets/icon/info_icon.svg',
                        semanticsLabel: 'Pm2.5',
                        height: 20,
                        width: 20,
                        key: _infoToolTipKey,
                      ),
                    ),
                  ),
                  const Spacer(),
                  Row(
                    children: [
                      Container(
                        height: 10,
                        width: 10,
                        key: _forecastToolTipKey,
                        decoration: BoxDecoration(
                          shape: BoxShape.circle,
                          color: state.selectedInsight!.forecast
                              ? CustomColors.appColorBlue
                              : CustomColors.appColorBlue.withOpacity(0.24),
                          border: Border.all(color: Colors.transparent),
                        ),
                      ),
                      const SizedBox(
                        width: 8.0,
                      ),
                      GestureDetector(
                        onTap: () {
                          ToolTip(context, ToolTipType.forecast).show(
                            widgetKey: _forecastToolTipKey,
                          );
                        },
                        child: Text(
                          'Forecast',
                          style: TextStyle(
                            fontSize: 12,
                            color: CustomColors.appColorBlue,
                          ),
                        ),
                      ),
                    ],
                  ),
                ],
              ),
            ),
          ],
        ),
      );
    });
  }
}

class DailyInsightsGraph extends StatefulWidget {
  const DailyInsightsGraph({Key? key}) : super(key: key);

  @override
  State<DailyInsightsGraph> createState() => _DailyInsightsGraphState();
}

class _DailyInsightsGraphState extends State<DailyInsightsGraph> {
  final GlobalKey _infoToolTipKey = GlobalKey();
  final ItemScrollController _itemScrollController = ItemScrollController();
  bool isScrolling = false;

  Future<void> _scrollToChart({
    required Duration? duration,
  }) async {
    final chartIndex = context.read<DailyInsightsBloc>().state.chartIndex;
    final data = context
        .read<DailyInsightsBloc>()
        .state
        .insights[context.read<DailyInsightsBloc>().state.pollutant];

    setState(() => isScrolling = true);
    final selectedInsight = data![chartIndex][0].data.first;
    duration ??= const Duration(seconds: 1);

    if (_itemScrollController.isAttached) {
      await _itemScrollController
          .scrollTo(
        index: chartIndex,
        duration: duration,
        curve: Curves.easeInOutCubic,
      )
          .whenComplete(() {
        setState(() => isScrolling = false);
        context
            .read<DailyInsightsBloc>()
            .add(UpdateDailyInsightsSelectedInsight(selectedInsight));
      });
    } else {
      Future.delayed(
        const Duration(milliseconds: 100),
        () {
          if (!_itemScrollController.isAttached) {
            return;
          }
          _itemScrollController
              .scrollTo(
            index: chartIndex,
            duration: duration ??= const Duration(seconds: 1),
            curve: Curves.easeInOutCubic,
          )
              .whenComplete(() {
            setState(() => isScrolling = false);
            context
                .read<DailyInsightsBloc>()
                .add(UpdateDailyInsightsSelectedInsight(selectedInsight));
          });
        },
      );
    }
  }

  @override
  Widget build(BuildContext context) {
    return BlocBuilder<DailyInsightsBloc, DailyInsightsState>(
        builder: (context, state) {
      if (state.selectedInsight == null) {
        return const ContainerLoadingAnimation(height: 290.0, radius: 8.0);
      }

      return Container(
        padding: const EdgeInsets.only(top: 12, bottom: 12),
        decoration: BoxDecoration(
          color: Colors.white,
          borderRadius: const BorderRadius.all(
            Radius.circular(8.0),
          ),
          border: Border.all(color: Colors.transparent),
        ),
        child: Column(
          children: [
            Container(
              padding: const EdgeInsets.symmetric(
                horizontal: 16,
                vertical: 0,
              ),
              child: Column(
                children: [
                  Row(
                    children: [
                      Expanded(
                        child: Column(
                          crossAxisAlignment: CrossAxisAlignment.start,
                          children: [
                            AutoSizeText(
                              insightsChartTitleDateTimeToString(
                                state.selectedInsight?.time ?? DateTime.now(),
                                Frequency.daily,
                              ),
                              maxLines: 1,
                              overflow: TextOverflow.ellipsis,
                              style:
                                  CustomTextStyle.bodyText4(context)?.copyWith(
                                color:
                                    CustomColors.appColorBlack.withOpacity(0.3),
                              ),
                            ),
                            AutoSizeText(
                              state.airQualityReading?.name ?? '',
                              maxLines: 1,
                              overflow: TextOverflow.ellipsis,
                              style:
                                  CustomTextStyle.headline8(context)?.copyWith(
                                color: CustomColors.appColorBlack,
                              ),
                            ),
                            AutoSizeText(
                              state.airQualityReading?.location ?? '',
                              maxLines: 1,
                              overflow: TextOverflow.ellipsis,
                              style:
                                  Theme.of(context).textTheme.caption?.copyWith(
                                        color: CustomColors.appColorBlack
                                            .withOpacity(0.3),
                                      ),
                            ),
                          ],
                        ),
                      ),
                      const SizedBox(width: 8),
                      GestureDetector(
                        onTap: () {
                          ToolTip(context, ToolTipType.info).show(
                            widgetKey: _infoToolTipKey,
                          );
                        },
                        child: InsightsAvatar(
                          measurement: state.selectedInsight!,
                          size: 64,
                          pollutant: state.pollutant,
                        ),
                      ),
                    ],
                  ),
                  SizedBox(
                    height: 160,
                    child: ScrollablePositionedList.builder(
                      scrollDirection: Axis.horizontal,
                      itemCount: state.insights[state.pollutant]?.length ?? 0,
                      itemBuilder: (context, index) {
                        return VisibilityDetector(
                          key: Key(
                            index.toString(),
                          ),
                          onVisibilityChanged: (VisibilityInfo visibilityInfo) {
                            if (!isScrolling &&
                                visibilityInfo.visibleFraction > 0.3 &&
                                state.chartIndex != index) {
                              context
                                  .read<DailyInsightsBloc>()
                                  .add(UpdateDailyInsightsActiveIndex(index));
                            }
                          },
                          child: const DailyAnalyticsGraph(),
                        );
                      },
                      itemScrollController: _itemScrollController,
                    ),
                  ),
                  BlocListener<DailyInsightsBloc, DailyInsightsState>(
                    listenWhen: (listenerPreviousState, listenerState) {
                      return listenerPreviousState.chartIndex !=
                          listenerState.chartIndex;
                    },
                    listener: (context, listenerState) {
                      _scrollToChart(
                        duration: const Duration(microseconds: 100),
                      );
                    },
                    child: Container(),
                  ),
                  const MiniHourlyAnalyticsGraph(),
                  // miniChartsMap[selectedMiniChart] == null
                  //     ? const SizedBox()
                  //     : miniChartsMap[selectedMiniChart] as Widget,
                  // const SizedBox(
                  //   height: 13.0,
                  // ),
                  Visibility(
                    visible: state.selectedInsight
                            ?.lastUpdated(Frequency.daily)
                            .isNotEmpty ??
                        true,
                    child: const SizedBox(
                      height: 13.0,
                    ),
                  ),
                  Row(
                    crossAxisAlignment: CrossAxisAlignment.start,
                    children: [
                      Container(
                        constraints: BoxConstraints(
                          maxWidth: MediaQuery.of(context).size.width / 2,
                        ),
                        child: Text(
                          state.selectedInsight?.lastUpdated(Frequency.daily) ??
                              '',
                          maxLines: 1,
                          overflow: TextOverflow.ellipsis,
                          style: TextStyle(
                            fontSize: 8,
                            color: Colors.black.withOpacity(0.3),
                          ),
                        ),
                      ),
                      const SizedBox(
                        width: 8.0,
                      ),
                      SvgPicture.asset(
                        'assets/icon/loader.svg',
                        semanticsLabel: 'loader',
                        height: 8,
                        width: 8,
                      ),
                    ],
                  ),
                ],
              ),
            ),

            const SizedBox(
              height: 8.0,
            ),

            const Divider(
              color: Color(0xffC4C4C4),
            ),

            const SizedBox(
              height: 8.0,
            ),
            // footer
            Container(
              width: MediaQuery.of(context).size.width,
              padding: const EdgeInsets.fromLTRB(16, 0, 16, 0),
              child: Row(
                children: [
                  GestureDetector(
                    onTap: () {
                      ToolTip(context, ToolTipType.info).show(
                        widgetKey: _infoToolTipKey,
                      );
                    },
                    child: Visibility(
                      visible: !state.selectedInsight!.empty,
                      child: Container(
                        padding:
                            const EdgeInsets.fromLTRB(10.0, 2.0, 10.0, 2.0),
                        constraints: BoxConstraints(
                          maxWidth: MediaQuery.of(context).size.width / 2,
                        ),
                        decoration: BoxDecoration(
                          borderRadius: const BorderRadius.all(
                            Radius.circular(40.0),
                          ),
                          color: state.pollutant == Pollutant.pm2_5
                              ? Pollutant.pm2_5
                                  .color(
                                    state.selectedInsight!
                                        .chartValue(state.pollutant),
                                  )
                                  .withOpacity(0.4)
                              : Pollutant.pm10
                                  .color(
                                    state.selectedInsight!
                                        .chartValue(state.pollutant),
                                  )
                                  .withOpacity(0.4),
                          border: Border.all(color: Colors.transparent),
                        ),
                        child: AutoSizeText(
                          state.pollutant == Pollutant.pm2_5
                              ? Pollutant.pm2_5
                                  .stringValue(
                                    state.selectedInsight!
                                        .chartValue(state.pollutant),
                                  )
                                  .trimEllipsis()
                              : Pollutant.pm10
                                  .stringValue(
                                    state.selectedInsight!
                                        .chartValue(state.pollutant),
                                  )
                                  .trimEllipsis(),
                          maxLines: 1,
                          maxFontSize: 14,
                          textAlign: TextAlign.start,
                          overflow: TextOverflow.ellipsis,
                          style: CustomTextStyle.button2(context)?.copyWith(
                            color: state.pollutant == Pollutant.pm2_5
                                ? Pollutant.pm2_5.textColor(
                                    value: state.selectedInsight!
                                        .chartValue(state.pollutant),
                                    graph: true,
                                  )
                                : Pollutant.pm10.textColor(
                                    value: state.selectedInsight!
                                        .chartValue(state.pollutant),
                                    graph: true,
                                  ),
                          ),
                        ),
                      ),
                    ),
                  ),
                  Visibility(
                    visible: state.selectedInsight!.empty,
                    child: Container(
                      padding: const EdgeInsets.symmetric(
                        horizontal: 10.0,
                        vertical: 2.0,
                      ),
                      decoration: BoxDecoration(
                        borderRadius: const BorderRadius.all(
                          Radius.circular(40.0),
                        ),
                        color: CustomColors.greyColor.withOpacity(0.4),
                        border: Border.all(color: Colors.transparent),
                      ),
                      child: Text(
                        'Not Available',
                        maxLines: 1,
                        textAlign: TextAlign.center,
                        overflow: TextOverflow.ellipsis,
                        style: TextStyle(
                          fontSize: 14,
                          color: CustomColors.darkGreyColor,
                        ),
                      ),
                    ),
                  ),
                  const SizedBox(
                    width: 8,
                  ),
                  Visibility(
                    visible: !state.selectedInsight!.empty,
                    child: GestureDetector(
                      onTap: () {
                        pmInfoDialog(
                          context,
                          state.selectedInsight!.chartValue(state.pollutant),
                        );
                      },
                      child: SvgPicture.asset(
                        'assets/icon/info_icon.svg',
                        semanticsLabel: 'Pm2.5',
                        height: 20,
                        width: 20,
                        key: _infoToolTipKey,
                      ),
                    ),
                  ),
                  // const Spacer(),
                  // Row(
                  //   children: [
                  //     Container(
                  //       height: 10,
                  //       width: 10,
                  //       key: _forecastToolTipKey,
                  //       decoration: BoxDecoration(
                  //         shape: BoxShape.circle,
                  //         color: state.selectedInsight!.forecast
                  //             ? CustomColors.appColorBlue
                  //             : CustomColors.appColorBlue.withOpacity(0.24),
                  //         border: Border.all(color: Colors.transparent),
                  //       ),
                  //     ),
                  //     const SizedBox(
                  //       width: 8.0,
                  //     ),
                  //     GestureDetector(
                  //       onTap: () {
                  //         ToolTip(context, ToolTipType.forecast).show(
                  //           widgetKey: _forecastToolTipKey,
                  //         );
                  //       },
                  //       child: Text(
                  //         'Forecast',
                  //         style: TextStyle(
                  //           fontSize: 12,
                  //           color: CustomColors.appColorBlue,
                  //         ),
                  //       ),
                  //     ),
                  //   ],
                  // ),
                ],
              ),
            ),
          ],
        ),
      );
    });
  }
}

class InsightsHealthTips extends StatefulWidget {
  const InsightsHealthTips(
      {Key? key, required this.insight, required this.pollutant})
      : super(key: key);
  final Insights insight;
  final Pollutant pollutant;

  @override
  State<InsightsHealthTips> createState() => _InsightsHealthTipsState();
}

class _InsightsHealthTipsState extends State<InsightsHealthTips> {
  List<Recommendation> recommendations = [];

  @override
  void initState() {
    super.initState();
    recommendations =
        getHealthRecommendations(widget.insight.pm2_5, widget.pollutant);
  }

  @override
  Widget build(BuildContext context) {
    return ListView(
      physics: const NeverScrollableScrollPhysics(),
      shrinkWrap: true,
      children: [
        Padding(
          padding: const EdgeInsets.symmetric(vertical: 0, horizontal: 16),
          child: Text(
            widget.insight.time.isToday()
                ? 'Today’s health tips'
                : 'Tomorrow’s health tips',
            textAlign: TextAlign.left,
            style: CustomTextStyle.headline7(context),
          ),
        ),
        const SizedBox(
          height: 16,
        ),
        SizedBox(
          height: recommendations.isEmpty ? 0 : 128,
          child: ListView.builder(
            scrollDirection: Axis.horizontal,
            itemBuilder: (context, index) {
              return Padding(
                padding: EdgeInsets.only(
                  left: index == 0 ? 12.0 : 6.0,
                  right: index == (recommendations.length - 1) ? 12.0 : 6.0,
                ),
                child: RecommendationContainer(recommendations[index]),
              );
            },
            itemCount: recommendations.length,
          ),
        ),
      ],
    );
  }
}

class InsightsToggleBar extends StatelessWidget {
  const InsightsToggleBar(
      {Key? key,
      required this.frequency,
      required this.isEmpty,
      required this.pollutant})
      : super(key: key);
  final bool isEmpty;
  final Frequency frequency;
  final Pollutant pollutant;

  @override
  Widget build(BuildContext context) {
    return Row(
      children: [
        Visibility(
          visible: isEmpty,
          child: const TextLoadingAnimation(
            height: 18,
            width: 70,
          ),
        ),
        Visibility(
          visible: !isEmpty,
          child: Text(
            'AIR QUALITY',
            style: Theme.of(context).textTheme.caption?.copyWith(
                  color: CustomColors.appColorBlack.withOpacity(0.3),
                ),
          ),
        ),
        const Spacer(),
        Visibility(
          visible: isEmpty,
          child: const SizedContainerLoadingAnimation(
            height: 32,
            width: 32,
            radius: 8.0,
          ),
        ),
        Visibility(
          visible: !isEmpty,
          child: PopupMenuButton(
            padding: EdgeInsets.zero,
            shape: const RoundedRectangleBorder(
              borderRadius: BorderRadius.all(
                Radius.circular(4.0),
              ),
            ),
            onSelected: (value) {
              if (frequency == Frequency.daily) {
                context
                    .read<DailyInsightsBloc>()
                    .add(SwitchDailyInsightsPollutant(pollutant: value));
              }
              if (frequency == Frequency.hourly) {
                context
                    .read<HourlyInsightsBloc>()
                    .add(SwitchHourlyInsightsPollutant(pollutant: value));
              }
            },
            child: Container(
              height: 35,
              width: 35,
              padding: const EdgeInsets.all(6.0),
              decoration: BoxDecoration(
                color: Colors.white,
                borderRadius: const BorderRadius.all(
                  Radius.circular(8.0),
                ),
                border: Border.all(
                  color: Colors.transparent,
                ),
              ),
              child: SvgPicture.asset(
                'assets/icon/toggle_icon.svg',
                semanticsLabel: 'Toggle',
                height: 16,
                width: 20,
              ),
            ),
            itemBuilder: (BuildContext context) => <PopupMenuEntry>[
              PopupMenuItem(
                padding: const EdgeInsets.symmetric(horizontal: 8),
                value: Pollutant.pm2_5,
                child: ListOption(
                  pollutantName: '2.5',
                  pollutant: Pollutant.pm2_5,
                  varyingPollutant: pollutant,
                ),
              ),
              PopupMenuItem(
                padding: const EdgeInsets.symmetric(horizontal: 8),
                value: Pollutant.pm10,
                child: ListOption(
                  pollutantName: '10',
                  pollutant: Pollutant.pm10,
                  varyingPollutant: pollutant,
                ),
              ),
            ],
          ),
        ),
      ],
    );
=======
class InsightsGraph extends StatelessWidget {
  InsightsGraph({Key? key}) : super(key: key);

  final GlobalKey _forecastToolTipKey = GlobalKey();
  final GlobalKey _infoToolTipKey = GlobalKey();
  final ItemScrollController _itemScrollController = ItemScrollController();

  Future<void> _scrollToChart(
    ItemScrollController controller,
    int index,
    List<List<charts.Series<Insights, String>>> data,
    Duration? duration,
  ) async {
    if (controller.isAttached) {
      await controller.scrollTo(
        index: index,
        duration: duration ?? const Duration(seconds: 1),
        curve: Curves.easeInOutCubic,
      );
    } else {
      Future.delayed(
        const Duration(milliseconds: 100),
        () {
          if (!controller.isAttached) {
            return;
          }
          controller.scrollTo(
            index: index,
            duration: duration ?? const Duration(seconds: 1),
            curve: Curves.easeInOutCubic,
          );
        },
      );
    }
  }

  @override
  Widget build(BuildContext context) {
    return BlocBuilder<InsightsBloc, InsightsState>(builder: (context, state) {
      if (state.selectedInsight == null) {
        return const ContainerLoadingAnimation(height: 290.0, radius: 8.0);
      }

      return Container(
        padding: const EdgeInsets.only(top: 12, bottom: 12),
        decoration: BoxDecoration(
          color: Colors.white,
          borderRadius: const BorderRadius.all(
            Radius.circular(8.0),
          ),
          border: Border.all(color: Colors.transparent),
        ),
        child: Column(
          children: [
            Container(
              padding: const EdgeInsets.fromLTRB(16, 0, 16, 0),
              child: Column(
                children: [
                  Row(
                    children: [
                      Expanded(
                        child: Column(
                          crossAxisAlignment: CrossAxisAlignment.start,
                          children: [
                            AutoSizeText(
                              insightsChartTitleDateTimeToString(
                                state.selectedInsight?.time ?? DateTime.now(),
                                state.frequency,
                              ),
                              maxLines: 1,
                              overflow: TextOverflow.ellipsis,
                              style:
                                  CustomTextStyle.bodyText4(context)?.copyWith(
                                color:
                                    CustomColors.appColorBlack.withOpacity(0.3),
                              ),
                            ),
                            AutoSizeText(
                              state.airQualityReading?.name ?? '',
                              maxLines: 1,
                              overflow: TextOverflow.ellipsis,
                              style:
                                  CustomTextStyle.headline8(context)?.copyWith(
                                color: CustomColors.appColorBlack,
                              ),
                            ),
                            AutoSizeText(
                              state.airQualityReading?.location ?? '',
                              maxLines: 1,
                              overflow: TextOverflow.ellipsis,
                              style:
                                  Theme.of(context).textTheme.caption?.copyWith(
                                        color: CustomColors.appColorBlack
                                            .withOpacity(0.3),
                                      ),
                            ),
                          ],
                        ),
                      ),
                      const SizedBox(width: 8),
                      GestureDetector(
                        onTap: () {
                          ToolTip(context, ToolTipType.info).show(
                            widgetKey: _infoToolTipKey,
                          );
                        },
                        child: InsightsAvatar(
                          measurement: state.selectedInsight!,
                          size: 64,
                          pollutant: state.pollutant,
                        ),
                      ),
                    ],
                  ),
                  Visibility(
                    visible: state.frequency == Frequency.daily,
                    child: SizedBox(
                      height: 160,
                      child: ScrollablePositionedList.builder(
                        scrollDirection: Axis.horizontal,
                        itemCount:
                            state.dailyInsights[Pollutant.pm2_5]?.length ?? 0,
                        itemBuilder: (context, index) {
                          return VisibilityDetector(
                            key: Key(
                              index.toString(),
                            ),
                            onVisibilityChanged:
                                (VisibilityInfo visibilityInfo) {
                              if ((visibilityInfo.visibleFraction > 0.3)) {
                                context
                                    .read<InsightsBloc>()
                                    .add(UpdateActiveIndex(index));
                              }

                              if (state.activeChartIndex != index) {
                                _scrollToChart(
                                  _itemScrollController,
                                  state.activeChartIndex,
                                  state.dailyInsights[Pollutant.pm2_5]!,
                                  null,
                                );
                              }
                            },
                            child: const AnalyticsGraph(),
                          );
                        },
                        itemScrollController: _itemScrollController,
                      ),
                    ),
                  ),
                  Visibility(
                    visible: state.frequency == Frequency.hourly,
                    child: SizedBox(
                      height: 160,
                      child: ScrollablePositionedList.builder(
                        scrollDirection: Axis.horizontal,
                        itemCount:
                            state.hourlyInsights[Pollutant.pm2_5]?.length ?? 0,
                        itemBuilder: (context, index) {
                          return VisibilityDetector(
                            key: Key(
                              index.toString(),
                            ),
                            onVisibilityChanged:
                                (VisibilityInfo visibilityInfo) {
                              if ((visibilityInfo.visibleFraction > 0.3)) {
                                context
                                    .read<InsightsBloc>()
                                    .add(UpdateActiveIndex(index));
                                _scrollToChart(
                                  _itemScrollController,
                                  index,
                                  state.hourlyInsights[Pollutant.pm2_5]!,
                                  null,
                                );
                              }
                            },
                            child: const AnalyticsGraph(),
                          );
                        },
                        itemScrollController: _itemScrollController,
                      ),
                    ),
                  ),

                  // TODO
                  // if (frequency == Frequency.daily)
                  //   miniChartsMap[selectedMiniChart] == null
                  //       ? const SizedBox()
                  //       : miniChartsMap[selectedMiniChart] as Widget,
                  Visibility(
                    visible: state.frequency == Frequency.daily,
                    child: const SizedBox(
                      height: 13.0,
                    ),
                  ),
                  Visibility(
                    visible: state.selectedInsight
                            ?.lastUpdated(state.frequency)
                            .isNotEmpty ??
                        true,
                    child: const SizedBox(
                      height: 13.0,
                    ),
                  ),
                  Row(
                    crossAxisAlignment: CrossAxisAlignment.start,
                    children: [
                      Container(
                        constraints: BoxConstraints(
                          maxWidth: MediaQuery.of(context).size.width / 2,
                        ),
                        child: Text(
                          state.selectedInsight?.lastUpdated(state.frequency) ??
                              '',
                          maxLines: 1,
                          overflow: TextOverflow.ellipsis,
                          style: TextStyle(
                            fontSize: 8,
                            color: Colors.black.withOpacity(0.3),
                          ),
                        ),
                      ),
                      const SizedBox(
                        width: 8.0,
                      ),
                      SvgPicture.asset(
                        'assets/icon/loader.svg',
                        semanticsLabel: 'loader',
                        height: 8,
                        width: 8,
                      ),
                    ],
                  ),
                ],
              ),
            ),

            const SizedBox(
              height: 8.0,
            ),

            const Divider(
              color: Color(0xffC4C4C4),
            ),

            const SizedBox(
              height: 8.0,
            ),
            // footer
            Container(
              width: MediaQuery.of(context).size.width,
              padding: const EdgeInsets.fromLTRB(16, 0, 16, 0),
              child: Row(
                children: [
                  GestureDetector(
                    onTap: () {
                      ToolTip(context, ToolTipType.info).show(
                        widgetKey: _infoToolTipKey,
                      );
                    },
                    child: Visibility(
                      visible: !state.selectedInsight!.empty,
                      child: Container(
                        padding:
                            const EdgeInsets.fromLTRB(10.0, 2.0, 10.0, 2.0),
                        constraints: BoxConstraints(
                          maxWidth: MediaQuery.of(context).size.width / 2,
                        ),
                        decoration: BoxDecoration(
                          borderRadius: const BorderRadius.all(
                            Radius.circular(40.0),
                          ),
                          color: state.pollutant == Pollutant.pm2_5
                              ? Pollutant.pm2_5
                                  .color(
                                    state.selectedInsight!
                                        .chartValue(state.pollutant),
                                  )
                                  .withOpacity(0.4)
                              : Pollutant.pm10
                                  .color(
                                    state.selectedInsight!
                                        .chartValue(state.pollutant),
                                  )
                                  .withOpacity(0.4),
                          border: Border.all(color: Colors.transparent),
                        ),
                        child: AutoSizeText(
                          state.pollutant == Pollutant.pm2_5
                              ? Pollutant.pm2_5
                                  .stringValue(
                                    state.selectedInsight!
                                        .chartValue(state.pollutant),
                                  )
                                  .trimEllipsis()
                              : Pollutant.pm10
                                  .stringValue(
                                    state.selectedInsight!
                                        .chartValue(state.pollutant),
                                  )
                                  .trimEllipsis(),
                          maxLines: 1,
                          maxFontSize: 14,
                          textAlign: TextAlign.start,
                          overflow: TextOverflow.ellipsis,
                          style: CustomTextStyle.button2(context)?.copyWith(
                            color: state.pollutant == Pollutant.pm2_5
                                ? Pollutant.pm2_5.textColor(
                                    value: state.selectedInsight!
                                        .chartValue(state.pollutant),
                                    graph: true,
                                  )
                                : Pollutant.pm10.textColor(
                                    value: state.selectedInsight!
                                        .chartValue(state.pollutant),
                                    graph: true,
                                  ),
                          ),
                        ),
                      ),
                    ),
                  ),
                  Visibility(
                    visible: state.selectedInsight!.empty,
                    child: Container(
                      padding: const EdgeInsets.symmetric(
                        horizontal: 10.0,
                        vertical: 2.0,
                      ),
                      decoration: BoxDecoration(
                        borderRadius: const BorderRadius.all(
                          Radius.circular(40.0),
                        ),
                        color: CustomColors.greyColor.withOpacity(0.4),
                        border: Border.all(color: Colors.transparent),
                      ),
                      child: Text(
                        'Not Available',
                        maxLines: 1,
                        textAlign: TextAlign.center,
                        overflow: TextOverflow.ellipsis,
                        style: TextStyle(
                          fontSize: 14,
                          color: CustomColors.darkGreyColor,
                        ),
                      ),
                    ),
                  ),
                  const SizedBox(
                    width: 8,
                  ),
                  Visibility(
                    visible: !state.selectedInsight!.empty,
                    child: GestureDetector(
                      onTap: () {
                        pmInfoDialog(
                          context,
                          state.selectedInsight!.chartValue(state.pollutant),
                        );
                      },
                      child: SvgPicture.asset(
                        'assets/icon/info_icon.svg',
                        semanticsLabel: 'Pm2.5',
                        height: 20,
                        width: 20,
                        key: _infoToolTipKey,
                      ),
                    ),
                  ),
                  const Spacer(),
                  Row(
                    children: [
                      Container(
                        height: 10,
                        width: 10,
                        key: _forecastToolTipKey,
                        decoration: BoxDecoration(
                          shape: BoxShape.circle,
                          color: state.selectedInsight!.forecast
                              ? CustomColors.appColorBlue
                              : CustomColors.appColorBlue.withOpacity(0.24),
                          border: Border.all(color: Colors.transparent),
                        ),
                      ),
                      const SizedBox(
                        width: 8.0,
                      ),
                      GestureDetector(
                        onTap: () {
                          ToolTip(context, ToolTipType.forecast).show(
                            widgetKey: _forecastToolTipKey,
                          );
                        },
                        child: Text(
                          'Forecast',
                          style: TextStyle(
                            fontSize: 12,
                            color: CustomColors.appColorBlue,
                          ),
                        ),
                      ),
                    ],
                  ),
                ],
              ),
            ),
          ],
        ),
      );
    });
  }
}

class HealthTipsSection extends StatelessWidget {
  const HealthTipsSection({
    super.key,
  });

  @override
  Widget build(BuildContext context) {
    return BlocBuilder<InsightsBloc, InsightsState>(builder: (context, state) {
      final selectedInsight = state.selectedInsight;

      if (selectedInsight == null ||
          !(selectedInsight.time.isToday() ||
              selectedInsight.time.isTomorrow())) {
        return const SizedBox();
      }

      final recommendations =
          getHealthRecommendations(selectedInsight.pm2_5, state.pollutant);

      return ListView(
        physics: const NeverScrollableScrollPhysics(),
        shrinkWrap: true,
        children: [
          Padding(
            padding: const EdgeInsets.symmetric(vertical: 0, horizontal: 16),
            child: Text(
              selectedInsight.time.isToday()
                  ? 'Today’s health tips'
                  : 'Tomorrow’s health tips',
              textAlign: TextAlign.left,
              style: CustomTextStyle.headline7(context),
            ),
          ),
          const SizedBox(
            height: 16,
          ),
          SizedBox(
            height: recommendations.isEmpty ? 0 : 128,
            child: ListView.builder(
              scrollDirection: Axis.horizontal,
              itemBuilder: (context, index) {
                return Padding(
                  padding: EdgeInsets.only(
                    left: index == 0 ? 12.0 : 6.0,
                    right: index == (recommendations.length - 1) ? 12.0 : 6.0,
                  ),
                  child: RecommendationContainer(recommendations[index]),
                );
              },
              itemCount: recommendations.length,
            ),
          ),
        ],
      );
    });
  }
}

class InsightsToggleBar extends StatelessWidget {
  const InsightsToggleBar({Key? key}) : super(key: key);

  @override
  Widget build(BuildContext context) {
    return BlocBuilder<InsightsBloc, InsightsState>(builder: (context, state) {
      final insights = state.frequency == Frequency.daily
          ? state.dailyInsights
          : state.hourlyInsights;

      return Row(
        children: [
          Visibility(
              visible: insights.isEmpty,
              child: const TextLoadingAnimation(
                height: 18,
                width: 70,
              )),
          Visibility(
            visible: insights.isNotEmpty,
            child: Text(
              'AIR QUALITY',
              style: Theme.of(context).textTheme.caption?.copyWith(
                    color: CustomColors.appColorBlack.withOpacity(0.3),
                  ),
            ),
          ),
          const Spacer(),
          Visibility(
            visible: insights.isEmpty,
            child: const SizedContainerLoadingAnimation(
              height: 32,
              width: 32,
              radius: 8.0,
            ),
          ),
          Visibility(
            visible: insights.isNotEmpty,
            child: PopupMenuButton(
              padding: EdgeInsets.zero,
              shape: const RoundedRectangleBorder(
                borderRadius: BorderRadius.all(
                  Radius.circular(4.0),
                ),
              ),
              onSelected: (value) => context
                  .read<InsightsBloc>()
                  .add(SwitchPollutant(pollutant: value)),
              child: Container(
                height: 35,
                width: 35,
                padding: const EdgeInsets.all(6.0),
                decoration: BoxDecoration(
                  color: Colors.white,
                  borderRadius: const BorderRadius.all(
                    Radius.circular(8.0),
                  ),
                  border: Border.all(
                    color: Colors.transparent,
                  ),
                ),
                child: SvgPicture.asset(
                  'assets/icon/toggle_icon.svg',
                  semanticsLabel: 'Toggle',
                  height: 16,
                  width: 20,
                ),
              ),
              itemBuilder: (BuildContext context) => <PopupMenuEntry>[
                PopupMenuItem(
                  padding: const EdgeInsets.symmetric(horizontal: 8),
                  value: Pollutant.pm2_5,
                  child: ListOption(
                    pollutantName: '2.5',
                    pollutant: Pollutant.pm2_5,
                    varyingPollutant: state.pollutant,
                  ),
                ),
                PopupMenuItem(
                  padding: const EdgeInsets.symmetric(horizontal: 8),
                  value: Pollutant.pm10,
                  child: ListOption(
                    pollutantName: '10',
                    pollutant: Pollutant.pm10,
                    varyingPollutant: state.pollutant,
                  ),
                ),
              ],
            ),
          ),
        ],
      );
    });
>>>>>>> 2465551e
  }
}

class InsightsActionBar extends StatefulWidget {
  const InsightsActionBar({
    super.key,
    required this.shareKey,
    required this.airQualityReading,
  });

  final GlobalKey shareKey;
  final AirQualityReading airQualityReading;

  @override
  State<InsightsActionBar> createState() => _InsightsActionBarState();
}

class _InsightsActionBarState extends State<InsightsActionBar> {
  bool _showHeartAnimation = false;
  bool _shareLoading = false;

  @override
  Widget build(BuildContext context) {
    return BlocBuilder<InsightsBloc, InsightsState>(builder: (context, state) {
      final insights = state.frequency == Frequency.daily
          ? state.dailyInsights
          : state.hourlyInsights;

      if (insights.isEmpty) {
        return const ContainerLoadingAnimation(height: 70.0, radius: 8.0);
      }

      final airQualityReading = state.airQualityReading;

      if (airQualityReading == null) {
        return const SizedBox();
      }

      return Container(
        decoration: BoxDecoration(
          color: Colors.white,
          borderRadius: const BorderRadius.all(
            Radius.circular(8.0),
          ),
          border: Border.all(color: Colors.transparent),
        ),
        child: Row(
          mainAxisAlignment: MainAxisAlignment.spaceEvenly,
          children: [
            Expanded(
              child: _shareLoading
                  ? const LoadingIcon(
                      radius: 10,
                    )
                  : InkWell(
                      onTap: () async => _share(),
                      child: Padding(
                        padding: const EdgeInsets.symmetric(vertical: 21),
                        child: IconTextButton(
                          iconWidget: SvgPicture.asset(
                            'assets/icon/share_icon.svg',
                            color: CustomColors.greyColor,
                            semanticsLabel: 'Share',
                          ),
                          text: 'Share',
                        ),
                      ),
                    ),
            ),
            Expanded(
              child: InkWell(
                onTap: () async {
                  _updateFavPlace(airQualityReading);
                },
                child: Padding(
                  padding: const EdgeInsets.symmetric(vertical: 21),
                  child: IconTextButton(
                    iconWidget: HeartIcon(
                      showAnimation: _showHeartAnimation,
                      airQualityReading: airQualityReading,
                    ),
                    text: 'Favorite',
                  ),
<<<<<<< HEAD
          ),
          Expanded(
            child: InkWell(
              onTap: () async {
                _updateFavPlace(widget.airQualityReading);
              },
              child: Padding(
                padding: const EdgeInsets.symmetric(vertical: 21),
                child: IconTextButton(
                  iconWidget: HeartIcon(
                    showAnimation: _showHeartAnimation,
                    airQualityReading: widget.airQualityReading,
                  ),
                  text: 'Favorite',
=======
>>>>>>> 2465551e
                ),
              ),
            ),
          ],
        ),
      );
    });
  }

  Future<void> _share() async {
    if (_shareLoading) {
      return;
    }
    setState(() => _shareLoading = true);
    final complete = await ShareService.shareWidget(
      buildContext: context,
      globalKey: widget.shareKey,
      imageName: 'airqo_air_quality_graph',
    );
    if (complete && mounted) {
      setState(() => _shareLoading = false);
    }
  }

  void _updateFavPlace(AirQualityReading airQualityReading) async {
    if (!Hive.box<FavouritePlace>(HiveBox.favouritePlaces)
        .keys
        .contains(airQualityReading.placeId)) {
      setState(() => _showHeartAnimation = true);
      Future.delayed(const Duration(seconds: 2), () {
        setState(() => _showHeartAnimation = false);
      });
    }

    await HiveService.updateFavouritePlaces(airQualityReading);
  }
}

class ListOption extends StatelessWidget {
  const ListOption({
    super.key,
    required this.pollutantName,
    required this.pollutant,
    required this.varyingPollutant,
  });
  final String pollutantName;
  final Pollutant pollutant;
  final Pollutant varyingPollutant;

  @override
  Widget build(BuildContext context) {
    return ListTile(
      shape: const RoundedRectangleBorder(
        borderRadius: BorderRadius.all(
          Radius.circular(4.0),
        ),
      ),
      tileColor: varyingPollutant == pollutant
          ? CustomColors.pollutantToggleBgColor
          : Colors.white,
      title: PollutantToggle(
        text: pollutantName,
        textColor: varyingPollutant == pollutant
            ? CustomColors.appColorBlue
            : CustomColors.appColorBlack,
      ),
    );
  }
}

class PollutantToggle extends StatelessWidget {
  const PollutantToggle({
    super.key,
    required this.text,
    required this.textColor,
  });
  final String text;
  final Color textColor;

  @override
  Widget build(BuildContext context) {
    return RichText(
      text: TextSpan(
        children: <TextSpan>[
          TextSpan(
            text: 'PM',
            style: TextStyle(
              fontSize: 14,
              fontWeight: FontWeight.w500,
              color: textColor,
              height: 14 / 10,
            ),
          ),
          TextSpan(
            text: text,
            style: TextStyle(
              fontSize: 7,
              fontWeight: FontWeight.w800,
              color: textColor,
            ),
          ),
        ],
      ),
    );
  }
}<|MERGE_RESOLUTION|>--- conflicted
+++ resolved
@@ -15,10 +15,7 @@
 import '../../services/native_api.dart';
 import '../../themes/app_theme.dart';
 import '../../themes/colors.dart';
-<<<<<<< HEAD
 import '../../utils/data_formatter.dart';
-=======
->>>>>>> 2465551e
 import '../../utils/date.dart';
 import '../../utils/pm.dart';
 import '../../widgets/buttons.dart';
@@ -31,7 +28,6 @@
 class HourlyAnalyticsGraph extends StatelessWidget {
   const HourlyAnalyticsGraph({
     super.key,
-<<<<<<< HEAD
   });
 
   @override
@@ -53,33 +49,6 @@
       final data = state.pollutant == Pollutant.pm2_5
           ? state.insights[Pollutant.pm2_5]![state.chartIndex]
           : state.insights[Pollutant.pm10]![state.chartIndex];
-
-=======
-  });
-
-  @override
-  Widget build(BuildContext context) {
-    return BlocBuilder<InsightsBloc, InsightsState>(builder: (context, state) {
-      final activeIndex = state.activeChartIndex;
-      final insights = state.frequency == Frequency.daily
-          ? state.dailyInsights
-          : state.hourlyInsights;
-
-      if (insights.isEmpty) {
-        return const ContainerLoadingAnimation(height: 290.0, radius: 8.0);
-      }
-
-      if (state.pollutant == Pollutant.pm2_5 &&
-          !insights.keys.toList().contains(Pollutant.pm2_5)) {
-        return const ContainerLoadingAnimation(height: 290.0, radius: 8.0);
-      } else if (state.pollutant == Pollutant.pm10 &&
-          !insights.keys.toList().contains(Pollutant.pm10)) {
-        return const ContainerLoadingAnimation(height: 290.0, radius: 8.0);
-      }
-
-      final data = state.pollutant == Pollutant.pm2_5
-          ? insights[Pollutant.pm2_5]![activeIndex]
-          : insights[Pollutant.pm10]![activeIndex];
 
       return LayoutBuilder(
         builder: (BuildContext buildContext, BoxConstraints constraints) {
@@ -92,8 +61,8 @@
               defaultRenderer: charts.BarRendererConfig<String>(
                 strokeWidthPx: 20,
                 stackedBarPaddingPx: 0,
-                cornerStrategy: charts.ConstCornerStrategy(
-                  state.frequency == Frequency.daily ? 5 : 3,
+                cornerStrategy: const charts.ConstCornerStrategy(
+                  3,
                 ),
               ),
               defaultInteractions: true,
@@ -116,8 +85,8 @@
                       try {
                         final value = model.selectedDatum[0].index;
                         if (value != null) {
-                          context.read<InsightsBloc>().add(
-                                UpdateSelectedInsight(
+                          context.read<HourlyInsightsBloc>().add(
+                                UpdateHourlyInsightsSelectedInsight(
                                   model.selectedSeries[0].data[value],
                                 ),
                               );
@@ -131,167 +100,10 @@
                   },
                 ),
               ],
-              domainAxis: _yAxisScale(
-                state.frequency.staticTicks(),
-              ),
-              primaryMeasureAxis: _xAxisScale(),
-            ),
-          );
-        },
-      );
-    });
-  }
-
-  charts.NumericAxisSpec _xAxisScale() {
-    return charts.NumericAxisSpec(
-      tickProviderSpec: charts.StaticNumericTickProviderSpec(
-        <charts.TickSpec<double>>[
-          charts.TickSpec<double>(
-            0,
-            style: charts.TextStyleSpec(
-              color: charts.ColorUtil.fromDartColor(
-                CustomColors.greyColor,
-              ),
-            ),
-          ),
-          charts.TickSpec<double>(
-            125,
-            style: charts.TextStyleSpec(
-              color: charts.ColorUtil.fromDartColor(
-                CustomColors.greyColor,
-              ),
-            ),
-          ),
-          charts.TickSpec<double>(
-            250,
-            style: charts.TextStyleSpec(
-              color: charts.ColorUtil.fromDartColor(CustomColors.greyColor),
-            ),
-          ),
-          charts.TickSpec<double>(
-            375,
-            style: charts.TextStyleSpec(
-              color: charts.ColorUtil.fromDartColor(
-                CustomColors.greyColor,
-              ),
-            ),
-          ),
-          charts.TickSpec<double>(
-            500,
-            style: charts.TextStyleSpec(
-              color: charts.ColorUtil.fromDartColor(
-                CustomColors.greyColor,
-              ),
-            ),
-          ),
-        ],
-      ),
-    );
-  }
-
-  charts.OrdinalAxisSpec _yAxisScale(List<charts.TickSpec<String>> ticks) {
-    return charts.OrdinalAxisSpec(
-      tickProviderSpec: charts.StaticOrdinalTickProviderSpec(ticks),
-    );
-  }
-}
-
-class AnalyticsGraphV1 extends StatelessWidget {
-  const AnalyticsGraphV1({
-    super.key,
-    required this.pm2_5ChartData,
-    required this.pm10ChartData,
-    required this.pollutant,
-    required this.frequency,
-  });
-  final List<charts.Series<Insights, String>> pm2_5ChartData;
-  final List<charts.Series<Insights, String>> pm10ChartData;
-  final Pollutant pollutant;
-  final Frequency frequency;
-
-  @override
-  Widget build(BuildContext context) {
-    return BlocBuilder<InsightsBloc, InsightsState>(builder: (context, state) {
-      if (state.selectedInsight == null) {
-        return const ContainerLoadingAnimation(height: 290.0, radius: 8.0);
-      }
-
->>>>>>> 2465551e
-      return LayoutBuilder(
-        builder: (BuildContext buildContext, BoxConstraints constraints) {
-          return SizedBox(
-            width: MediaQuery.of(buildContext).size.width - 50,
-            height: 150,
-            child: charts.BarChart(
-<<<<<<< HEAD
-              data,
-=======
-              pollutant == Pollutant.pm2_5 ? pm2_5ChartData : pm10ChartData,
->>>>>>> 2465551e
-              animate: true,
-              defaultRenderer: charts.BarRendererConfig<String>(
-                strokeWidthPx: 20,
-                stackedBarPaddingPx: 0,
-<<<<<<< HEAD
-                cornerStrategy: const charts.ConstCornerStrategy(
-                  3,
-=======
-                cornerStrategy: charts.ConstCornerStrategy(
-                  frequency == Frequency.daily ? 5 : 3,
->>>>>>> 2465551e
-                ),
-              ),
-              defaultInteractions: true,
-              behaviors: [
-                charts.LinePointHighlighter(
-                  showHorizontalFollowLine:
-                      charts.LinePointHighlighterFollowLineType.none,
-                  showVerticalFollowLine:
-                      charts.LinePointHighlighterFollowLineType.nearest,
-                ),
-                charts.DomainHighlighter(),
-                charts.SelectNearest(
-                  eventTrigger: charts.SelectionTrigger.tapAndDrag,
-                ),
-              ],
-              selectionModels: [
-                charts.SelectionModelConfig(
-                  changedListener: (charts.SelectionModel model) {
-                    if (model.hasDatumSelection) {
-                      try {
-                        final value = model.selectedDatum[0].index;
-                        if (value != null) {
-<<<<<<< HEAD
-                          context.read<HourlyInsightsBloc>().add(
-                                UpdateHourlyInsightsSelectedInsight(
-=======
-                          context.read<InsightsBloc>().add(
-                                UpdateSelectedInsight(
->>>>>>> 2465551e
-                                  model.selectedSeries[0].data[value],
-                                ),
-                              );
-                        }
-                      } catch (exception, stackTrace) {
-                        debugPrint(
-                          '${exception.toString()}\n${stackTrace.toString()}',
-                        );
-                      }
-                    }
-                  },
-                ),
-              ],
-<<<<<<< HEAD
               domainAxis: chartsYAxisScale(
                 Frequency.hourly.staticTicks(),
               ),
               primaryMeasureAxis: chartsXAxisScale(),
-=======
-              domainAxis: _yAxisScale(
-                frequency.staticTicks(),
-              ),
-              primaryMeasureAxis: _xAxisScale(),
->>>>>>> 2465551e
             ),
           );
         },
@@ -549,7 +361,6 @@
   }
 }
 
-<<<<<<< HEAD
 class HourlyInsightsGraph extends StatefulWidget {
   const HourlyInsightsGraph({Key? key}) : super(key: key);
 
@@ -1524,574 +1335,6 @@
         ),
       ],
     );
-=======
-class InsightsGraph extends StatelessWidget {
-  InsightsGraph({Key? key}) : super(key: key);
-
-  final GlobalKey _forecastToolTipKey = GlobalKey();
-  final GlobalKey _infoToolTipKey = GlobalKey();
-  final ItemScrollController _itemScrollController = ItemScrollController();
-
-  Future<void> _scrollToChart(
-    ItemScrollController controller,
-    int index,
-    List<List<charts.Series<Insights, String>>> data,
-    Duration? duration,
-  ) async {
-    if (controller.isAttached) {
-      await controller.scrollTo(
-        index: index,
-        duration: duration ?? const Duration(seconds: 1),
-        curve: Curves.easeInOutCubic,
-      );
-    } else {
-      Future.delayed(
-        const Duration(milliseconds: 100),
-        () {
-          if (!controller.isAttached) {
-            return;
-          }
-          controller.scrollTo(
-            index: index,
-            duration: duration ?? const Duration(seconds: 1),
-            curve: Curves.easeInOutCubic,
-          );
-        },
-      );
-    }
-  }
-
-  @override
-  Widget build(BuildContext context) {
-    return BlocBuilder<InsightsBloc, InsightsState>(builder: (context, state) {
-      if (state.selectedInsight == null) {
-        return const ContainerLoadingAnimation(height: 290.0, radius: 8.0);
-      }
-
-      return Container(
-        padding: const EdgeInsets.only(top: 12, bottom: 12),
-        decoration: BoxDecoration(
-          color: Colors.white,
-          borderRadius: const BorderRadius.all(
-            Radius.circular(8.0),
-          ),
-          border: Border.all(color: Colors.transparent),
-        ),
-        child: Column(
-          children: [
-            Container(
-              padding: const EdgeInsets.fromLTRB(16, 0, 16, 0),
-              child: Column(
-                children: [
-                  Row(
-                    children: [
-                      Expanded(
-                        child: Column(
-                          crossAxisAlignment: CrossAxisAlignment.start,
-                          children: [
-                            AutoSizeText(
-                              insightsChartTitleDateTimeToString(
-                                state.selectedInsight?.time ?? DateTime.now(),
-                                state.frequency,
-                              ),
-                              maxLines: 1,
-                              overflow: TextOverflow.ellipsis,
-                              style:
-                                  CustomTextStyle.bodyText4(context)?.copyWith(
-                                color:
-                                    CustomColors.appColorBlack.withOpacity(0.3),
-                              ),
-                            ),
-                            AutoSizeText(
-                              state.airQualityReading?.name ?? '',
-                              maxLines: 1,
-                              overflow: TextOverflow.ellipsis,
-                              style:
-                                  CustomTextStyle.headline8(context)?.copyWith(
-                                color: CustomColors.appColorBlack,
-                              ),
-                            ),
-                            AutoSizeText(
-                              state.airQualityReading?.location ?? '',
-                              maxLines: 1,
-                              overflow: TextOverflow.ellipsis,
-                              style:
-                                  Theme.of(context).textTheme.caption?.copyWith(
-                                        color: CustomColors.appColorBlack
-                                            .withOpacity(0.3),
-                                      ),
-                            ),
-                          ],
-                        ),
-                      ),
-                      const SizedBox(width: 8),
-                      GestureDetector(
-                        onTap: () {
-                          ToolTip(context, ToolTipType.info).show(
-                            widgetKey: _infoToolTipKey,
-                          );
-                        },
-                        child: InsightsAvatar(
-                          measurement: state.selectedInsight!,
-                          size: 64,
-                          pollutant: state.pollutant,
-                        ),
-                      ),
-                    ],
-                  ),
-                  Visibility(
-                    visible: state.frequency == Frequency.daily,
-                    child: SizedBox(
-                      height: 160,
-                      child: ScrollablePositionedList.builder(
-                        scrollDirection: Axis.horizontal,
-                        itemCount:
-                            state.dailyInsights[Pollutant.pm2_5]?.length ?? 0,
-                        itemBuilder: (context, index) {
-                          return VisibilityDetector(
-                            key: Key(
-                              index.toString(),
-                            ),
-                            onVisibilityChanged:
-                                (VisibilityInfo visibilityInfo) {
-                              if ((visibilityInfo.visibleFraction > 0.3)) {
-                                context
-                                    .read<InsightsBloc>()
-                                    .add(UpdateActiveIndex(index));
-                              }
-
-                              if (state.activeChartIndex != index) {
-                                _scrollToChart(
-                                  _itemScrollController,
-                                  state.activeChartIndex,
-                                  state.dailyInsights[Pollutant.pm2_5]!,
-                                  null,
-                                );
-                              }
-                            },
-                            child: const AnalyticsGraph(),
-                          );
-                        },
-                        itemScrollController: _itemScrollController,
-                      ),
-                    ),
-                  ),
-                  Visibility(
-                    visible: state.frequency == Frequency.hourly,
-                    child: SizedBox(
-                      height: 160,
-                      child: ScrollablePositionedList.builder(
-                        scrollDirection: Axis.horizontal,
-                        itemCount:
-                            state.hourlyInsights[Pollutant.pm2_5]?.length ?? 0,
-                        itemBuilder: (context, index) {
-                          return VisibilityDetector(
-                            key: Key(
-                              index.toString(),
-                            ),
-                            onVisibilityChanged:
-                                (VisibilityInfo visibilityInfo) {
-                              if ((visibilityInfo.visibleFraction > 0.3)) {
-                                context
-                                    .read<InsightsBloc>()
-                                    .add(UpdateActiveIndex(index));
-                                _scrollToChart(
-                                  _itemScrollController,
-                                  index,
-                                  state.hourlyInsights[Pollutant.pm2_5]!,
-                                  null,
-                                );
-                              }
-                            },
-                            child: const AnalyticsGraph(),
-                          );
-                        },
-                        itemScrollController: _itemScrollController,
-                      ),
-                    ),
-                  ),
-
-                  // TODO
-                  // if (frequency == Frequency.daily)
-                  //   miniChartsMap[selectedMiniChart] == null
-                  //       ? const SizedBox()
-                  //       : miniChartsMap[selectedMiniChart] as Widget,
-                  Visibility(
-                    visible: state.frequency == Frequency.daily,
-                    child: const SizedBox(
-                      height: 13.0,
-                    ),
-                  ),
-                  Visibility(
-                    visible: state.selectedInsight
-                            ?.lastUpdated(state.frequency)
-                            .isNotEmpty ??
-                        true,
-                    child: const SizedBox(
-                      height: 13.0,
-                    ),
-                  ),
-                  Row(
-                    crossAxisAlignment: CrossAxisAlignment.start,
-                    children: [
-                      Container(
-                        constraints: BoxConstraints(
-                          maxWidth: MediaQuery.of(context).size.width / 2,
-                        ),
-                        child: Text(
-                          state.selectedInsight?.lastUpdated(state.frequency) ??
-                              '',
-                          maxLines: 1,
-                          overflow: TextOverflow.ellipsis,
-                          style: TextStyle(
-                            fontSize: 8,
-                            color: Colors.black.withOpacity(0.3),
-                          ),
-                        ),
-                      ),
-                      const SizedBox(
-                        width: 8.0,
-                      ),
-                      SvgPicture.asset(
-                        'assets/icon/loader.svg',
-                        semanticsLabel: 'loader',
-                        height: 8,
-                        width: 8,
-                      ),
-                    ],
-                  ),
-                ],
-              ),
-            ),
-
-            const SizedBox(
-              height: 8.0,
-            ),
-
-            const Divider(
-              color: Color(0xffC4C4C4),
-            ),
-
-            const SizedBox(
-              height: 8.0,
-            ),
-            // footer
-            Container(
-              width: MediaQuery.of(context).size.width,
-              padding: const EdgeInsets.fromLTRB(16, 0, 16, 0),
-              child: Row(
-                children: [
-                  GestureDetector(
-                    onTap: () {
-                      ToolTip(context, ToolTipType.info).show(
-                        widgetKey: _infoToolTipKey,
-                      );
-                    },
-                    child: Visibility(
-                      visible: !state.selectedInsight!.empty,
-                      child: Container(
-                        padding:
-                            const EdgeInsets.fromLTRB(10.0, 2.0, 10.0, 2.0),
-                        constraints: BoxConstraints(
-                          maxWidth: MediaQuery.of(context).size.width / 2,
-                        ),
-                        decoration: BoxDecoration(
-                          borderRadius: const BorderRadius.all(
-                            Radius.circular(40.0),
-                          ),
-                          color: state.pollutant == Pollutant.pm2_5
-                              ? Pollutant.pm2_5
-                                  .color(
-                                    state.selectedInsight!
-                                        .chartValue(state.pollutant),
-                                  )
-                                  .withOpacity(0.4)
-                              : Pollutant.pm10
-                                  .color(
-                                    state.selectedInsight!
-                                        .chartValue(state.pollutant),
-                                  )
-                                  .withOpacity(0.4),
-                          border: Border.all(color: Colors.transparent),
-                        ),
-                        child: AutoSizeText(
-                          state.pollutant == Pollutant.pm2_5
-                              ? Pollutant.pm2_5
-                                  .stringValue(
-                                    state.selectedInsight!
-                                        .chartValue(state.pollutant),
-                                  )
-                                  .trimEllipsis()
-                              : Pollutant.pm10
-                                  .stringValue(
-                                    state.selectedInsight!
-                                        .chartValue(state.pollutant),
-                                  )
-                                  .trimEllipsis(),
-                          maxLines: 1,
-                          maxFontSize: 14,
-                          textAlign: TextAlign.start,
-                          overflow: TextOverflow.ellipsis,
-                          style: CustomTextStyle.button2(context)?.copyWith(
-                            color: state.pollutant == Pollutant.pm2_5
-                                ? Pollutant.pm2_5.textColor(
-                                    value: state.selectedInsight!
-                                        .chartValue(state.pollutant),
-                                    graph: true,
-                                  )
-                                : Pollutant.pm10.textColor(
-                                    value: state.selectedInsight!
-                                        .chartValue(state.pollutant),
-                                    graph: true,
-                                  ),
-                          ),
-                        ),
-                      ),
-                    ),
-                  ),
-                  Visibility(
-                    visible: state.selectedInsight!.empty,
-                    child: Container(
-                      padding: const EdgeInsets.symmetric(
-                        horizontal: 10.0,
-                        vertical: 2.0,
-                      ),
-                      decoration: BoxDecoration(
-                        borderRadius: const BorderRadius.all(
-                          Radius.circular(40.0),
-                        ),
-                        color: CustomColors.greyColor.withOpacity(0.4),
-                        border: Border.all(color: Colors.transparent),
-                      ),
-                      child: Text(
-                        'Not Available',
-                        maxLines: 1,
-                        textAlign: TextAlign.center,
-                        overflow: TextOverflow.ellipsis,
-                        style: TextStyle(
-                          fontSize: 14,
-                          color: CustomColors.darkGreyColor,
-                        ),
-                      ),
-                    ),
-                  ),
-                  const SizedBox(
-                    width: 8,
-                  ),
-                  Visibility(
-                    visible: !state.selectedInsight!.empty,
-                    child: GestureDetector(
-                      onTap: () {
-                        pmInfoDialog(
-                          context,
-                          state.selectedInsight!.chartValue(state.pollutant),
-                        );
-                      },
-                      child: SvgPicture.asset(
-                        'assets/icon/info_icon.svg',
-                        semanticsLabel: 'Pm2.5',
-                        height: 20,
-                        width: 20,
-                        key: _infoToolTipKey,
-                      ),
-                    ),
-                  ),
-                  const Spacer(),
-                  Row(
-                    children: [
-                      Container(
-                        height: 10,
-                        width: 10,
-                        key: _forecastToolTipKey,
-                        decoration: BoxDecoration(
-                          shape: BoxShape.circle,
-                          color: state.selectedInsight!.forecast
-                              ? CustomColors.appColorBlue
-                              : CustomColors.appColorBlue.withOpacity(0.24),
-                          border: Border.all(color: Colors.transparent),
-                        ),
-                      ),
-                      const SizedBox(
-                        width: 8.0,
-                      ),
-                      GestureDetector(
-                        onTap: () {
-                          ToolTip(context, ToolTipType.forecast).show(
-                            widgetKey: _forecastToolTipKey,
-                          );
-                        },
-                        child: Text(
-                          'Forecast',
-                          style: TextStyle(
-                            fontSize: 12,
-                            color: CustomColors.appColorBlue,
-                          ),
-                        ),
-                      ),
-                    ],
-                  ),
-                ],
-              ),
-            ),
-          ],
-        ),
-      );
-    });
-  }
-}
-
-class HealthTipsSection extends StatelessWidget {
-  const HealthTipsSection({
-    super.key,
-  });
-
-  @override
-  Widget build(BuildContext context) {
-    return BlocBuilder<InsightsBloc, InsightsState>(builder: (context, state) {
-      final selectedInsight = state.selectedInsight;
-
-      if (selectedInsight == null ||
-          !(selectedInsight.time.isToday() ||
-              selectedInsight.time.isTomorrow())) {
-        return const SizedBox();
-      }
-
-      final recommendations =
-          getHealthRecommendations(selectedInsight.pm2_5, state.pollutant);
-
-      return ListView(
-        physics: const NeverScrollableScrollPhysics(),
-        shrinkWrap: true,
-        children: [
-          Padding(
-            padding: const EdgeInsets.symmetric(vertical: 0, horizontal: 16),
-            child: Text(
-              selectedInsight.time.isToday()
-                  ? 'Today’s health tips'
-                  : 'Tomorrow’s health tips',
-              textAlign: TextAlign.left,
-              style: CustomTextStyle.headline7(context),
-            ),
-          ),
-          const SizedBox(
-            height: 16,
-          ),
-          SizedBox(
-            height: recommendations.isEmpty ? 0 : 128,
-            child: ListView.builder(
-              scrollDirection: Axis.horizontal,
-              itemBuilder: (context, index) {
-                return Padding(
-                  padding: EdgeInsets.only(
-                    left: index == 0 ? 12.0 : 6.0,
-                    right: index == (recommendations.length - 1) ? 12.0 : 6.0,
-                  ),
-                  child: RecommendationContainer(recommendations[index]),
-                );
-              },
-              itemCount: recommendations.length,
-            ),
-          ),
-        ],
-      );
-    });
-  }
-}
-
-class InsightsToggleBar extends StatelessWidget {
-  const InsightsToggleBar({Key? key}) : super(key: key);
-
-  @override
-  Widget build(BuildContext context) {
-    return BlocBuilder<InsightsBloc, InsightsState>(builder: (context, state) {
-      final insights = state.frequency == Frequency.daily
-          ? state.dailyInsights
-          : state.hourlyInsights;
-
-      return Row(
-        children: [
-          Visibility(
-              visible: insights.isEmpty,
-              child: const TextLoadingAnimation(
-                height: 18,
-                width: 70,
-              )),
-          Visibility(
-            visible: insights.isNotEmpty,
-            child: Text(
-              'AIR QUALITY',
-              style: Theme.of(context).textTheme.caption?.copyWith(
-                    color: CustomColors.appColorBlack.withOpacity(0.3),
-                  ),
-            ),
-          ),
-          const Spacer(),
-          Visibility(
-            visible: insights.isEmpty,
-            child: const SizedContainerLoadingAnimation(
-              height: 32,
-              width: 32,
-              radius: 8.0,
-            ),
-          ),
-          Visibility(
-            visible: insights.isNotEmpty,
-            child: PopupMenuButton(
-              padding: EdgeInsets.zero,
-              shape: const RoundedRectangleBorder(
-                borderRadius: BorderRadius.all(
-                  Radius.circular(4.0),
-                ),
-              ),
-              onSelected: (value) => context
-                  .read<InsightsBloc>()
-                  .add(SwitchPollutant(pollutant: value)),
-              child: Container(
-                height: 35,
-                width: 35,
-                padding: const EdgeInsets.all(6.0),
-                decoration: BoxDecoration(
-                  color: Colors.white,
-                  borderRadius: const BorderRadius.all(
-                    Radius.circular(8.0),
-                  ),
-                  border: Border.all(
-                    color: Colors.transparent,
-                  ),
-                ),
-                child: SvgPicture.asset(
-                  'assets/icon/toggle_icon.svg',
-                  semanticsLabel: 'Toggle',
-                  height: 16,
-                  width: 20,
-                ),
-              ),
-              itemBuilder: (BuildContext context) => <PopupMenuEntry>[
-                PopupMenuItem(
-                  padding: const EdgeInsets.symmetric(horizontal: 8),
-                  value: Pollutant.pm2_5,
-                  child: ListOption(
-                    pollutantName: '2.5',
-                    pollutant: Pollutant.pm2_5,
-                    varyingPollutant: state.pollutant,
-                  ),
-                ),
-                PopupMenuItem(
-                  padding: const EdgeInsets.symmetric(horizontal: 8),
-                  value: Pollutant.pm10,
-                  child: ListOption(
-                    pollutantName: '10',
-                    pollutant: Pollutant.pm10,
-                    varyingPollutant: state.pollutant,
-                  ),
-                ),
-              ],
-            ),
-          ),
-        ],
-      );
-    });
->>>>>>> 2465551e
   }
 }
 
@@ -2161,22 +1404,6 @@
                       ),
                     ),
             ),
-            Expanded(
-              child: InkWell(
-                onTap: () async {
-                  _updateFavPlace(airQualityReading);
-                },
-                child: Padding(
-                  padding: const EdgeInsets.symmetric(vertical: 21),
-                  child: IconTextButton(
-                    iconWidget: HeartIcon(
-                      showAnimation: _showHeartAnimation,
-                      airQualityReading: airQualityReading,
-                    ),
-                    text: 'Favorite',
-                  ),
-<<<<<<< HEAD
-          ),
           Expanded(
             child: InkWell(
               onTap: () async {
@@ -2190,8 +1417,6 @@
                     airQualityReading: widget.airQualityReading,
                   ),
                   text: 'Favorite',
-=======
->>>>>>> 2465551e
                 ),
               ),
             ),
