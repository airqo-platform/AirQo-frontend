--- conflicted
+++ resolved
@@ -1424,7 +1424,6 @@
         mainAxisAlignment: MainAxisAlignment.center,
         children: [
           Expanded(
-<<<<<<< HEAD
             child: FutureBuilder<Uri?>(
               future: ShareService.createShareLink(
                 airQualityReading: widget.airQualityReading,
@@ -1452,23 +1451,6 @@
                             semanticsLabel: 'Share',
                           ),
                           text: 'Share',
-=======
-            child: _shareLoading
-                ? const LoadingIcon(
-                    radius: 10,
-                  )
-                : InkWell(
-                    onTap: () async {
-                      await _share();
-                    },
-                    child: Padding(
-                      padding: const EdgeInsets.symmetric(vertical: 21),
-                      child: IconTextButton(
-                        iconWidget: SvgPicture.asset(
-                          'assets/icon/share_icon.svg',
-                          color: CustomColors.greyColor,
-                          semanticsLabel: 'Share',
->>>>>>> 6efcda8b
                         ),
                       ),
                     );
@@ -1485,21 +1467,10 @@
             ),
           ),
           Expanded(
-<<<<<<< HEAD
-            child: OutlinedButton(
-              style: _rightButtonStyle,
-              onPressed: () {
-                _updateFavPlace();
-              },
-              child: Center(
-=======
             child: InkWell(
-              onTap: () async {
-                await _updateFavPlace();
-              },
+              onTap: () => _updateFavPlace(),
               child: Padding(
                 padding: const EdgeInsets.symmetric(vertical: 21),
->>>>>>> 6efcda8b
                 child: IconTextButton(
                   iconWidget: HeartIcon(
                     showAnimation: _showHeartAnimation,
