--- conflicted
+++ resolved
@@ -37,9 +37,9 @@
   _InsightsTabState createState() => _InsightsTabState();
 }
 
-
 class _InsightsTabState extends State<InsightsTab> {
-  Color tile_2_5=const Color.fromRGBO(245, 248, 255, 1),tile_10=Colors.white;
+  Color tile_2_5 = const Color.fromRGBO(245, 248, 255, 1),
+      tile_10 = Colors.white;
   bool _isTodayHealthTips = true;
   Pollutant _pollutant = Pollutant.pm2_5;
   List<Recommendation> _recommendations = [];
@@ -515,32 +515,14 @@
     }
   }
 
-  void _togglePollutant(Pollutant pollutant){
-    if(pollutant==Pollutant.pm2_5){
+  void _togglePollutant(Pollutant pollutant) {
+    if (pollutant == Pollutant.pm2_5) {
       setState(() => _pollutant = Pollutant.pm2_5);
-
-    }
-    else{
+    } else {
       setState(() => _pollutant = Pollutant.pm10);
     }
   }
 
-<<<<<<< HEAD
-
-
-  void updateFavPlace() async {
-    setState(() => _showHeartAnimation = true);
-    Future.delayed(
-      const Duration(seconds: 2),
-      () {
-        setState(() => _showHeartAnimation = false);
-      },
-    );
-    await _appService.updateFavouritePlace(widget.placeDetails, context);
-  }
-
-=======
->>>>>>> e3ae7473
   void _updateTitleDateTime(List<charts.Series<Insights, String>> data) {
     final dateTime = data.first.data.first.time;
 
@@ -669,7 +651,7 @@
                       color: Colors.transparent,
                     ),
                   ),
-                  child:PopupMenuButton(
+                  child: PopupMenuButton(
                     // initialValue: 2.5,
                     shape: RoundedRectangleBorder(
                       borderRadius: BorderRadius.only(
@@ -679,37 +661,35 @@
                         topRight: Radius.circular(8.0),
                       ),
                     ),
-                    onSelected: (value){
-                     if(value==2.5){
-                       setState(() => tile_2_5=const Color.fromRGBO(245, 248, 255, 1));
-                       setState(() => tile_10=Colors.white);
-                       _togglePollutant(Pollutant.pm2_5);
-
-                     }
-                     else{
-                       setState(() => tile_10=const Color.fromRGBO(245, 248, 255, 1));
-                       setState(() => tile_2_5=Colors.white);
-                       _togglePollutant(Pollutant.pm10);
-                     }
-
+                    onSelected: (value) {
+                      if (value == 2.5) {
+                        setState(() =>
+                            tile_2_5 = const Color.fromRGBO(245, 248, 255, 1));
+                        setState(() => tile_10 = Colors.white);
+                        _togglePollutant(Pollutant.pm2_5);
+                      } else {
+                        setState(() =>
+                            tile_10 = const Color.fromRGBO(245, 248, 255, 1));
+                        setState(() => tile_2_5 = Colors.white);
+                        _togglePollutant(Pollutant.pm10);
+                      }
                     },
-                    child:SvgPicture.asset(
+                    child: SvgPicture.asset(
                       'assets/icon/toggle_icon.svg',
                       semanticsLabel: 'Toggle',
                       height: 16,
                       width: 20,
                     ),
-                    itemBuilder:(BuildContext context) => <PopupMenuEntry>[
-                       PopupMenuItem(
+                    itemBuilder: (BuildContext context) => <PopupMenuEntry>[
+                      PopupMenuItem(
                         value: 2.5,
                         child: ListTile(
-                          tileColor: tile_2_5 ,
-
+                          tileColor: tile_2_5,
                           title: Text('PM 2.5'),
-                          ),
-                      ),
-                       PopupMenuItem(
-                        value:10,
+                        ),
+                      ),
+                      PopupMenuItem(
+                        value: 10,
                         child: ListTile(
                           tileColor: tile_10,
                           title: Text('PM 10'),
