import 'package:app/blocs/blocs.dart';
import 'package:app/models/models.dart';
import 'package:app/themes/theme.dart';
import 'package:app/utils/utils.dart';
import 'package:app/widgets/widgets.dart';
import 'package:flutter/material.dart';
import 'package:flutter_bloc/flutter_bloc.dart';

import 'insights_widgets.dart';

Future<void> navigateToInsights(
  BuildContext context,
  AirQualityReading airQualityReading,
) async {
  context.read<InsightsBloc>().add(InitializeInsightsPage(airQualityReading));

  await Navigator.of(context).push(
    PageRouteBuilder(
      pageBuilder: (context, animation, secondaryAnimation) =>
          InsightsPage(airQualityReading),
      transitionsBuilder: (context, animation, secondaryAnimation, child) {
        const begin = Offset(0.0, 1.0);
        const end = Offset.zero;
        const curve = Curves.ease;

        var tween = Tween(
          begin: begin,
          end: end,
        ).chain(CurveTween(curve: curve));

        return SlideTransition(
          position: animation.drive(tween),
          child: child,
        );
      },
    ),
  );
}

class InsightsPage extends StatelessWidget {
  const InsightsPage(this.airQualityReading, {super.key});

  final AirQualityReading airQualityReading;

  @override
  Widget build(BuildContext context) {
    return Scaffold(
      backgroundColor: CustomColors.appBodyColor,
<<<<<<< HEAD
      appBar: AppBar(
        automaticallyImplyLeading: false,
        elevation: 0,
        backgroundColor: CustomColors.appBodyColor,
        centerTitle: false,
        title: Row(
          mainAxisAlignment: MainAxisAlignment.spaceBetween,
          children: [
            InkWell(
              onTap: () async {
                await popNavigation(context);
              },
              child: SvgPicture.asset(
                'assets/icon/close.svg',
                height: 40,
                width: 40,
              ),
            ),
            Text(
              AppLocalizations.of(context)!.moreInsights,
              style: CustomTextStyle.headline8(context),
            ),
            FutureBuilder<Uri>(
              future: airQualityReading.createShareLink(),
              builder: (context, snapshot) {
                if (snapshot.hasError) {
                  return SvgIcons.share(isEnabled: false);
                }

                if (snapshot.hasData) {
                  return InkWell(
                    onTap: () async {
                      if (snapshot.data != null) {
                        await ShareService.shareLink(
                          snapshot.data!,
                          context,
                          airQualityReading: airQualityReading,
                        );
                      }
                    },
                    child: SvgIcons.share(),
                  );
                }

                return GestureDetector(
                  onTap: () {
                    showSnackBar(context,
                        AppLocalizations.of(context)!.creatingShareLink);
                  },
                  child: const Center(
                    child: LoadingIcon(radius: 20),
                  ),
                );
              },
            ),
          ],
        ),
      ),
=======
      appBar: InsightsPageAppBar(airQualityReading),
>>>>>>> 4d6e94d6
      body: AppSafeArea(
        child: SingleChildScrollView(
          child: BlocBuilder<InsightsBloc, InsightsState>(
            builder: (context, state) {
              AirQualityReading selectedAirQualityReading =
                  airQualityReading.copyWith(
                pm2_5: state.selectedInsight.pm2_5,
              );

              return Column(
                mainAxisAlignment: MainAxisAlignment.start,
                crossAxisAlignment: CrossAxisAlignment.start,
                children: [
                  const SizedBox(
                    height: 38,
                  ),
                  Padding(
                    padding: const EdgeInsets.symmetric(horizontal: 15.0),
                    child: Text(
                      state.selectedInsight.shortDate(context),
                      style: CustomTextStyle.headline8(context)
                          ?.copyWith(fontSize: 20),
                    ),
                  ),
                  const SizedBox(
                    height: 14,
                  ),
                  Padding(
                    padding: const EdgeInsets.symmetric(horizontal: 15.0),
                    child: Text(
<<<<<<< HEAD
                      AppLocalizations.of(context)!
                          .actualDate(selectedInsight.dateTime)
                          .toUpperCase(),
=======
                      state.selectedInsight.dateTime.timelineString(context),
>>>>>>> 4d6e94d6
                      style: Theme.of(context).textTheme.bodySmall?.copyWith(
                            color: Colors.black.withOpacity(0.5),
                          ),
                    ),
                  ),
                  const SizedBox(
                    height: 8,
                  ),
                  InsightsCalendar(selectedAirQualityReading),
                  Visibility(
                    visible: state.selectedInsight.dateTime.isToday() &&
                        DateTime.now().hour < 12,
                    child: ForecastContainer(state.selectedInsight),
                  ),
                  HealthTipsWidget(state.selectedInsight),
                  const SizedBox(
                    height: 21,
                  ),
                ],
              );
            },
          ),
        ),
      ),
    );
  }
}<|MERGE_RESOLUTION|>--- conflicted
+++ resolved
@@ -46,68 +46,7 @@
   Widget build(BuildContext context) {
     return Scaffold(
       backgroundColor: CustomColors.appBodyColor,
-<<<<<<< HEAD
-      appBar: AppBar(
-        automaticallyImplyLeading: false,
-        elevation: 0,
-        backgroundColor: CustomColors.appBodyColor,
-        centerTitle: false,
-        title: Row(
-          mainAxisAlignment: MainAxisAlignment.spaceBetween,
-          children: [
-            InkWell(
-              onTap: () async {
-                await popNavigation(context);
-              },
-              child: SvgPicture.asset(
-                'assets/icon/close.svg',
-                height: 40,
-                width: 40,
-              ),
-            ),
-            Text(
-              AppLocalizations.of(context)!.moreInsights,
-              style: CustomTextStyle.headline8(context),
-            ),
-            FutureBuilder<Uri>(
-              future: airQualityReading.createShareLink(),
-              builder: (context, snapshot) {
-                if (snapshot.hasError) {
-                  return SvgIcons.share(isEnabled: false);
-                }
-
-                if (snapshot.hasData) {
-                  return InkWell(
-                    onTap: () async {
-                      if (snapshot.data != null) {
-                        await ShareService.shareLink(
-                          snapshot.data!,
-                          context,
-                          airQualityReading: airQualityReading,
-                        );
-                      }
-                    },
-                    child: SvgIcons.share(),
-                  );
-                }
-
-                return GestureDetector(
-                  onTap: () {
-                    showSnackBar(context,
-                        AppLocalizations.of(context)!.creatingShareLink);
-                  },
-                  child: const Center(
-                    child: LoadingIcon(radius: 20),
-                  ),
-                );
-              },
-            ),
-          ],
-        ),
-      ),
-=======
       appBar: InsightsPageAppBar(airQualityReading),
->>>>>>> 4d6e94d6
       body: AppSafeArea(
         child: SingleChildScrollView(
           child: BlocBuilder<InsightsBloc, InsightsState>(
@@ -138,13 +77,7 @@
                   Padding(
                     padding: const EdgeInsets.symmetric(horizontal: 15.0),
                     child: Text(
-<<<<<<< HEAD
-                      AppLocalizations.of(context)!
-                          .actualDate(selectedInsight.dateTime)
-                          .toUpperCase(),
-=======
                       state.selectedInsight.dateTime.timelineString(context),
->>>>>>> 4d6e94d6
                       style: Theme.of(context).textTheme.bodySmall?.copyWith(
                             color: Colors.black.withOpacity(0.5),
                           ),
