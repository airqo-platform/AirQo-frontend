import 'package:app/blocs/blocs.dart';
import 'package:app/models/models.dart';
import 'package:app/themes/theme.dart';
import 'package:app/utils/utils.dart';
import 'package:app/widgets/widgets.dart';
import 'package:flutter/material.dart';
import 'package:flutter_bloc/flutter_bloc.dart';

import '../offline_banner.dart';
import 'insights_widgets.dart';

Future<void> navigateToInsights(
  BuildContext context,
  AirQualityReading airQualityReading,
) async {
  context.read<InsightsBloc>().add(InitializeInsightsPage(airQualityReading));

  await Navigator.of(context).push(
    PageRouteBuilder(
      pageBuilder: (context, animation, secondaryAnimation) =>
          InsightsPage(airQualityReading),
      transitionsBuilder: (context, animation, secondaryAnimation, child) {
        const begin = Offset(0.0, 1.0);
        const end = Offset.zero;
        const curve = Curves.ease;

        var tween = Tween(
          begin: begin,
          end: end,
        ).chain(CurveTween(curve: curve));

        return SlideTransition(
          position: animation.drive(tween),
          child: child,
        );
      },
    ),
  );
}

class InsightsPage extends StatelessWidget {
  const InsightsPage(this.airQualityReading, {super.key});

  final AirQualityReading airQualityReading;

  @override
  Widget build(BuildContext context) {
<<<<<<< HEAD
    return OfflineBanner(
      child: Scaffold(
        backgroundColor: CustomColors.appBodyColor,
        appBar: AppBar(
          automaticallyImplyLeading: false,
          elevation: 0,
          backgroundColor: CustomColors.appBodyColor,
          centerTitle: false,
          title: Row(
            mainAxisAlignment: MainAxisAlignment.spaceBetween,
            children: [
              InkWell(
                onTap: () async {
                  await popNavigation(context);
                },
                child: SvgPicture.asset(
                  'assets/icon/close.svg',
                  height: 40,
                  width: 40,
                ),
              ),
              Text(AppLocalizations.of(context)!.moreInsights,
                  style: CustomTextStyle.headline8(context)),
              FutureBuilder<Uri>(
                future: ShareService.createShareLink(
                  airQualityReading: airQualityReading,
                ),
                builder: (context, snapshot) {
                  if (snapshot.hasError) {
                    showSnackBar(context,
                        AppLocalizations.of(context)!.couldNotCreateAShareLink);
                  }
                  if (snapshot.hasData) {
                    return InkWell(
                      onTap: () async {
                        Uri? link = snapshot.data;
                        if (link != null) {
                          await ShareService.shareLink(
                            link,
                            context,
                            airQualityReading: airQualityReading,
                          );
                        }
                      },
                      child: SvgPicture.asset(
                        'assets/icon/share_icon.svg',
                        theme: SvgTheme(currentColor: CustomColors.greyColor),
                        colorFilter: ColorFilter.mode(
                          CustomColors.greyColor,
                          BlendMode.srcIn,
                        ),
                        height: 26,
                        width: 26,
                      ),
                    );
                  }
    
                  return GestureDetector(
                    onTap: () {
                      showSnackBar(context,
                          AppLocalizations.of(context)!.creatingShareLink);
                    },
                    child: const Center(
                      child: LoadingIcon(radius: 20),
                    ),
                  );
                },
              ),
            ],
          ),
        ),
        body: AppSafeArea(
          child: SingleChildScrollView(
            child: BlocBuilder<InsightsBloc, InsightsState>(
              builder: (context, state) {
                Insight? selectedInsight = state.selectedInsight;
    
                if (selectedInsight == null) {
                  return NoAirQualityDataWidget(callBack: () {
                    context
                        .read<InsightsBloc>()
                        .add(InitializeInsightsPage(airQualityReading));
                  });
                }
                AirQualityReading selectedAirQualityReading =
                    airQualityReading.copyWith(pm2_5: selectedInsight.pm2_5);
    
                return Column(
                  mainAxisAlignment: MainAxisAlignment.start,
                  crossAxisAlignment: CrossAxisAlignment.start,
                  children: [
                    const SizedBox(
                      height: 38,
                    ),
                    Padding(
                      padding: const EdgeInsets.symmetric(horizontal: 15.0),
                      child: Text(
                        selectedInsight.shortDate(context),
                        style: CustomTextStyle.headline8(context)
                            ?.copyWith(fontSize: 20),
                      ),
                    ),
                    const SizedBox(
                      height: 14,
                    ),
                    Padding(
                      padding: const EdgeInsets.symmetric(horizontal: 15.0),
                      child: Text(
                        AppLocalizations.of(context)!
                            .actualDate(selectedInsight.dateTime).toUpperCase(),
                        style: Theme.of(context).textTheme.bodySmall?.copyWith(
                              color: Colors.black.withOpacity(0.5),
                            ),
                      ),
                    ),
                    const SizedBox(
                      height: 8,
                    ),
                    InsightsCalendar(selectedAirQualityReading),
                    Visibility(
                      visible: selectedInsight.dateTime.isToday() &&
                          DateTime.now().hour < 12,
                      child: ForecastContainer(
                        selectedInsight,
                        airQualityReading.name,
                      ),
                    ),
                    HealthTipsWidget(selectedInsight),
                    const SizedBox(
                      height: 21,
                    ),
                  ],
                );
              },
            ),
=======
    return Scaffold(
      backgroundColor: CustomColors.appBodyColor,
      appBar: InsightsPageAppBar(airQualityReading),
      body: AppSafeArea(
        child: SingleChildScrollView(
          child: BlocBuilder<InsightsBloc, InsightsState>(
            builder: (context, state) {
              AirQualityReading selectedAirQualityReading =
                  airQualityReading.copyWith(
                pm2_5: state.selectedInsight.pm2_5,
              );

              return Column(
                mainAxisAlignment: MainAxisAlignment.start,
                crossAxisAlignment: CrossAxisAlignment.start,
                children: [
                  const SizedBox(
                    height: 38,
                  ),
                  Padding(
                    padding: const EdgeInsets.symmetric(horizontal: 15.0),
                    child: Text(
                      state.selectedInsight.shortDate(context),
                      style: CustomTextStyle.headline8(context)
                          ?.copyWith(fontSize: 20),
                    ),
                  ),
                  const SizedBox(
                    height: 14,
                  ),
                  Padding(
                    padding: const EdgeInsets.symmetric(horizontal: 15.0),
                    child: Text(
                      state.selectedInsight.dateTime.timelineString(context),
                      style: Theme.of(context).textTheme.bodySmall?.copyWith(
                            color: Colors.black.withOpacity(0.5),
                          ),
                    ),
                  ),
                  const SizedBox(
                    height: 8,
                  ),
                  InsightsCalendar(selectedAirQualityReading),
                  Visibility(
                    visible: state.selectedInsight.dateTime.isToday() &&
                        DateTime.now().hour < 12,
                    child: ForecastContainer(state.selectedInsight),
                  ),
                  HealthTipsWidget(state.selectedInsight),
                  const SizedBox(
                    height: 21,
                  ),
                ],
              );
            },
>>>>>>> b9e209a3
          ),
        ),
      ),
    );
  }
}<|MERGE_RESOLUTION|>--- conflicted
+++ resolved
@@ -45,144 +45,8 @@
 
   @override
   Widget build(BuildContext context) {
-<<<<<<< HEAD
     return OfflineBanner(
-      child: Scaffold(
-        backgroundColor: CustomColors.appBodyColor,
-        appBar: AppBar(
-          automaticallyImplyLeading: false,
-          elevation: 0,
-          backgroundColor: CustomColors.appBodyColor,
-          centerTitle: false,
-          title: Row(
-            mainAxisAlignment: MainAxisAlignment.spaceBetween,
-            children: [
-              InkWell(
-                onTap: () async {
-                  await popNavigation(context);
-                },
-                child: SvgPicture.asset(
-                  'assets/icon/close.svg',
-                  height: 40,
-                  width: 40,
-                ),
-              ),
-              Text(AppLocalizations.of(context)!.moreInsights,
-                  style: CustomTextStyle.headline8(context)),
-              FutureBuilder<Uri>(
-                future: ShareService.createShareLink(
-                  airQualityReading: airQualityReading,
-                ),
-                builder: (context, snapshot) {
-                  if (snapshot.hasError) {
-                    showSnackBar(context,
-                        AppLocalizations.of(context)!.couldNotCreateAShareLink);
-                  }
-                  if (snapshot.hasData) {
-                    return InkWell(
-                      onTap: () async {
-                        Uri? link = snapshot.data;
-                        if (link != null) {
-                          await ShareService.shareLink(
-                            link,
-                            context,
-                            airQualityReading: airQualityReading,
-                          );
-                        }
-                      },
-                      child: SvgPicture.asset(
-                        'assets/icon/share_icon.svg',
-                        theme: SvgTheme(currentColor: CustomColors.greyColor),
-                        colorFilter: ColorFilter.mode(
-                          CustomColors.greyColor,
-                          BlendMode.srcIn,
-                        ),
-                        height: 26,
-                        width: 26,
-                      ),
-                    );
-                  }
-    
-                  return GestureDetector(
-                    onTap: () {
-                      showSnackBar(context,
-                          AppLocalizations.of(context)!.creatingShareLink);
-                    },
-                    child: const Center(
-                      child: LoadingIcon(radius: 20),
-                    ),
-                  );
-                },
-              ),
-            ],
-          ),
-        ),
-        body: AppSafeArea(
-          child: SingleChildScrollView(
-            child: BlocBuilder<InsightsBloc, InsightsState>(
-              builder: (context, state) {
-                Insight? selectedInsight = state.selectedInsight;
-    
-                if (selectedInsight == null) {
-                  return NoAirQualityDataWidget(callBack: () {
-                    context
-                        .read<InsightsBloc>()
-                        .add(InitializeInsightsPage(airQualityReading));
-                  });
-                }
-                AirQualityReading selectedAirQualityReading =
-                    airQualityReading.copyWith(pm2_5: selectedInsight.pm2_5);
-    
-                return Column(
-                  mainAxisAlignment: MainAxisAlignment.start,
-                  crossAxisAlignment: CrossAxisAlignment.start,
-                  children: [
-                    const SizedBox(
-                      height: 38,
-                    ),
-                    Padding(
-                      padding: const EdgeInsets.symmetric(horizontal: 15.0),
-                      child: Text(
-                        selectedInsight.shortDate(context),
-                        style: CustomTextStyle.headline8(context)
-                            ?.copyWith(fontSize: 20),
-                      ),
-                    ),
-                    const SizedBox(
-                      height: 14,
-                    ),
-                    Padding(
-                      padding: const EdgeInsets.symmetric(horizontal: 15.0),
-                      child: Text(
-                        AppLocalizations.of(context)!
-                            .actualDate(selectedInsight.dateTime).toUpperCase(),
-                        style: Theme.of(context).textTheme.bodySmall?.copyWith(
-                              color: Colors.black.withOpacity(0.5),
-                            ),
-                      ),
-                    ),
-                    const SizedBox(
-                      height: 8,
-                    ),
-                    InsightsCalendar(selectedAirQualityReading),
-                    Visibility(
-                      visible: selectedInsight.dateTime.isToday() &&
-                          DateTime.now().hour < 12,
-                      child: ForecastContainer(
-                        selectedInsight,
-                        airQualityReading.name,
-                      ),
-                    ),
-                    HealthTipsWidget(selectedInsight),
-                    const SizedBox(
-                      height: 21,
-                    ),
-                  ],
-                );
-              },
-            ),
-=======
-    return Scaffold(
+        child: Scaffold(
       backgroundColor: CustomColors.appBodyColor,
       appBar: InsightsPageAppBar(airQualityReading),
       body: AppSafeArea(
@@ -193,7 +57,6 @@
                   airQualityReading.copyWith(
                 pm2_5: state.selectedInsight.pm2_5,
               );
-
               return Column(
                 mainAxisAlignment: MainAxisAlignment.start,
                 crossAxisAlignment: CrossAxisAlignment.start,
@@ -237,10 +100,9 @@
                 ],
               );
             },
->>>>>>> b9e209a3
           ),
         ),
       ),
-    );
+    ));
   }
 }