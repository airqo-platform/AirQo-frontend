--- conflicted
+++ resolved
@@ -416,12 +416,7 @@
           Padding(
             padding: const EdgeInsets.all(8.0),
             child: AutoSizeText(
-<<<<<<< HEAD
-              '$selectedOption.title',
-              // AppLocalizations.of(context)!.leavingNearBusyRoads,
-=======
               selectedOption.title,
->>>>>>> db07e768
               style: const TextStyle(
                 color: Color.fromARGB(255, 0, 0, 0),
                 fontSize: 20,
@@ -513,12 +508,11 @@
                                         speed: const Duration(milliseconds: 40),
                                       ),
                                     ],
-                                  ), 
+                                  ),
                                 ),
                               );
                             },
                           ),
-
                         ),
                       ),
                     ),
