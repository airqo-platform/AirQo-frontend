--- conflicted
+++ resolved
@@ -12,7 +12,6 @@
 
 import 'kya_lessons_page.dart';
 import 'kya_widgets.dart';
-import 'package:flutter_gen/gen_l10n/app_localizations.dart';
 
 class KyaTitlePage extends StatelessWidget {
   const KyaTitlePage(this.kyaLesson, {super.key});
@@ -77,16 +76,8 @@
   final KyaLesson kyaLesson;
 
   @override
-<<<<<<< HEAD
-  Widget build(BuildContext context) {
-    final String buttonText =
-        kya.progress > 0 && kya.progress < kya.lessons.length
-            ? AppLocalizations.of(context)!.resume
-            : AppLocalizations.of(context)!.begin;
-=======
   State<PageScaffold> createState() => _PageScaffoldState();
 }
->>>>>>> d1d3437b
 
 class _PageScaffoldState extends State<PageScaffold> {
   @override
