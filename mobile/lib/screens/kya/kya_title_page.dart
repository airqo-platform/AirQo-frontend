import 'package:app/models/models.dart';
import 'package:app/services/services.dart';
import 'package:app/themes/theme.dart';
import 'package:app/widgets/widgets.dart';
import 'package:cached_network_image/cached_network_image.dart';
import 'package:flutter/material.dart';
import 'package:flutter_cache_manager/flutter_cache_manager.dart';

import 'kya_lessons_page.dart';
import 'kya_widgets.dart';

class KyaTitlePage extends StatelessWidget {
  const KyaTitlePage(this.kya, {super.key});
  final Kya kya;

  @override
  Widget build(BuildContext context) {
    return FutureBuilder<Kya?>(
      future: AppService.getKya(kya.id),
      builder: (context, snapshot) {
        if (snapshot.hasError) {
          return const KyaNotFoundWidget(); // TODO check for internet connection errors
        }

        if (snapshot.hasData) {
          final Kya? kya = snapshot.data;
          if (kya == null) {
            return const KyaNotFoundWidget();
          }

          final String buttonText =
              kya.progress > 0 && kya.progress < kya.lessons.length
                  ? 'Resume'
                  : 'Begin';

          return Scaffold(
            extendBodyBehindAppBar: true,
            appBar: const KnowYourAirAppBar(),
            body: Stack(
              fit: StackFit.expand,
              children: [
                Container(
                  color: CustomColors.appBodyColor,
                  height: double.infinity,
                  width: double.infinity,
                ),
                FractionallySizedBox(
                  alignment: Alignment.topCenter,
                  widthFactor: 1.0,
                  heightFactor: 0.4,
                  child: Container(
                    decoration: BoxDecoration(
                      image: DecorationImage(
                        fit: BoxFit.cover,
                        image: CachedNetworkImageProvider(
                          kya.imageUrl,
                          cacheKey: kya.imageUrlCacheKey(),
                          cacheManager: CacheManager(
                            CacheService.cacheConfig(
                              kya.imageUrlCacheKey(),
                            ),
                          ),
                        ),
                      ),
                    ),
                  ),
                ),
<<<<<<< HEAD
              ),
            ),
          ),
          Align(
            alignment: AlignmentDirectional.bottomCenter,
            child: Padding(
              padding: const EdgeInsets.only(left: 24, right: 24, bottom: 32),
              child: NextButton(
                text: widget.kya.isInProgress() ? 'Resume' : 'Begin',
                buttonColor: CustomColors.appColorBlue,
                callBack: () {
                  setState(
                    () {
                      Navigator.pushReplacement(
                        context,
                        MaterialPageRoute(
                          builder: (context) {
                            return KyaLessonsPage(widget.kya);
                          },
                        ),
                      );
                    },
                  );
                },
              ),
            ),
          ),
          Positioned.fill(
            child: Align(
              alignment: Alignment.center,
              child: Padding(
                padding: const EdgeInsets.symmetric(horizontal: 24),
                child: Column(
                  children: [
                    const Spacer(),
                    Container(
                      decoration: const BoxDecoration(
                        color: Colors.white,
                        borderRadius: BorderRadius.all(
                          Radius.circular(16.0),
                        ),
=======
                Align(
                  alignment: AlignmentDirectional.bottomCenter,
                  child: Padding(
                    padding: const EdgeInsets.only(
                      left: 24,
                      right: 24,
                      bottom: 32,
                    ),
                    child: GestureDetector(
                      onTap: () {
                        Navigator.pushReplacement(
                          context,
                          MaterialPageRoute(
                            builder: (context) {
                              return KyaLessonsPage(kya);
                            },
                          ),
                        );
                      },
                      child: NextButton(
                        text: buttonText,
                        buttonColor: CustomColors.appColorBlue,
>>>>>>> 66abd553
                      ),
                    ),
                  ),
                ),
                Positioned.fill(
                  child: Align(
                    alignment: Alignment.center,
                    child: Padding(
                      padding: const EdgeInsets.symmetric(horizontal: 24),
                      child: Column(
                        children: [
                          const Spacer(),
                          Container(
                            decoration: const BoxDecoration(
                              color: Colors.white,
                              borderRadius: BorderRadius.all(
                                Radius.circular(16.0),
                              ),
                            ),
                            child: Center(
                              child: Column(
                                crossAxisAlignment: CrossAxisAlignment.center,
                                children: [
                                  const SizedBox(
                                    height: 48,
                                  ),
                                  Container(
                                    constraints: const BoxConstraints(
                                      maxWidth: 221.46,
                                      maxHeight: 133.39,
                                      minWidth: 221.46,
                                      minHeight: 133.39,
                                    ),
                                    decoration: const BoxDecoration(
                                      // borderRadius: BorderRadius.circular(8.0),
                                      image: DecorationImage(
                                        fit: BoxFit.cover,
                                        image: AssetImage(
                                          'assets/images/kya_stars.png',
                                        ),
                                      ),
                                    ),
                                  ),
                                  const SizedBox(
                                    height: 18,
                                  ),
                                  Padding(
                                    padding: const EdgeInsets.symmetric(
                                      horizontal: 40,
                                    ),
                                    child: Text(
                                      kya.title,
                                      textAlign: TextAlign.center,
                                      style: CustomTextStyle.headline11(context)
                                          ?.copyWith(
                                        color: CustomColors.appColorBlack,
                                      ),
                                    ),
                                  ),
                                  const SizedBox(
                                    height: 64,
                                  ),
                                ],
                              ),
                            ),
                          ),
                          const Spacer(),
                        ],
                      ),
                    ),
                  ),
                ),
              ],
            ),
          );
        }

        return const KyaLoadingWidget();
      },
    );
  }
}<|MERGE_RESOLUTION|>--- conflicted
+++ resolved
@@ -65,49 +65,6 @@
                     ),
                   ),
                 ),
-<<<<<<< HEAD
-              ),
-            ),
-          ),
-          Align(
-            alignment: AlignmentDirectional.bottomCenter,
-            child: Padding(
-              padding: const EdgeInsets.only(left: 24, right: 24, bottom: 32),
-              child: NextButton(
-                text: widget.kya.isInProgress() ? 'Resume' : 'Begin',
-                buttonColor: CustomColors.appColorBlue,
-                callBack: () {
-                  setState(
-                    () {
-                      Navigator.pushReplacement(
-                        context,
-                        MaterialPageRoute(
-                          builder: (context) {
-                            return KyaLessonsPage(widget.kya);
-                          },
-                        ),
-                      );
-                    },
-                  );
-                },
-              ),
-            ),
-          ),
-          Positioned.fill(
-            child: Align(
-              alignment: Alignment.center,
-              child: Padding(
-                padding: const EdgeInsets.symmetric(horizontal: 24),
-                child: Column(
-                  children: [
-                    const Spacer(),
-                    Container(
-                      decoration: const BoxDecoration(
-                        color: Colors.white,
-                        borderRadius: BorderRadius.all(
-                          Radius.circular(16.0),
-                        ),
-=======
                 Align(
                   alignment: AlignmentDirectional.bottomCenter,
                   child: Padding(
@@ -130,7 +87,6 @@
                       child: NextButton(
                         text: buttonText,
                         buttonColor: CustomColors.appColorBlue,
->>>>>>> 66abd553
                       ),
                     ),
                   ),
