--- conflicted
+++ resolved
@@ -179,30 +179,17 @@
               crossAxisAlignment: CrossAxisAlignment.start,
               mainAxisSize: MainAxisSize.min,
               children: [
-<<<<<<< HEAD
                 Flexible(
-                    flex: 3,
-                    child: Padding(
-                      padding: const EdgeInsets.only(bottom: 2),
-                      child: AutoSizeText(
-                        kyaLesson.title,
-                        maxLines: 5,
-                        overflow: TextOverflow.ellipsis,
-                        style: CustomTextStyle.headline10(context),
-                      ),
-                    )
-=======
-                AnimatedPadding(
-                  duration: const Duration(milliseconds: 500),
-                  curve: Curves.easeIn,
-                  padding: const EdgeInsets.only(bottom: 2),
-                  child: AutoSizeText(
-                    kyaLesson.title,
-                    maxLines: 5,
-                    overflow: TextOverflow.ellipsis,
-                    style: CustomTextStyle.headline10(context),
-                  ),
->>>>>>> 8290f482
+                  flex: 3,
+                  child: Padding(
+                    padding: const EdgeInsets.only(bottom: 2),
+                    child: AutoSizeText(
+                      kyaLesson.title,
+                      maxLines: 5,
+                      overflow: TextOverflow.ellipsis,
+                      style: CustomTextStyle.headline10(context),
+                    ),
+                  ),
                 ),
                 const Spacer(),
                 Flexible(
