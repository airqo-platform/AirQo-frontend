import 'package:app/blocs/account/account_bloc.dart';
import 'package:app/models/models.dart';
<<<<<<< HEAD
import 'package:app/screens/kya/kya_final_page.dart';
import 'package:app/themes/app_theme.dart';
=======
import 'package:app/services/services.dart';
import 'package:app/themes/theme.dart';
import 'package:app/widgets/widgets.dart';
>>>>>>> f0caf2ad
import 'package:auto_size_text/auto_size_text.dart';
import 'package:flutter/material.dart';
<<<<<<< HEAD
=======
import 'package:flutter_bloc/flutter_bloc.dart';
import 'package:flutter_cache_manager/flutter_cache_manager.dart';
>>>>>>> f0caf2ad
import 'package:flutter_svg/svg.dart';

<<<<<<< HEAD
import '../../services/native_api.dart';
import '../../themes/colors.dart';
import '../../widgets/custom_shimmer.dart';
=======
import 'kya_final_page.dart';
>>>>>>> f0caf2ad
import 'kya_widgets.dart';

class KyaLessonsPage extends StatefulWidget {
  const KyaLessonsPage({
    Key? key,
    required this.kya,
  }) : super(key: key);

  final Kya kya;

  @override
  State<KyaLessonsPage> createState() => _KyaLessonsPageState();
}

class _KyaLessonsPageState extends State<KyaLessonsPage>
    with SingleTickerProviderStateMixin {
  List<KyaLesson> _kyaLessons1 = []; //1st array to hold all stack
  final List<KyaLesson> _kyaLessons2 = []; //2nd  stores cards during swipe
  ValueNotifier<Swipe> swipeNotifier = ValueNotifier(Swipe.none);
  late final AnimationController _animationController;
  late double _tipsProgress = 0.1;
  late Kya kya;
  bool _shareLoading = false;
  final GlobalKey _globalKey = GlobalKey();

  @override
  void initState() {
    super.initState();
    _kyaLessons1 = widget.kya.lessons;
    _animationController = AnimationController(
      duration: const Duration(milliseconds: 500),
      vsync: this,
    );
    _animationController.addStatusListener((status) {
      if (status == AnimationStatus.completed) {
        _kyaLessons1.removeLast();
        _animationController.reset();
        swipeNotifier.value = Swipe.none;
      }
    });
  }

<<<<<<< HEAD
  @override
  Widget build(BuildContext context) {
    return WillPopScope(
      onWillPop: _onWillPop,
      child: Scaffold(
        appBar: AppBar(
          automaticallyImplyLeading: false,
          elevation: 0,
          backgroundColor: CustomColors.appBodyColor,
          centerTitle: false,
          titleSpacing: 0,
          title: Row(
            children: [
              InkWell(
                onTap: () {
                  updateProgress();
                  Navigator.of(context).pop(true);
                },
                child: Padding(
                  padding: const EdgeInsets.only(left: 24, right: 7),
                  child: SvgPicture.asset(
                    'assets/icon/close.svg',
                    height: 20,
                    width: 20,
                  ),
                ),
              ),
              Expanded(
                child: LinearProgressIndicator(
                  color: CustomColors.appColorBlue,
                  value: _tipsProgress,
                  backgroundColor: CustomColors.appColorBlue.withOpacity(0.2),
=======
    return Scaffold(
      appBar: AppBar(
        automaticallyImplyLeading: false,
        elevation: 0,
        backgroundColor: CustomColors.appBodyColor,
        centerTitle: false,
        titleSpacing: 0,
        title: Row(
          children: [
            InkWell(
              onTap: () {
                Navigator.of(context).pop(true);
              },
              child: Padding(
                padding: const EdgeInsets.symmetric(horizontal: 7),
                child: SvgPicture.asset(
                  'assets/icon/close.svg',
                  height: 20,
                  width: 20,
>>>>>>> f0caf2ad
                ),
              ),
            ),
            Expanded(
              child: LinearProgressIndicator(
                color: CustomColors.appColorBlue,
                value: _tipsProgress,
                backgroundColor: CustomColors.appColorBlue.withOpacity(0.2),
              ),
<<<<<<< HEAD
            ],
          ),
        ),
        backgroundColor: CustomColors.appBodyColor,
        body: Column(
          children: [
            // const SizedBox(
            //   height: 10,
            // ),
            Expanded(
              flex: 0,
              child: Visibility(
                visible: _kyaLessons2.isEmpty,
                child: AutoSizeText(
                  'Swipe Left Or Right to Move to Next Card',
                  style: CustomTextStyle.headline7(context)?.copyWith(
                      color: CustomColors.appColorBlue,
                      
                      ),
                  textAlign: TextAlign.center,
                ),
              ),
            ),
            Expanded(
              flex: 4,
              child: Stack(
                clipBehavior: Clip.none,
                children: [
                  ClipRRect(
                    borderRadius: BorderRadius.circular(10),
                    child: RepaintBoundary(
                      key: _globalKey,
                      child: ValueListenableBuilder(
                        valueListenable: swipeNotifier,
                        builder: (context, swipe, _) => Stack(
                          clipBehavior: Clip.none,
                          alignment: Alignment.center,
                          children: List.generate(
                            _kyaLessons1.length,
                            (index) => (index == _kyaLessons1.length - 1)
                                ? PositionedTransition(
                                    rect: RelativeRectTween(
                                      begin: RelativeRect.fromSize(
                                        const Rect.fromLTWH(0, 0, 580, 340),
                                        const Size(580, 340),
                                      ),
                                      end: RelativeRect.fromSize(
                                        Rect.fromLTWH(
                                          swipe != Swipe.none
                                              ? swipe == Swipe.left
                                                  ? -300
                                                  : 300
                                              : 0,
                                          0,
                                          580,
                                          340,
                                        ),
                                        const Size(580, 340),
                                      ),
                                    ).animate(CurvedAnimation(
                                      parent: _animationController,
                                      curve: Curves.easeInOut,
                                    )),
                                    child: RotationTransition(
                                      turns: Tween<double>(
                                        begin: 0,
                                        end: swipe != Swipe.none
                                            ? swipe == Swipe.left
                                                ? -0.1 * 0.3
                                                : 0.1 * 0.3
                                            : 0.0,
                                      ).animate(
                                        CurvedAnimation(
                                          parent: _animationController,
                                          curve: const Interval(
                                            0,
                                            0.4,
                                            curve: Curves.easeInOut,
                                          ),
                                        ),
                                      ),
                                      child: KyaDragWidget(
                                        kyaLesson: _kyaLessons1[index],
                                        index: index,
                                        swipeNotifier: swipeNotifier,
                                        isLastCard: true,
                                      ),
                                    ),
                                  )
                                : KyaDragWidget(
                                    kyaLesson: _kyaLessons1[index],
                                    index: index,
                                    swipeNotifier: swipeNotifier,
                                  ),
                          ),
                        ),
                      ),
                    ),
                  ),
                  Positioned(left: 0, child: dragTarget()),
                  Positioned(
                    right: 0,
                    child: dragTarget(),
                  ),
                ],
              ),
            ),
            // const Spacer(),
            Expanded(
              flex: 1,
              child: Padding(
                padding: const EdgeInsets.only(left: 20, right: 20, bottom: 50),
                child: Row(
                  mainAxisAlignment: MainAxisAlignment.spaceBetween,
                  children: [
                    Visibility(
                      visible: _kyaLessons2.isNotEmpty,
                      child: GestureDetector(
                        onTap: () {
                          setState(() {
                            //Returns cards to screen
                            _kyaLessons1.add(_kyaLessons2.last);
                            _kyaLessons2.removeLast();
                            _tipsProgress -= 0.1;
                          });
                        },
                        child: const CircularKyaButton(
                          icon: 'assets/icon/previous_arrow.svg',
                        ),
                      ),
                    ),
                    GestureDetector(
                      onTap: () {
                        if (_kyaLessons1.length == 1) {
                          Navigator.pushReplacement(
                            context,
                            MaterialPageRoute(
                              builder: (context) {
                                return KyaFinalPage(kya: widget.kya);
                              },
                            ),
                          );
                        } else {
                          swipeNotifier.value = Swipe.right;
                          _animationController.forward();
                          setState(() {
                            _kyaLessons2.add(_kyaLessons1.last);
                            _tipsProgress += 0.1;
                          });
                        }
                      },
=======
            ),
            InkWell(
              onTap: () async => _share(),
              child: Padding(
                padding: const EdgeInsets.only(left: 7, right: 24),
                child: _shareLoading
                    ? const LoadingIcon(radius: 10)
                    : SvgPicture.asset(
                        'assets/icon/share_icon.svg',
                        color: CustomColors.greyColor,
                        height: 16,
                        width: 16,
                      ),
              ),
            ),
          ],
        ),
      ),
      body: Container(
        color: CustomColors.appBodyColor,
        child: Column(
          children: [
            const Spacer(),
            SizedBox(
              height: 400,
              child: ScrollablePositionedList.builder(
                padding: EdgeInsets.zero,
                scrollDirection: Axis.horizontal,
                itemCount: kya.lessons.length,
                physics: const NeverScrollableScrollPhysics(),
                itemBuilder: (context, index) {
                  return Padding(
                    padding: const EdgeInsets.only(
                      left: 19,
                      right: 19,
                      bottom: 10,
                    ),
                    child: SizedBox(
                      width: screenSize.width * 0.9,
                      child: _kyaCard(kya.lessons[index], index),
                    ),
                  );
                },
                itemPositionsListener: itemPositionsListener,
                itemScrollController: itemScrollController,
              ),
            ),
            const Spacer(),
            Padding(
              padding: const EdgeInsets.symmetric(horizontal: 20),
              child: Row(
                mainAxisAlignment: MainAxisAlignment.spaceBetween,
                children: [
                  Visibility(
                    visible: currentIndex > 0,
                    child: GestureDetector(
                      onTap: () => scrollToCard(-1),
>>>>>>> f0caf2ad
                      child: const CircularKyaButton(
                        icon: 'assets/icon/previous_arrow.svg',
                      ),
                    ),
<<<<<<< HEAD
                  ],
                ),
              ),
            ),
=======
                  ),
                  GestureDetector(
                    onTap: () => scrollToCard(1),
                    child: const CircularKyaButton(
                      icon: 'assets/icon/next_arrow.svg',
                    ),
                  ),
                ],
              ),
            ),
            const SizedBox(
              height: 40,
            ),
>>>>>>> f0caf2ad
          ],
        ),
      ),
    );
  }

  DragTarget<int> dragTarget() {
    return DragTarget<int>(
      builder: (
        BuildContext context,
        List<dynamic> accepted,
        List<dynamic> rejected,
      ) {
        return IgnorePointer(
          child: Container(
            height: 700.0,
            width: 80.0,
            color: Colors.transparent,
          ),
        );
      },
      onAccept: (int index) {
        setState(
          () {
            if (_kyaLessons1.length == 1) {
              Navigator.pushReplacement(
                context,
                MaterialPageRoute(
                  builder: (context) {
                    return KyaFinalPage(kya: widget.kya);
                  },
                ),
              );
            } else {
              nextCard(
                index: index,
                lesson1: _kyaLessons1,
                lesson2: _kyaLessons2,
              );
              _tipsProgress += 0.1;
            }
          },
        );
      },
    );
  }

  void nextCard({
    required List<KyaLesson> lesson1,
    required List<KyaLesson> lesson2,
    required int index,
  }) {
    //used in updating the two arrays
    lesson2.add(lesson1[index]);
    lesson1.removeAt(index);
  }

  Future<void> _share() async {
    if (_shareLoading) {
      return;
    }
    setState(() => _shareLoading = true);
    final complete = await ShareService.shareWidget(
      buildContext: context,
      globalKey: _globalKey,
      imageName: 'airqo_know_your_air',
    );
    if (complete && mounted) {
      setState(() => _shareLoading = false);
    }
  }

<<<<<<< HEAD
  Future<void> updateProgress() async {
    if (widget.kya.progress == -1) {
      return;
    }
    final kya = widget.kya..progress = _kyaLessons1.length - 1;
    if (kya.progress > kya.lessons.length || kya.progress < 0) {
      kya.progress = kya.lessons.length - 1;
    }
    await kya.saveKya();
  }

  Future<bool> _onWillPop() {
    updateProgress();

    return Future.value(true);
=======
  void scrollListener() {
    Future.delayed(
      const Duration(milliseconds: 500),
      setTipsProgress,
    );
  }

  @override
  void dispose() {
    itemPositionsListener.itemPositions.removeListener(scrollListener);
    super.dispose();
  }

  void scrollToCard(int direction) {
    if (direction == -1) {
      setState(() => currentIndex = currentIndex - 1);
      itemScrollController.scrollTo(
        index: currentIndex,
        duration: const Duration(milliseconds: 500),
        curve: Curves.easeInOutCubic,
      );
    } else {
      setState(() => currentIndex = currentIndex + 1);
      if (currentIndex < kya.lessons.length) {
        itemScrollController.scrollTo(
          index: currentIndex,
          duration: const Duration(milliseconds: 500),
          curve: Curves.easeInOutCubic,
        );
      } else {
        kya.progress = currentIndex;
        Navigator.pushReplacement(
          context,
          MaterialPageRoute(
            builder: (context) {
              return KyaFinalPage(kya);
            },
          ),
        );
      }
    }
    context
        .read<AccountBloc>()
        .add(UpdateKyaProgress(kya: kya, progress: currentIndex));
  }

  void setTipsProgress() {
    if (mounted) {
      setState(() => _tipsProgress = (currentIndex + 1) / kya.lessons.length);
    }
  }

  Widget _kyaCard(KyaLesson kyaItem, int index) {
    return Card(
      color: Colors.white,
      elevation: 5,
      margin: EdgeInsets.zero,
      shadowColor: CustomColors.appBodyColor,
      shape: RoundedRectangleBorder(
        borderRadius: BorderRadius.circular(16),
      ),
      child: RepaintBoundary(
        key: _globalKeys[index],
        child: Column(
          mainAxisSize: MainAxisSize.min,
          crossAxisAlignment: CrossAxisAlignment.center,
          children: [
            Padding(
              padding: const EdgeInsets.only(
                left: 8.0,
                right: 8.0,
                top: 8.0,
              ),
              child: ClipRRect(
                borderRadius: BorderRadius.circular(8),
                child: CachedNetworkImage(
                  fit: BoxFit.fill,
                  placeholder: (context, url) => const SizedBox(
                    child: ContainerLoadingAnimation(
                      height: 180,
                      radius: 8,
                    ),
                  ),
                  imageUrl: kyaItem.imageUrl,
                  errorWidget: (context, url, error) => Icon(
                    Icons.error_outline,
                    color: CustomColors.aqiRed,
                  ),
                  cacheKey: kyaItem.imageUrlCacheKey(kya),
                  cacheManager: CacheManager(
                    CacheService.cacheConfig(
                      kyaItem.imageUrlCacheKey(kya),
                    ),
                  ),
                ),
              ),
            ),
            Padding(
              padding: const EdgeInsets.only(left: 36, right: 36, top: 12.0),
              child: AutoSizeText(
                kyaItem.title,
                maxLines: 2,
                minFontSize: 20,
                overflow: TextOverflow.ellipsis,
                textAlign: TextAlign.center,
                style: CustomTextStyle.headline9(context),
              ),
            ),
            Padding(
              padding: const EdgeInsets.only(left: 16, right: 16, top: 8.0),
              child: AutoSizeText(
                kyaItem.body,
                maxLines: 3,
                overflow: TextOverflow.ellipsis,
                textAlign: TextAlign.center,
                minFontSize: 16,
                style: Theme.of(context).textTheme.subtitle1?.copyWith(
                      color: CustomColors.appColorBlack.withOpacity(0.5),
                    ),
              ),
            ),
            const Spacer(),
            SvgPicture.asset(
              'assets/icon/tips_graphics.svg',
              semanticsLabel: 'tips_graphics',
            ),
            const SizedBox(
              height: 30,
            ),
          ],
        ),
      ),
    );
>>>>>>> f0caf2ad
  }
}<|MERGE_RESOLUTION|>--- conflicted
+++ resolved
@@ -1,105 +1,45 @@
 import 'package:app/blocs/account/account_bloc.dart';
 import 'package:app/models/models.dart';
-<<<<<<< HEAD
-import 'package:app/screens/kya/kya_final_page.dart';
-import 'package:app/themes/app_theme.dart';
-=======
 import 'package:app/services/services.dart';
 import 'package:app/themes/theme.dart';
 import 'package:app/widgets/widgets.dart';
->>>>>>> f0caf2ad
 import 'package:auto_size_text/auto_size_text.dart';
+import 'package:cached_network_image/cached_network_image.dart';
 import 'package:flutter/material.dart';
-<<<<<<< HEAD
-=======
 import 'package:flutter_bloc/flutter_bloc.dart';
 import 'package:flutter_cache_manager/flutter_cache_manager.dart';
->>>>>>> f0caf2ad
 import 'package:flutter_svg/svg.dart';
-
-<<<<<<< HEAD
-import '../../services/native_api.dart';
-import '../../themes/colors.dart';
-import '../../widgets/custom_shimmer.dart';
-=======
+import 'package:scrollable_positioned_list/scrollable_positioned_list.dart';
+
 import 'kya_final_page.dart';
->>>>>>> f0caf2ad
 import 'kya_widgets.dart';
 
 class KyaLessonsPage extends StatefulWidget {
-  const KyaLessonsPage({
-    Key? key,
-    required this.kya,
-  }) : super(key: key);
-
+  const KyaLessonsPage(
+    this.kya, {
+    super.key,
+  });
   final Kya kya;
 
   @override
   State<KyaLessonsPage> createState() => _KyaLessonsPageState();
 }
 
-class _KyaLessonsPageState extends State<KyaLessonsPage>
-    with SingleTickerProviderStateMixin {
-  List<KyaLesson> _kyaLessons1 = []; //1st array to hold all stack
-  final List<KyaLesson> _kyaLessons2 = []; //2nd  stores cards during swipe
-  ValueNotifier<Swipe> swipeNotifier = ValueNotifier(Swipe.none);
-  late final AnimationController _animationController;
-  late double _tipsProgress = 0.1;
+class _KyaLessonsPageState extends State<KyaLessonsPage> {
+  final ItemScrollController itemScrollController = ItemScrollController();
+  final ItemPositionsListener itemPositionsListener =
+      ItemPositionsListener.create();
+
+  double _tipsProgress = 0.1;
+  int currentIndex = 0;
   late Kya kya;
+  final List<GlobalKey> _globalKeys = <GlobalKey>[];
   bool _shareLoading = false;
-  final GlobalKey _globalKey = GlobalKey();
-
-  @override
-  void initState() {
-    super.initState();
-    _kyaLessons1 = widget.kya.lessons;
-    _animationController = AnimationController(
-      duration: const Duration(milliseconds: 500),
-      vsync: this,
-    );
-    _animationController.addStatusListener((status) {
-      if (status == AnimationStatus.completed) {
-        _kyaLessons1.removeLast();
-        _animationController.reset();
-        swipeNotifier.value = Swipe.none;
-      }
-    });
-  }
-
-<<<<<<< HEAD
+
   @override
   Widget build(BuildContext context) {
-    return WillPopScope(
-      onWillPop: _onWillPop,
-      child: Scaffold(
-        appBar: AppBar(
-          automaticallyImplyLeading: false,
-          elevation: 0,
-          backgroundColor: CustomColors.appBodyColor,
-          centerTitle: false,
-          titleSpacing: 0,
-          title: Row(
-            children: [
-              InkWell(
-                onTap: () {
-                  updateProgress();
-                  Navigator.of(context).pop(true);
-                },
-                child: Padding(
-                  padding: const EdgeInsets.only(left: 24, right: 7),
-                  child: SvgPicture.asset(
-                    'assets/icon/close.svg',
-                    height: 20,
-                    width: 20,
-                  ),
-                ),
-              ),
-              Expanded(
-                child: LinearProgressIndicator(
-                  color: CustomColors.appColorBlue,
-                  value: _tipsProgress,
-                  backgroundColor: CustomColors.appColorBlue.withOpacity(0.2),
-=======
+    final screenSize = MediaQuery.of(context).size;
+
     return Scaffold(
       appBar: AppBar(
         automaticallyImplyLeading: false,
@@ -119,7 +59,6 @@
                   'assets/icon/close.svg',
                   height: 20,
                   width: 20,
->>>>>>> f0caf2ad
                 ),
               ),
             ),
@@ -129,159 +68,6 @@
                 value: _tipsProgress,
                 backgroundColor: CustomColors.appColorBlue.withOpacity(0.2),
               ),
-<<<<<<< HEAD
-            ],
-          ),
-        ),
-        backgroundColor: CustomColors.appBodyColor,
-        body: Column(
-          children: [
-            // const SizedBox(
-            //   height: 10,
-            // ),
-            Expanded(
-              flex: 0,
-              child: Visibility(
-                visible: _kyaLessons2.isEmpty,
-                child: AutoSizeText(
-                  'Swipe Left Or Right to Move to Next Card',
-                  style: CustomTextStyle.headline7(context)?.copyWith(
-                      color: CustomColors.appColorBlue,
-                      
-                      ),
-                  textAlign: TextAlign.center,
-                ),
-              ),
-            ),
-            Expanded(
-              flex: 4,
-              child: Stack(
-                clipBehavior: Clip.none,
-                children: [
-                  ClipRRect(
-                    borderRadius: BorderRadius.circular(10),
-                    child: RepaintBoundary(
-                      key: _globalKey,
-                      child: ValueListenableBuilder(
-                        valueListenable: swipeNotifier,
-                        builder: (context, swipe, _) => Stack(
-                          clipBehavior: Clip.none,
-                          alignment: Alignment.center,
-                          children: List.generate(
-                            _kyaLessons1.length,
-                            (index) => (index == _kyaLessons1.length - 1)
-                                ? PositionedTransition(
-                                    rect: RelativeRectTween(
-                                      begin: RelativeRect.fromSize(
-                                        const Rect.fromLTWH(0, 0, 580, 340),
-                                        const Size(580, 340),
-                                      ),
-                                      end: RelativeRect.fromSize(
-                                        Rect.fromLTWH(
-                                          swipe != Swipe.none
-                                              ? swipe == Swipe.left
-                                                  ? -300
-                                                  : 300
-                                              : 0,
-                                          0,
-                                          580,
-                                          340,
-                                        ),
-                                        const Size(580, 340),
-                                      ),
-                                    ).animate(CurvedAnimation(
-                                      parent: _animationController,
-                                      curve: Curves.easeInOut,
-                                    )),
-                                    child: RotationTransition(
-                                      turns: Tween<double>(
-                                        begin: 0,
-                                        end: swipe != Swipe.none
-                                            ? swipe == Swipe.left
-                                                ? -0.1 * 0.3
-                                                : 0.1 * 0.3
-                                            : 0.0,
-                                      ).animate(
-                                        CurvedAnimation(
-                                          parent: _animationController,
-                                          curve: const Interval(
-                                            0,
-                                            0.4,
-                                            curve: Curves.easeInOut,
-                                          ),
-                                        ),
-                                      ),
-                                      child: KyaDragWidget(
-                                        kyaLesson: _kyaLessons1[index],
-                                        index: index,
-                                        swipeNotifier: swipeNotifier,
-                                        isLastCard: true,
-                                      ),
-                                    ),
-                                  )
-                                : KyaDragWidget(
-                                    kyaLesson: _kyaLessons1[index],
-                                    index: index,
-                                    swipeNotifier: swipeNotifier,
-                                  ),
-                          ),
-                        ),
-                      ),
-                    ),
-                  ),
-                  Positioned(left: 0, child: dragTarget()),
-                  Positioned(
-                    right: 0,
-                    child: dragTarget(),
-                  ),
-                ],
-              ),
-            ),
-            // const Spacer(),
-            Expanded(
-              flex: 1,
-              child: Padding(
-                padding: const EdgeInsets.only(left: 20, right: 20, bottom: 50),
-                child: Row(
-                  mainAxisAlignment: MainAxisAlignment.spaceBetween,
-                  children: [
-                    Visibility(
-                      visible: _kyaLessons2.isNotEmpty,
-                      child: GestureDetector(
-                        onTap: () {
-                          setState(() {
-                            //Returns cards to screen
-                            _kyaLessons1.add(_kyaLessons2.last);
-                            _kyaLessons2.removeLast();
-                            _tipsProgress -= 0.1;
-                          });
-                        },
-                        child: const CircularKyaButton(
-                          icon: 'assets/icon/previous_arrow.svg',
-                        ),
-                      ),
-                    ),
-                    GestureDetector(
-                      onTap: () {
-                        if (_kyaLessons1.length == 1) {
-                          Navigator.pushReplacement(
-                            context,
-                            MaterialPageRoute(
-                              builder: (context) {
-                                return KyaFinalPage(kya: widget.kya);
-                              },
-                            ),
-                          );
-                        } else {
-                          swipeNotifier.value = Swipe.right;
-                          _animationController.forward();
-                          setState(() {
-                            _kyaLessons2.add(_kyaLessons1.last);
-                            _tipsProgress += 0.1;
-                          });
-                        }
-                      },
-=======
             ),
             InkWell(
               onTap: () async => _share(),
@@ -339,17 +125,10 @@
                     visible: currentIndex > 0,
                     child: GestureDetector(
                       onTap: () => scrollToCard(-1),
->>>>>>> f0caf2ad
                       child: const CircularKyaButton(
                         icon: 'assets/icon/previous_arrow.svg',
                       ),
                     ),
-<<<<<<< HEAD
-                  ],
-                ),
-              ),
-            ),
-=======
                   ),
                   GestureDetector(
                     onTap: () => scrollToCard(1),
@@ -363,62 +142,25 @@
             const SizedBox(
               height: 40,
             ),
->>>>>>> f0caf2ad
           ],
         ),
       ),
     );
   }
 
-  DragTarget<int> dragTarget() {
-    return DragTarget<int>(
-      builder: (
-        BuildContext context,
-        List<dynamic> accepted,
-        List<dynamic> rejected,
-      ) {
-        return IgnorePointer(
-          child: Container(
-            height: 700.0,
-            width: 80.0,
-            color: Colors.transparent,
-          ),
-        );
-      },
-      onAccept: (int index) {
-        setState(
-          () {
-            if (_kyaLessons1.length == 1) {
-              Navigator.pushReplacement(
-                context,
-                MaterialPageRoute(
-                  builder: (context) {
-                    return KyaFinalPage(kya: widget.kya);
-                  },
-                ),
-              );
-            } else {
-              nextCard(
-                index: index,
-                lesson1: _kyaLessons1,
-                lesson2: _kyaLessons2,
-              );
-              _tipsProgress += 0.1;
-            }
-          },
-        );
-      },
-    );
-  }
-
-  void nextCard({
-    required List<KyaLesson> lesson1,
-    required List<KyaLesson> lesson2,
-    required int index,
-  }) {
-    //used in updating the two arrays
-    lesson2.add(lesson1[index]);
-    lesson1.removeAt(index);
+  @override
+  void initState() {
+    super.initState();
+    kya = widget.kya;
+    currentIndex = 0;
+    var index = 0;
+    while (index != widget.kya.lessons.length) {
+      _globalKeys.add(
+        GlobalKey(),
+      );
+      index++;
+    }
+    itemPositionsListener.itemPositions.addListener(scrollListener);
   }
 
   Future<void> _share() async {
@@ -428,7 +170,7 @@
     setState(() => _shareLoading = true);
     final complete = await ShareService.shareWidget(
       buildContext: context,
-      globalKey: _globalKey,
+      globalKey: _globalKeys[currentIndex],
       imageName: 'airqo_know_your_air',
     );
     if (complete && mounted) {
@@ -436,23 +178,6 @@
     }
   }
 
-<<<<<<< HEAD
-  Future<void> updateProgress() async {
-    if (widget.kya.progress == -1) {
-      return;
-    }
-    final kya = widget.kya..progress = _kyaLessons1.length - 1;
-    if (kya.progress > kya.lessons.length || kya.progress < 0) {
-      kya.progress = kya.lessons.length - 1;
-    }
-    await kya.saveKya();
-  }
-
-  Future<bool> _onWillPop() {
-    updateProgress();
-
-    return Future.value(true);
-=======
   void scrollListener() {
     Future.delayed(
       const Duration(milliseconds: 500),
@@ -586,6 +311,5 @@
         ),
       ),
     );
->>>>>>> f0caf2ad
   }
 }