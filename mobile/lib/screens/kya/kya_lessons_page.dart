--- conflicted
+++ resolved
@@ -1,18 +1,10 @@
-<<<<<<< HEAD
 import 'package:app/screens/kya/kya_final_page.dart';
-=======
-import 'package:app/models/kya.dart';
-import 'package:auto_size_text/auto_size_text.dart';
-import 'package:cached_network_image/cached_network_image.dart';
->>>>>>> 6bec9579
 import 'package:flutter/material.dart';
 import 'package:flutter_svg/svg.dart';
-
 import '../../models/enum_constants.dart';
 import '../../models/kya.dart';
 import '../../services/native_api.dart';
 import '../../themes/colors.dart';
-<<<<<<< HEAD
 import '../../utils/exception.dart';
 import 'kya_widgets.dart';
 
@@ -21,17 +13,7 @@
     Key? key,
     required this.kya,
   }) : super(key: key);
-=======
-import '../../widgets/custom_shimmer.dart';
-import 'kya_final_page.dart';
-import 'kya_widgets.dart';
-
-class KyaLessonsPage extends StatefulWidget {
-  const KyaLessonsPage(
-    this.kya, {
-    super.key,
-  });
->>>>>>> 6bec9579
+
   final Kya kya;
 
   @override
@@ -46,12 +28,7 @@
   late final AnimationController _animationController;
   late double _tipsProgress = 0.1;
   late Kya kya;
-<<<<<<< HEAD
   final GlobalKey _globalKey = GlobalKey();
-=======
-  final List<GlobalKey> _globalKeys = <GlobalKey>[];
-  bool _shareLoading = false;
->>>>>>> 6bec9579
 
   @override
   void initState() {
@@ -104,7 +81,6 @@
                   backgroundColor: CustomColors.appColorBlue.withOpacity(0.2),
                 ),
               ),
-<<<<<<< HEAD
               GestureDetector(
                 onTap: () async {
                   try {
@@ -116,10 +92,6 @@
                     );
                   }
                 },
-=======
-              InkWell(
-                onTap: () async => _share(),
->>>>>>> 6bec9579
                 child: Padding(
                   padding: const EdgeInsets.only(left: 7, right: 24),
                   child: _shareLoading
@@ -135,7 +107,6 @@
             ],
           ),
         ),
-<<<<<<< HEAD
         backgroundColor: CustomColors.appBodyColor,
         body: Column(
           children: [
@@ -209,51 +180,6 @@
                               );
                             }
                           },
-=======
-        body: Container(
-          color: CustomColors.appBodyColor,
-          child: Column(
-            children: [
-              const Spacer(),
-              SizedBox(
-                height: 400,
-                child: ScrollablePositionedList.builder(
-                  padding: EdgeInsets.zero,
-                  scrollDirection: Axis.horizontal,
-                  itemCount: kya.lessons.length,
-                  physics: const NeverScrollableScrollPhysics(),
-                  itemBuilder: (context, index) {
-                    return Padding(
-                      padding: const EdgeInsets.only(
-                        left: 19,
-                        right: 19,
-                        bottom: 10,
-                      ),
-                      child: SizedBox(
-                        width: screenSize.width * 0.9,
-                        child: _kyaCard(kya.lessons[index], index),
-                      ),
-                    );
-                  },
-                  itemPositionsListener: itemPositionsListener,
-                  itemScrollController: itemScrollController,
-                ),
-              ),
-              const Spacer(),
-              Padding(
-                padding: const EdgeInsets.symmetric(horizontal: 20),
-                child: Row(
-                  mainAxisAlignment: MainAxisAlignment.spaceBetween,
-                  children: [
-                    Visibility(
-                      visible: currentIndex > 0,
-                      child: GestureDetector(
-                        onTap: () {
-                          scrollToCard(direction: -1);
-                        },
-                        child: const CircularKyaButton(
-                          icon: 'assets/icon/previous_arrow.svg',
->>>>>>> 6bec9579
                         ),
                       ),
                     ),
@@ -318,7 +244,6 @@
     );
   }
 
-<<<<<<< HEAD
   DragTarget<int> dragTarget() {
     return DragTarget<int>(
       builder: (
@@ -331,80 +256,7 @@
             height: 700.0,
             width: 80.0,
             color: Colors.transparent,
-=======
-  @override
-  void initState() {
-    super.initState();
-    kya = widget.kya;
-    currentIndex = 0;
-    var index = 0;
-    while (index != widget.kya.lessons.length) {
-      _globalKeys.add(
-        GlobalKey(),
-      );
-      index++;
-    }
-    itemPositionsListener.itemPositions.addListener(scrollListener);
-  }
-
-  Future<void> _share() async {
-    if (_shareLoading) {
-      return;
-    }
-    setState(() => _shareLoading = true);
-    final complete = await ShareService.shareWidget(
-      buildContext: context,
-      globalKey: _globalKeys[currentIndex],
-      imageName: 'airqo_know_your_air',
-    );
-    if (complete && mounted) {
-      setState(() => _shareLoading = false);
-    }
-  }
-
-  void scrollListener() {
-    Future.delayed(
-      const Duration(milliseconds: 500),
-      setTipsProgress,
-    );
-  }
-
-  @override
-  void dispose() {
-    itemPositionsListener.itemPositions.removeListener(scrollListener);
-    super.dispose();
-  }
-
-  void scrollToCard({
-    required int direction,
-  }) {
-    if (direction == -1) {
-      setState(() => currentIndex = currentIndex - 1);
-      itemScrollController.scrollTo(
-        index: currentIndex,
-        duration: const Duration(milliseconds: 500),
-        curve: Curves.easeInOutCubic,
-      );
-    } else {
-      setState(() => currentIndex = currentIndex + 1);
-      if (currentIndex < kya.lessons.length) {
-        itemScrollController.scrollTo(
-          index: currentIndex,
-          duration: const Duration(milliseconds: 500),
-          curve: Curves.easeInOutCubic,
-        );
-      } else {
-        kya.progress = currentIndex;
-        Navigator.pushReplacement(
-          context,
-          MaterialPageRoute(
-            builder: (context) {
-              return KyaFinalPage(
-                kya: kya,
-              );
-            },
->>>>>>> 6bec9579
-          ),
+            ),
         );
       },
       onAccept: (int index) {
