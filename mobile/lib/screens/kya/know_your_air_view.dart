--- conflicted
+++ resolved
@@ -16,13 +16,7 @@
   Widget build(BuildContext context) {
     return BlocBuilder<KyaBloc, KyaState>(
       builder: (context, state) {
-<<<<<<< HEAD
-        if (state.kya.isEmpty) {
-          context.read<KyaBloc>().add(const LoadKya());
-=======
         final completeKya = state.kya.filterCompleteKya();
->>>>>>> daa217fb
-
         if (completeKya.isEmpty) {
           final inCompleteKya = state.kya.filterIncompleteKya();
 
@@ -46,13 +40,8 @@
                     index,
                   ),
                 ),
-<<<<<<< HEAD
                 child: KyaCardWidget(
-                  kya[index],
-=======
-                child: KyaViewWidget(
                   completeKya[index],
->>>>>>> daa217fb
                 ),
               );
             },
