import 'package:app/blocs/blocs.dart';
import 'package:app/constants/constants.dart';
import 'package:app/models/models.dart';
import 'package:app/utils/extensions.dart';
import 'package:app/widgets/widgets.dart';
import 'package:flutter/material.dart';
import 'package:flutter_bloc/flutter_bloc.dart';
import 'package:flutter_gen/gen_l10n/app_localizations.dart';

import 'kya_title_page.dart';
import 'kya_widgets.dart';

class KnowYourAirView extends StatelessWidget {
  const KnowYourAirView({super.key});

  @override
  Widget build(BuildContext context) {
    return BlocBuilder<KyaBloc, KyaState>(
      builder: (context, state) {
        if (state.lessons.isEmpty) {
          return NoKyaWidget(
            callBack: () {
              context.read<KyaBloc>().add(const FetchKya());
            },
          );
        }
        final completeKya = state.lessons
            .where((lesson) => lesson.status == KyaLessonStatus.complete)
            .take(3)
            .toList();

        if (completeKya.isEmpty) {
          List<KyaLesson> inCompleteLessons =
              state.lessons.filterInCompleteLessons();
          return NoCompleteKyaWidget(
            callBack: () async {
<<<<<<< HEAD
              if (inCompleteKya.isEmpty) {
                showSnackBar(context,AppLocalizations.of(context)!.oopsNoLessonsAtTheMoment,
                );
=======
              if (inCompleteLessons.isEmpty) {
                showSnackBar(context, 'Oops.. No Lessons at the moment');
>>>>>>> d1d3437b
              } else {
                await _startKyaLessons(context, inCompleteLessons.first);
              }
            },
          );
        }

        return AppRefreshIndicator(
          sliverChildDelegate: SliverChildBuilderDelegate(
            (context, index) {
              return Padding(
                padding: EdgeInsets.only(
                  top: Config.refreshIndicatorPadding(
                    index,
                  ),
                ),
                child: KyaCardWidget(
                  completeKya[index],
                ),
              );
            },
            childCount: completeKya.length,
          ),
          onRefresh: () {
            _refresh(context);

            return Future(() => null);
          },
        );
      },
    );
  }

  void _refresh(BuildContext context) {
    context.read<KyaBloc>().add(const FetchKya());
  }

  Future<void> _startKyaLessons(BuildContext context, KyaLesson kya) async {
    await Navigator.push(
      context,
      MaterialPageRoute(
        builder: (context) {
          return KyaTitlePage(kya);
        },
      ),
    );
  }
}<|MERGE_RESOLUTION|>--- conflicted
+++ resolved
@@ -34,14 +34,9 @@
               state.lessons.filterInCompleteLessons();
           return NoCompleteKyaWidget(
             callBack: () async {
-<<<<<<< HEAD
-              if (inCompleteKya.isEmpty) {
+              if (inCompleteLessons.isEmpty) {
                 showSnackBar(context,AppLocalizations.of(context)!.oopsNoLessonsAtTheMoment,
                 );
-=======
-              if (inCompleteLessons.isEmpty) {
-                showSnackBar(context, 'Oops.. No Lessons at the moment');
->>>>>>> d1d3437b
               } else {
                 await _startKyaLessons(context, inCompleteLessons.first);
               }
