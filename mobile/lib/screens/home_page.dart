--- conflicted
+++ resolved
@@ -161,23 +161,11 @@
   Future<void> _initialize() async {
     context.read<NearbyLocationBloc>().add(const SearchLocationAirQuality());
     context.read<MapBloc>().add(const InitializeMapState());
-<<<<<<< HEAD
+    context.read<SearchBloc>().add(const InitializeSearchPage());
     await checkNetworkConnection(
       context,
       notifyUser: true,
     );
-=======
-    context.read<SearchBloc>().add(const InitializeSearchPage());
-
-    if (refresh) {
-      await _appService.fetchData(context);
-    } else {
-      await checkNetworkConnection(
-        context,
-        notifyUser: true,
-      );
-    }
->>>>>>> beb17874
     await SharedPreferencesHelper.updateOnBoardingPage(OnBoardingPage.home);
   }
 
@@ -222,24 +210,7 @@
         context.read<DashboardBloc>().add(const RefreshDashboard());
         break;
       case 1:
-<<<<<<< HEAD
         context.read<MapBloc>().add(const InitializeMapState());
-=======
-        switch (context.read<MapBloc>().state.mapStatus) {
-          case MapStatus.initial:
-          case MapStatus.error:
-          case MapStatus.noAirQuality:
-            context.read<MapBloc>().add(const InitializeMapState());
-            break;
-          case MapStatus.showingCountries:
-          case MapStatus.showingRegions:
-          case MapStatus.showingFeaturedSite:
-          case MapStatus.showingRegionSites:
-          case MapStatus.searching:
-          case MapStatus.loading:
-            break;
-        }
->>>>>>> beb17874
         break;
     }
 
