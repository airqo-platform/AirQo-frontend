--- conflicted
+++ resolved
@@ -108,7 +108,6 @@
                     label: '',
                   ),
                   BottomNavigationBarItem(
-<<<<<<< HEAD
                     icon: CustomShowcaseWidget(
                       customize: "up",
                       showcaseKey: _mapShowcaseKey,
@@ -116,15 +115,7 @@
                       descriptionHeight: 110,
                       description: 'See readings from our monitors here',
                       childWidget: BottomNavIcon(
-                        svg: 'assets/icon/location.svg',
-=======
-                    icon: Showcase(
-                      key: _mapShowcaseKey,
-                      showArrow: false,
-                      description: 'This is the AirQo map',
-                      child: BottomNavIcon(
                         icon: Icons.location_on_rounded,
->>>>>>> 38d2172d
                         selectedIndex: _selectedIndex,
                         label: 'AirQo Map',
                         index: 1,
@@ -135,7 +126,6 @@
                   BottomNavigationBarItem(
                     icon: Stack(
                       children: [
-<<<<<<< HEAD
                         CustomShowcaseWidget(
                           customize: "up",
                           showcaseKey: _profileShowcaseKey,
@@ -144,15 +134,7 @@
                           description:
                               'Change your preferences and settings here',
                           childWidget: BottomNavIcon(
-                            svg: 'assets/icon/profile.svg',
-=======
-                        Showcase(
-                          key: _profileShowcaseKey,
-                          showArrow: false,
-                          description: 'Access your Profile details here',
-                          child: BottomNavIcon(
                             icon: Icons.person_rounded,
->>>>>>> 38d2172d
                             selectedIndex: _selectedIndex,
                             label: 'Profile',
                             index: 2,
