import 'package:animations/animations.dart';
import 'package:app/blocs/blocs.dart';
import 'package:app/models/models.dart';
import 'package:app/screens/profile/profile_view.dart';
import 'package:app/services/services.dart';
import 'package:app/themes/theme.dart';
import 'package:app/utils/utils.dart';
import 'package:app/widgets/dialogs.dart';
import 'package:flutter/material.dart';
import 'package:flutter_bloc/flutter_bloc.dart';
import 'package:flutter_svg/svg.dart';

import 'dashboard/dashboard_view.dart';
import 'map/map_view.dart';

class HomePage extends StatefulWidget {
  const HomePage({
    super.key,
    this.refresh,
  });
  final bool? refresh;

  @override
  State<HomePage> createState() => _HomePageState();
}

class _HomePageState extends State<HomePage> {
  DateTime? _exitTime;
  int _selectedIndex = 0;
  late bool refresh;

  final List<Widget> _widgetOptions = <Widget>[
    const DashboardView(),
    const MapView(),
    const ProfileView(),
  ];
  final AppService _appService = AppService();

  @override
  Widget build(BuildContext context) {
    return Scaffold(
      backgroundColor: CustomColors.appBodyColor,
      body: WillPopScope(
        onWillPop: _onWillPop,
        child: PageTransitionSwitcher(
          transitionBuilder: (
            Widget child,
            Animation<double> primaryAnimation,
            Animation<double> secondaryAnimation,
          ) {
            return FadeThroughTransition(
              animation: primaryAnimation,
              secondaryAnimation: secondaryAnimation,
              child: child,
            );
          },
          // child: Center(
          //   child: _widgetOptions.elementAt(_selectedIndex),
          // ),
          child: IndexedStack(
            index: _selectedIndex,
            children: _widgetOptions,
          ),
        ),
      ),
      bottomNavigationBar: Theme(
        data: Theme.of(context).copyWith(
          canvasColor: CustomColors.appBodyColor,
          primaryColor: CustomColors.appColorBlack,
          textTheme: Theme.of(context).textTheme.copyWith(
                caption: TextStyle(
                  color: CustomColors.appColorBlack,
                ),
              ),
        ),
        child: BottomNavigationBar(
          selectedIconTheme: Theme.of(context)
              .iconTheme
              .copyWith(color: CustomColors.appColorBlue, opacity: 0.3),
          unselectedIconTheme: Theme.of(context)
              .iconTheme
              .copyWith(color: CustomColors.appColorBlack, opacity: 0.3),
          items: <BottomNavigationBarItem>[
            BottomNavigationBarItem(
              icon: SvgPicture.asset(
                'assets/icon/home_icon.svg',
                semanticsLabel: 'Home',
                color: _selectedIndex == 0
                    ? CustomColors.appColorBlue
                    : CustomColors.appColorBlack.withOpacity(0.3),
              ),
              label: 'Home',
            ),
            BottomNavigationBarItem(
              icon: SvgPicture.asset(
                'assets/icon/location.svg',
                color: _selectedIndex == 1
                    ? CustomColors.appColorBlue
                    : CustomColors.appColorBlack.withOpacity(0.3),
                semanticsLabel: 'AirQo Map',
              ),
              label: 'AirQo Map',
            ),
            BottomNavigationBarItem(
              icon: Stack(
                children: [
                  SvgPicture.asset(
                    'assets/icon/profile.svg',
                    color: _selectedIndex == 2
                        ? CustomColors.appColorBlue
                        : CustomColors.appColorBlack.withOpacity(0.3),
                    semanticsLabel: 'Profile',
                  ),
                  BlocBuilder<AccountBloc, AccountState>(
                    buildWhen: (previous, current) {
                      final previousNotifications = previous.notifications
                          .where((element) => !element.read)
                          .toList()
                          .length;

                      final currentNotifications = previous.notifications
                          .where((element) => !element.read)
                          .toList()
                          .length;

                      return previousNotifications != currentNotifications;
                    },
                    builder: (context, state) {
                      final Color color = state.notifications
                              .where((element) => !element.read)
                              .toList()
                              .isEmpty
                          ? Colors.transparent
                          : CustomColors.aqiRed;

                      return Positioned(
                        right: 0.0,
                        child: Container(
                          height: 4,
                          width: 4,
                          decoration: BoxDecoration(
                            shape: BoxShape.circle,
                            color: color,
                          ),
                        ),
                      );
                    },
                  ),
                ],
              ),
              label: 'Profile',
            ),
          ],
          currentIndex: _selectedIndex,
          selectedItemColor: CustomColors.appColorBlue,
          unselectedItemColor: CustomColors.appColorBlack.withOpacity(0.3),
          elevation: 0.0,
          backgroundColor: CustomColors.appBodyColor,
          onTap: _onItemTapped,
          showSelectedLabels: true,
          showUnselectedLabels: true,
          type: BottomNavigationBarType.fixed,
          selectedFontSize: 10,
          unselectedFontSize: 10,
        ),
      ),
    );
  }

  Future<void> _initialize() async {
    context.read<NearbyLocationBloc>().add(const CheckNearbyLocations());
    context.read<MapBloc>().add(const InitializeMapState());
<<<<<<< HEAD
=======
    context.read<SearchBloc>().add(const InitializeSearchPage());

>>>>>>> beb17874
    if (refresh) {
      await _appService.fetchData(context);
    } else {
      await checkNetworkConnection(
        context,
        notifyUser: true,
      );
    }
    await SharedPreferencesHelper.updateOnBoardingPage(OnBoardingPage.home);
  }

  @override
  void initState() {
    super.initState();
    refresh = widget.refresh ?? true;
    _initialize();
  }

  Future<bool> _onWillPop() {
    final currentPage = _selectedIndex;

    if (currentPage != 0) {
      setState(() => _selectedIndex = 0);

      return Future.value(false);
    }

    final now = DateTime.now();

    if (_exitTime == null ||
        now.difference(_exitTime!) > const Duration(seconds: 2)) {
      _exitTime = now;

      showSnackBar(
        context,
        'Tap again to exit !',
      );

      return Future.value(false);
    }

    return Future.value(true);
  }

  void _onItemTapped(int index) {
    switch (index) {
      case 0:
        context.read<NearbyLocationBloc>().add(const CheckNearbyLocations());
        break;
      case 1:
        switch (context.read<MapBloc>().state.mapStatus) {
          case MapStatus.initial:
          case MapStatus.error:
          case MapStatus.noAirQuality:
            context.read<MapBloc>().add(const InitializeMapState());
            break;
          case MapStatus.showingCountries:
          case MapStatus.showingRegions:
          case MapStatus.showingFeaturedSite:
          case MapStatus.showingRegionSites:
          case MapStatus.searching:
          case MapStatus.loading:
            break;
        }
        break;
    }

    setState(() => _selectedIndex = index);
  }
}<|MERGE_RESOLUTION|>--- conflicted
+++ resolved
@@ -170,11 +170,8 @@
   Future<void> _initialize() async {
     context.read<NearbyLocationBloc>().add(const CheckNearbyLocations());
     context.read<MapBloc>().add(const InitializeMapState());
-<<<<<<< HEAD
-=======
     context.read<SearchBloc>().add(const InitializeSearchPage());
 
->>>>>>> beb17874
     if (refresh) {
       await _appService.fetchData(context);
     } else {
