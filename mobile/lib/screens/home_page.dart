--- conflicted
+++ resolved
@@ -2,14 +2,11 @@
 import 'package:app/blocs/blocs.dart';
 import 'package:app/models/models.dart';
 import 'package:app/screens/profile/profile_view.dart';
-<<<<<<< HEAD
 import 'package:app/services/app_service.dart';
 import 'package:app/widgets/custom_widgets.dart';
-=======
 import 'package:app/services/services.dart';
 import 'package:app/themes/theme.dart';
 import 'package:app/utils/utils.dart';
->>>>>>> 2afec0c7
 import 'package:app/widgets/dialogs.dart';
 import 'package:flutter/material.dart';
 import 'package:flutter_bloc/flutter_bloc.dart';
@@ -115,18 +112,17 @@
                     ),
                     label: '',
                   ),
-<<<<<<< HEAD
                   BottomNavigationBarItem(
-                      icon: Showcase(
-                        key: _mapShowcaseKey,
-                        description: 'This is the AirQo map',
-                        child: CustomBottomNavBarItem(
-                          svg: 'assets/icon/location.svg',
-                          selectedIndex: _selectedIndex,
-                          label: 'AirQo Map',
-                          index: 1,
-                        ),
+                    icon: Showcase(
+                      key: _mapShowcaseKey,
+                      description: 'This is the AirQo map',
+                      child: CustomBottomNavBarItem(
+                        svg: 'assets/icon/location.svg',
+                        selectedIndex: _selectedIndex,
+                        label: 'AirQo Map',
+                        index: 1,
                       ),
+                    ),
                     label: '',
                   ),
                   BottomNavigationBarItem(
@@ -140,36 +136,12 @@
                             selectedIndex: _selectedIndex,
                             label: 'Profile',
                             index: 2,
-=======
-                  ValueListenableBuilder<Box<AppNotification>>(
-                    valueListenable:
-                        Hive.box<AppNotification>(HiveBox.appNotifications)
-                            .listenable(),
-                    builder: (context, box, widget) {
-                      final unreadNotifications = box.values
-                          .toList()
-                          .cast<AppNotification>()
-                          .where((element) => !element.read)
-                          .toList();
-
-                      return Positioned(
-                        right: 0.0,
-                        child: Container(
-                          height: 4,
-                          width: 4,
-                          decoration: BoxDecoration(
-                            shape: BoxShape.circle,
-                            color: unreadNotifications.isEmpty
-                                ? Colors.transparent
-                                : CustomColors.aqiRed,
->>>>>>> 2afec0c7
                           ),
                         ),
                         ValueListenableBuilder<Box>(
                           valueListenable: Hive.box<AppNotification>(
                             HiveBox.appNotifications,
-                          )
-                              .listenable(),
+                          ).listenable(),
                           builder: (context, box, widget) {
                             final unreadNotifications = box.values
                                 .toList()
@@ -276,10 +248,10 @@
   static void _startShowcase() {
     WidgetsBinding.instance.addPostFrameCallback((_) async {
       ShowCaseWidget.of(myContext!).startShowCase(
-          [
-        _homeShowcaseKey,
-        _mapShowcaseKey,
-        _profileShowcaseKey,
+        [
+          _homeShowcaseKey,
+          _mapShowcaseKey,
+          _profileShowcaseKey,
         ],
       );
     });
