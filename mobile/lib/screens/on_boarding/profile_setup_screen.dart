--- conflicted
+++ resolved
@@ -33,7 +33,6 @@
         child: AppSafeArea(
           horizontalPadding: 24,
           verticalPadding: 10,
-<<<<<<< HEAD
           widget: Column(
             crossAxisAlignment: CrossAxisAlignment.center,
             mainAxisAlignment: MainAxisAlignment.center,
@@ -84,56 +83,12 @@
                   }
 
                   return NextButton(
-=======
-          widget: BlocBuilder<AccountBloc, AccountState>(
-            builder: (context, state) {
-              Profile? profile = state.profile;
-              if (profile == null) {
-                return Container(); // TODO replace with error widget
-              }
-              return Column(
-                crossAxisAlignment: CrossAxisAlignment.center,
-                mainAxisAlignment: MainAxisAlignment.center,
-                children: [
-                  Text(
-                    'Great!\nPlease enter your name',
-                    textAlign: TextAlign.center,
-                    style: CustomTextStyle.headline7(context),
-                  ),
-                  const SizedBox(
-                    height: 32,
-                  ),
-                  SizedBox(
-                    height: 48,
-                    child: Row(
-                      children: <Widget>[
-                        TitleDropDown(
-                          profile.getTitle(),
-                        ),
-                        const SizedBox(
-                          width: 16,
-                        ),
-                        Form(
-                          key: _formKey,
-                          child: Expanded(
-                            child: ProfileSetupNameInputField(
-                              controller: _controller,
-                            ),
-                          ),
-                        ),
-                      ],
-                    ),
-                  ),
-                  const Spacer(),
-                  NextButton(
->>>>>>> a1133c37
                     buttonColor: profile.fullName().isEmpty
                         ? CustomColors.appColorDisabled
                         : CustomColors.appColorBlue,
                     callBack: () async {
                       await _saveName();
                     },
-<<<<<<< HEAD
                   );
                 },
               ),
@@ -159,30 +114,6 @@
                 ),
               ),
             ],
-=======
-                  ),
-                  const SizedBox(
-                    height: 16,
-                  ),
-                  GestureDetector(
-                    onTap: () {
-                      Navigator.pushAndRemoveUntil(context,
-                          MaterialPageRoute(builder: (context) {
-                        return const NotificationsSetupScreen();
-                      }), (r) => false);
-                    },
-                    child: Text(
-                      'No, thanks',
-                      textAlign: TextAlign.center,
-                      style: Theme.of(context).textTheme.caption?.copyWith(
-                            color: CustomColors.appColorBlue,
-                          ),
-                    ),
-                  ),
-                ],
-              );
-            },
->>>>>>> a1133c37
           ),
         ),
       ),
@@ -219,7 +150,6 @@
 
   Future<void> _saveName() async {
     if (_formKey.currentState!.validate()) {
-<<<<<<< HEAD
       context.read<AccountBloc>().add(const UpdateProfile());
       FocusScope.of(context).requestFocus(
         FocusNode(),
@@ -230,16 +160,7 @@
           return const NotificationsSetupScreen();
         }),
         (r) => false,
-=======
-      // context.save profile
-      FocusScope.of(context).requestFocus(
-        FocusNode(),
->>>>>>> a1133c37
       );
-      await Navigator.pushAndRemoveUntil(context,
-          MaterialPageRoute(builder: (context) {
-        return const NotificationsSetupScreen();
-      }), (r) => false);
     }
   }
 
