--- conflicted
+++ resolved
@@ -8,12 +8,10 @@
 import 'package:flutter_bloc/flutter_bloc.dart';
 import 'package:flutter_svg/svg.dart';
 
-<<<<<<< HEAD
-=======
 import '../../blocs/feedback/feedback_bloc.dart';
 import '../../blocs/nearby_location/nearby_location_bloc.dart';
 import '../../blocs/nearby_location/nearby_location_event.dart';
->>>>>>> d52d2cdb
+
 import '../../services/app_service.dart';
 import '../../services/firebase_service.dart';
 import '../../services/local_storage.dart';
@@ -63,19 +61,7 @@
 
   Future<void> initialize() async {
     context.read<NearbyLocationBloc>().add(const SearchNearbyLocations());
-<<<<<<< HEAD
-    await Future.wait([
-      checkNetworkConnection(
-        context,
-        notifyUser: true,
-      ),
-      _appService.fetchData(),
-      CloudStore.listenToAirQualityUpdates(),
-      LocationService.listenToLocationUpdates()
-    ]);
-=======
     context.read<FeedbackBloc>().add(const ClearFeedback());
->>>>>>> d52d2cdb
 
     final isLoggedIn = CustomAuth.isLoggedIn();
 
@@ -117,6 +103,15 @@
         );
       },
     );
+    await Future.wait([
+      checkNetworkConnection(
+        context,
+        notifyUser: true,
+      ),
+      _appService.fetchData(),
+      CloudStore.listenToAirQualityUpdates(),
+      LocationService.listenToLocationUpdates()
+    ]);
   }
 
   @override
