--- conflicted
+++ resolved
@@ -100,12 +100,8 @@
     );
 
     await _appService.fetchData(context);
-<<<<<<< HEAD
     await CloudStore.listenToAirQualityUpdates();
-=======
-
     await LocationService.listenToLocationUpdates();
->>>>>>> 1b4c4227
   }
 
   @override
