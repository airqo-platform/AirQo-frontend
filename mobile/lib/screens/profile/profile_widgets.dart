--- conflicted
+++ resolved
@@ -55,8 +55,8 @@
         child: Text(
           'Log Out',
           style: Theme.of(context).textTheme.bodyLarge?.copyWith(
-            color: CustomColors.appColorBlue,
-          ),
+                color: CustomColors.appColorBlue,
+              ),
         ),
       ),
     );
@@ -124,13 +124,13 @@
             padding: const EdgeInsets.symmetric(horizontal: 55.0),
             child: AutoSizeText(
               'Create your account today and enjoy air quality'
-                  ' updates and health tips.',
+              ' updates and health tips.',
               maxLines: 6,
               overflow: TextOverflow.ellipsis,
               textAlign: TextAlign.center,
               style: Theme.of(context).textTheme.titleSmall?.copyWith(
-                color: CustomColors.appColorBlack.withOpacity(0.4),
-              ),
+                    color: CustomColors.appColorBlack.withOpacity(0.4),
+                  ),
             ),
           ),
           const SizedBox(
@@ -164,7 +164,7 @@
             MaterialPageRoute(builder: (context) {
               return const PhoneSignUpWidget();
             }),
-                (r) => false,
+            (r) => false,
           );
         },
         style: OutlinedButton.styleFrom(
@@ -414,28 +414,8 @@
 
   @override
   Widget build(BuildContext context) {
-<<<<<<< HEAD
-    return BlocBuilder<NotificationBloc, NotificationState>(
-      buildWhen: (previous, current) {
-        final previousUnReadNotifications = previous.notifications
-            .where((element) => !element.read)
-            .toList()
-            .length;
-        final currentUnReadNotifications = current.notifications
-            .where((element) => !element.read)
-            .toList()
-            .length;
-
-        return previousUnReadNotifications != currentUnReadNotifications;
-      },
-      builder: (context, state) {
-        final unReadNotifications =
-        state.notifications.where((element) => !element.read).toList();
-
-=======
     return BlocBuilder<NotificationBloc, List<AppNotification>>(
       builder: (context, state) {
->>>>>>> d39a7025
         return GestureDetector(
           onTap: () async {
             await Navigator.push(
@@ -510,9 +490,9 @@
         shape: RoundedRectangleBorder(
           borderRadius: BorderRadius.only(
             topRight:
-            isTopItem ? const Radius.circular(8) : const Radius.circular(0),
+                isTopItem ? const Radius.circular(8) : const Radius.circular(0),
             topLeft:
-            isTopItem ? const Radius.circular(8) : const Radius.circular(0),
+                isTopItem ? const Radius.circular(8) : const Radius.circular(0),
             bottomRight: isBottomItem
                 ? const Radius.circular(8)
                 : const Radius.circular(0),
@@ -642,8 +622,8 @@
                 Text(
                   'Edit profile',
                   style: Theme.of(context).textTheme.bodyMedium?.copyWith(
-                    color: CustomColors.appColorBlue,
-                  ),
+                        color: CustomColors.appColorBlue,
+                      ),
                 ),
               ],
             ),
@@ -689,40 +669,40 @@
           children: [
             profile.photoUrl == ''
                 ? RotationTransition(
-              turns: const AlwaysStoppedAnimation(-5 / 360),
-              child: Container(
-                padding: const EdgeInsets.all(2.0),
-                decoration: BoxDecoration(
-                  color: CustomColors.appPicColor,
-                  shape: BoxShape.rectangle,
-                  borderRadius: const BorderRadius.all(
-                    Radius.circular(35.0),
-                  ),
-                ),
-                child: Container(
-                  height: 88,
-                  width: 88,
-                  color: Colors.transparent,
-                ),
-              ),
-            )
+                    turns: const AlwaysStoppedAnimation(-5 / 360),
+                    child: Container(
+                      padding: const EdgeInsets.all(2.0),
+                      decoration: BoxDecoration(
+                        color: CustomColors.appPicColor,
+                        shape: BoxShape.rectangle,
+                        borderRadius: const BorderRadius.all(
+                          Radius.circular(35.0),
+                        ),
+                      ),
+                      child: Container(
+                        height: 88,
+                        width: 88,
+                        color: Colors.transparent,
+                      ),
+                    ),
+                  )
                 : profile.photoUrl.isValidUri()
-                ? CircleAvatar(
-              radius: 44,
-              backgroundColor: CustomColors.appPicColor,
-              foregroundColor: CustomColors.appPicColor,
-              backgroundImage: CachedNetworkImageProvider(
-                profile.photoUrl,
-              ),
-            )
-                : CircleAvatar(
-              radius: 44,
-              backgroundColor: CustomColors.appPicColor,
-              foregroundColor: CustomColors.appPicColor,
-              backgroundImage: FileImage(
-                File(profile.photoUrl),
-              ),
-            ),
+                    ? CircleAvatar(
+                        radius: 44,
+                        backgroundColor: CustomColors.appPicColor,
+                        foregroundColor: CustomColors.appPicColor,
+                        backgroundImage: CachedNetworkImageProvider(
+                          profile.photoUrl,
+                        ),
+                      )
+                    : CircleAvatar(
+                        radius: 44,
+                        backgroundColor: CustomColors.appPicColor,
+                        foregroundColor: CustomColors.appPicColor,
+                        backgroundImage: FileImage(
+                          File(profile.photoUrl),
+                        ),
+                      ),
             if (profile.photoUrl == '')
               const Text(
                 'A',
@@ -799,7 +779,7 @@
             builder: (context, state) {
               final profile = state.profile;
               final hiveProfile =
-              Hive.box<Profile>(HiveBox.profile).get(HiveBox.profile);
+                  Hive.box<Profile>(HiveBox.profile).get(HiveBox.profile);
 
               if (profile == null || hiveProfile == null) {
                 return const SizedBox();
@@ -836,10 +816,10 @@
                     'Save',
                     textAlign: TextAlign.center,
                     style: Theme.of(context).textTheme.titleSmall?.copyWith(
-                      color: profile != hiveProfile
-                          ? CustomColors.appColorBlue
-                          : CustomColors.appColorBlack.withOpacity(0.5),
-                    ),
+                          color: profile != hiveProfile
+                              ? CustomColors.appColorBlue
+                              : CustomColors.appColorBlack.withOpacity(0.5),
+                        ),
                   ),
                 ),
               );
@@ -892,12 +872,12 @@
             hintText: '-',
             focusedBorder: OutlineInputBorder(
               borderSide:
-              const BorderSide(color: Colors.transparent, width: 1.0),
+                  const BorderSide(color: Colors.transparent, width: 1.0),
               borderRadius: BorderRadius.circular(8.0),
             ),
             enabledBorder: OutlineInputBorder(
               borderSide:
-              const BorderSide(color: Colors.transparent, width: 1.0),
+                  const BorderSide(color: Colors.transparent, width: 1.0),
               borderRadius: BorderRadius.circular(8.0),
             ),
           ),
