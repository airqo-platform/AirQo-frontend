--- conflicted
+++ resolved
@@ -98,7 +98,9 @@
                             Expanded(
                               child: TextFormField(
                                 validator: (_) {
-                                  if (!phoneNumber.join().isValidPhoneNumber()) {
+                                  if (!phoneNumber
+                                      .join()
+                                      .isValidPhoneNumber()) {
                                     context
                                         .read<PhoneAuthBloc>()
                                         .add(SetPhoneAuthStatus(
@@ -107,10 +109,10 @@
                                               AppLocalizations.of(context)!
                                                   .invalidPhoneNumber,
                                         ));
-    
+
                                     return '';
                                   }
-    
+
                                   return null;
                                 },
                                 onChanged: (value) {
@@ -128,8 +130,8 @@
                                 style: inputTextStyle(state.status),
                                 cursorWidth: 1,
                                 autofocus: false,
-                                enabled:
-                                    state.status != AuthenticationStatus.success,
+                                enabled: state.status !=
+                                    AuthenticationStatus.success,
                                 keyboardType: TextInputType.number,
                                 decoration: inputDecoration(
                                   state.status,
@@ -149,67 +151,66 @@
                     ),
                   ),
                 ),
-<<<<<<< HEAD
                 const PhoneAuthErrorMessage(),
                 const PhoneAuthSwitchButton(),
                 const Spacer(),
-                Padding(
-                  padding: const EdgeInsets.only(bottom: 16),
-                  child: NextButton(
-                    buttonColor: phoneNumber.join().isValidPhoneNumber()
-                        ? CustomColors.appColorBlue
-                        : CustomColors.appColorDisabled,
-                    callBack: () async {
-                      FocusScope.of(context).requestFocus(FocusNode());
-    
-                      switch (context.read<PhoneAuthBloc>().state.status) {
-                        case AuthenticationStatus.initial:
-                        case AuthenticationStatus.error:
-                          FormState? formState = _formKey.currentState;
-                          if (formState == null) {
-                            return;
+                NextButton(
+                  buttonColor: phoneNumber.join().isValidPhoneNumber()
+                      ? CustomColors.appColorBlue
+                      : CustomColors.appColorDisabled,
+                  callBack: () async {
+                    FocusScope.of(context).requestFocus(FocusNode());
+
+                    switch (context.read<PhoneAuthBloc>().state.status) {
+                      case AuthenticationStatus.initial:
+                      case AuthenticationStatus.error:
+                        FormState? formState = _formKey.currentState;
+                        if (formState == null) {
+                          return;
+                        }
+
+                        if (formState.validate()) {
+                          await _sendAuthCode();
+                        }
+                        break;
+                      case AuthenticationStatus.success:
+                        if (phoneAuthModel.phoneAuthCredential == null) {
+                          context
+                              .read<PhoneVerificationBloc>()
+                              .add(InitializePhoneVerification(
+                                phoneAuthModel: phoneAuthModel,
+                                authProcedure: context
+                                    .read<PhoneAuthBloc>()
+                                    .state
+                                    .authProcedure,
+                              ));
+                          await verifyPhoneAuthCode(context);
+                        } else {
+                          final AuthProcedure authProcedure =
+                              context.read<PhoneAuthBloc>().state.authProcedure;
+                          if (authProcedure == AuthProcedure.login) {
+                            await Navigator.pushAndRemoveUntil(
+                              context,
+                              MaterialPageRoute(builder: (context) {
+                                return const HomePage();
+                              }),
+                              (r) => false,
+                            );
+                          } else {
+                            await Navigator.pushAndRemoveUntil(
+                              context,
+                              MaterialPageRoute(builder: (context) {
+                                return const ProfileSetupScreen();
+                              }),
+                              (r) => false,
+                            );
                           }
-    
-                          if (formState.validate()) {
-                            await _sendAuthCode();
-                          }
-                          break;
-                        case AuthenticationStatus.success:
-                          if (phoneAuthModel.phoneAuthCredential == null) {
-                            context
-                                .read<PhoneVerificationBloc>()
-                                .add(InitializePhoneVerification(
-                                  phoneAuthModel: phoneAuthModel,
-                                  authProcedure: context
-                                      .read<PhoneAuthBloc>()
-                                      .state
-                                      .authProcedure,
-                                ));
-                            await verifyPhoneAuthCode(context);
-                          } else {
-                            final AuthProcedure authProcedure =
-                                context.read<PhoneAuthBloc>().state.authProcedure;
-                            if (authProcedure == AuthProcedure.login) {
-                              await Navigator.pushAndRemoveUntil(
-                                context,
-                                MaterialPageRoute(builder: (context) {
-                                  return const HomePage();
-                                }),
-                                (r) => false,
-                              );
-                            } else {
-                              await Navigator.pushAndRemoveUntil(
-                                context,
-                                MaterialPageRoute(builder: (context) {
-                                  return const ProfileSetupScreen();
-                                }),
-                                (r) => false,
-                              );
-                            }
-                          }
-                      }
-                    },
-                  ),
+                        }
+                    }
+                  },
+                ),
+                const SizedBox(
+                  height: 16,
                 ),
                 Visibility(
                   visible: !_keyboardVisible,
@@ -217,75 +218,6 @@
                 ),
               ],
             ),
-=======
-              ),
-              const PhoneAuthErrorMessage(),
-              const PhoneAuthSwitchButton(),
-              const Spacer(),
-              NextButton(
-                buttonColor: phoneNumber.join().isValidPhoneNumber()
-                    ? CustomColors.appColorBlue
-                    : CustomColors.appColorDisabled,
-                callBack: () async {
-                  FocusScope.of(context).requestFocus(FocusNode());
-
-                  switch (context.read<PhoneAuthBloc>().state.status) {
-                    case AuthenticationStatus.initial:
-                    case AuthenticationStatus.error:
-                      FormState? formState = _formKey.currentState;
-                      if (formState == null) {
-                        return;
-                      }
-
-                      if (formState.validate()) {
-                        await _sendAuthCode();
-                      }
-                      break;
-                    case AuthenticationStatus.success:
-                      if (phoneAuthModel.phoneAuthCredential == null) {
-                        context
-                            .read<PhoneVerificationBloc>()
-                            .add(InitializePhoneVerification(
-                              phoneAuthModel: phoneAuthModel,
-                              authProcedure: context
-                                  .read<PhoneAuthBloc>()
-                                  .state
-                                  .authProcedure,
-                            ));
-                        await verifyPhoneAuthCode(context);
-                      } else {
-                        final AuthProcedure authProcedure =
-                            context.read<PhoneAuthBloc>().state.authProcedure;
-                        if (authProcedure == AuthProcedure.login) {
-                          await Navigator.pushAndRemoveUntil(
-                            context,
-                            MaterialPageRoute(builder: (context) {
-                              return const HomePage();
-                            }),
-                            (r) => false,
-                          );
-                        } else {
-                          await Navigator.pushAndRemoveUntil(
-                            context,
-                            MaterialPageRoute(builder: (context) {
-                              return const ProfileSetupScreen();
-                            }),
-                            (r) => false,
-                          );
-                        }
-                      }
-                  }
-                },
-              ),
-              const SizedBox(
-                height: 16,
-              ),
-              Visibility(
-                visible: !_keyboardVisible,
-                child: const PhoneAuthButtons(),
-              ),
-            ],
->>>>>>> b9e209a3
           ),
         ),
       ),
