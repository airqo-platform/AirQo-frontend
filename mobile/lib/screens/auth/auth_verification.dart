--- conflicted
+++ resolved
@@ -106,15 +106,9 @@
                           BlocListener<AuthCodeBloc, AuthCodeState>(
                             listener: (context, state) {
                               context
-<<<<<<< HEAD
                                   .read<ProfileBloc>()
                                   .add(const FetchProfile());
-                              context.read<KyaBloc>().add(const RefreshKya());
-=======
-                                  .read<AccountBloc>()
-                                  .add(const FetchAccountInfo());
                               context.read<KyaBloc>().add(const SyncKya());
->>>>>>> d39a7025
                               context
                                   .read<LocationHistoryBloc>()
                                   .add(const SyncLocationHistory());
