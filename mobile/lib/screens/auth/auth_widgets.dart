--- conflicted
+++ resolved
@@ -937,7 +937,6 @@
       onTap: () async {
         await _guestSignIn();
       },
-<<<<<<< HEAD
       child: SizedBox(
         width: double.infinity,
         child: Row(
@@ -947,7 +946,7 @@
             Text(
               'Proceed as',
               textAlign: TextAlign.center,
-              style: Theme.of(context).textTheme.caption?.copyWith(
+              style: Theme.of(context).textTheme.bodySmall?.copyWith(
                     color: CustomColors.appColorBlack.withOpacity(0.6),
                   ),
             ),
@@ -957,36 +956,12 @@
             Text(
               'Guest',
               textAlign: TextAlign.center,
-              style: Theme.of(context).textTheme.caption?.copyWith(
+              style: Theme.of(context).textTheme.bodySmall?.copyWith(
                     color: CustomColors.appColorBlue,
                   ),
             ),
           ],
         ),
-=======
-      child: Row(
-        children: [
-          const Spacer(),
-          Text(
-            'Proceed as',
-            textAlign: TextAlign.center,
-            style: Theme.of(context).textTheme.bodySmall?.copyWith(
-                  color: CustomColors.appColorBlack.withOpacity(0.6),
-                ),
-          ),
-          const SizedBox(
-            width: 2,
-          ),
-          Text(
-            'Guest',
-            textAlign: TextAlign.center,
-            style: Theme.of(context).textTheme.bodySmall?.copyWith(
-                  color: CustomColors.appColorBlue,
-                ),
-          ),
-          const Spacer(),
-        ],
->>>>>>> b7247964
       ),
     );
   }
@@ -1033,7 +1008,6 @@
   Widget build(BuildContext context) {
     return SizedBox(
       height: 48,
-<<<<<<< HEAD
       width: double.infinity,
       child: OutlinedButton(
         onPressed: () {
@@ -1074,27 +1048,6 @@
           elevation: 0,
           side: const BorderSide(
             color: Colors.transparent,
-=======
-      constraints: const BoxConstraints(
-        minWidth: double.infinity,
-        maxHeight: 48,
-      ),
-      decoration: BoxDecoration(
-        color: const Color(0xff8D8D8D).withOpacity(0.1),
-        borderRadius: const BorderRadius.all(
-          Radius.circular(8.0),
-        ),
-      ),
-      child: Center(
-        child: Padding(
-          padding: const EdgeInsets.fromLTRB(0, 16, 0, 16),
-          child: AutoSizeText(
-            text,
-            textAlign: TextAlign.center,
-            style: Theme.of(context).textTheme.bodySmall?.copyWith(
-                  color: CustomColors.appColorBlue,
-                ),
->>>>>>> b7247964
           ),
           shape: const RoundedRectangleBorder(
             borderRadius: BorderRadius.all(
@@ -1129,7 +1082,6 @@
   Widget build(BuildContext context) {
     final tween = Tween<double>(begin: 0, end: 1);
 
-<<<<<<< HEAD
     return SizedBox(
       height: 60,
       child: Column(
@@ -1176,53 +1128,6 @@
                     ),
                     const SizedBox(
                       width: 2,
-=======
-    return Column(
-      children: [
-        GestureDetector(
-          onTap: () {
-            Navigator.pushAndRemoveUntil(
-              context,
-              PageRouteBuilder(
-                pageBuilder: (context, animation, secondaryAnimation) {
-                  switch (authMethod) {
-                    case AuthMethod.none:
-                    case AuthMethod.phone:
-                      return const PhoneLoginWidget();
-                    case AuthMethod.email:
-                      return const EmailLoginWidget();
-                  }
-                },
-                transitionsBuilder:
-                    (context, animation, secondaryAnimation, child) {
-                  return FadeTransition(
-                    opacity: animation.drive(tween),
-                    child: child,
-                  );
-                },
-              ),
-              (r) => false,
-            );
-          },
-          child: Row(
-            mainAxisAlignment: MainAxisAlignment.center,
-            children: [
-              Text(
-                'Already have an account',
-                textAlign: TextAlign.center,
-                style: Theme.of(context).textTheme.bodySmall?.copyWith(
-                      color: CustomColors.appColorBlack.withOpacity(0.6),
-                    ),
-              ),
-              const SizedBox(
-                width: 2,
-              ),
-              Text(
-                'Log in',
-                textAlign: TextAlign.center,
-                style: Theme.of(context).textTheme.bodySmall?.copyWith(
-                      color: CustomColors.appColorBlue,
->>>>>>> b7247964
                     ),
                     Text(
                       'Log in',
@@ -1252,7 +1157,6 @@
   Widget build(BuildContext context) {
     final tween = Tween<double>(begin: 0, end: 1);
 
-<<<<<<< HEAD
     return SizedBox(
       height: 60,
       child: Column(
@@ -1298,55 +1202,6 @@
                     ),
                     const SizedBox(
                       width: 2,
-=======
-    return Column(
-      mainAxisAlignment: MainAxisAlignment.center,
-      crossAxisAlignment: CrossAxisAlignment.center,
-      children: [
-        GestureDetector(
-          onTap: () {
-            Navigator.pushAndRemoveUntil(
-              context,
-              PageRouteBuilder(
-                pageBuilder: (context, animation, secondaryAnimation) {
-                  switch (authMethod) {
-                    case AuthMethod.none:
-                    case AuthMethod.phone:
-                      return const PhoneSignUpWidget();
-                    case AuthMethod.email:
-                      return const EmailSignUpWidget();
-                  }
-                },
-                transitionsBuilder:
-                    (context, animation, secondaryAnimation, child) {
-                  return FadeTransition(
-                    opacity: animation.drive(tween),
-                    child: child,
-                  );
-                },
-              ),
-              (r) => false,
-            );
-          },
-          child: Row(
-            mainAxisAlignment: MainAxisAlignment.center,
-            children: [
-              Text(
-                'Don’t have an account',
-                textAlign: TextAlign.center,
-                style: Theme.of(context).textTheme.bodySmall?.copyWith(
-                      color: CustomColors.appColorBlack.withOpacity(0.6),
-                    ),
-              ),
-              const SizedBox(
-                width: 2,
-              ),
-              Text(
-                'Sign up',
-                textAlign: TextAlign.center,
-                style: Theme.of(context).textTheme.bodySmall?.copyWith(
-                      color: CustomColors.appColorBlue,
->>>>>>> b7247964
                     ),
                     Text(
                       'Sign up',
@@ -1365,268 +1220,4 @@
       ),
     );
   }
-}
-
-// class ReAuthenticateWidget extends StatefulWidget {
-//   const ReAuthenticateWidget({super.key});
-//
-//   @override
-//   State<ReAuthenticateWidget> createState() => _ReAuthenticateWidgetState();
-// }
-//
-// class _ReAuthenticateWidgetState extends State<ReAuthenticateWidget> {
-//   late BuildContext _loadingContext;
-//
-//   void _startCodeSentCountDown() {
-//     context.read<PhoneAuthBloc>().add(const UpdatePhoneCountDown(5));
-//
-//     Timer.periodic(
-//       const Duration(milliseconds: 1200),
-//           (Timer timer) {
-//         if (mounted) {
-//           final count = context.read<PhoneAuthBloc>().state.codeCountDown - 1;
-//           context.read<PhoneAuthBloc>().add(UpdatePhoneCountDown(count));
-//           if (count == 0) {
-//             setState(() => timer.cancel());
-//           }
-//         }
-//       },
-//     );
-//   }
-//
-//   @override
-//   void initState() {
-//     super.initState();
-//     _loadingContext = context;
-//     // TODO initialize bloc
-//     _startCodeSentCountDown();
-//   }
-//
-//   void _popLoadingScreen() {
-//     if (Navigator.canPop(_loadingContext)) Navigator.pop(_loadingContext);
-//   }
-//
-//   @override
-//   Widget build(BuildContext context) {
-//     return Scaffold(
-//       appBar: const OnBoardingTopBar(backgroundColor: Colors.white),
-//       body: AppSafeArea(
-//         horizontalPadding: 24,
-//         backgroundColor: Colors.white,
-//         widget: BlocBuilder<ProfileBloc, ProfileState>(
-//           builder: (context, state) {
-//             Profile? profile = state.profile;
-//             if(profile == null){
-//               return Container();
-//             }
-//
-//             AuthMethod authMethod = profile.phoneNumber.isEmpty ? AuthMethod.email : AuthMethod.phone;
-//             String credentials = profile.phoneNumber.isEmpty ? profile.emailAddress : profile.phoneNumber;
-//
-//             return Column(
-//               crossAxisAlignment: CrossAxisAlignment.center,
-//               mainAxisAlignment: MainAxisAlignment.center,
-//               children: [
-//                 MultiBlocListener(
-//                   listeners: [
-//                     BlocListener<PhoneAuthBloc, PhoneAuthState>(
-//                       listener: (context, state) {
-//                         _popLoadingScreen();
-//                         Navigator.pop(context, true);
-//                       },
-//                       listenWhen: (previous, current) {
-//                         return previous.status != current.status &&
-//                             current.status ==
-//                                 PhoneBlocStatus.verificationSuccessful;
-//                       },
-//                     ),
-//
-//                     BlocListener<PhoneAuthBloc, PhoneAuthState>(
-//                       listener: (context, state) async {
-//                         _popLoadingScreen();
-//                         _startCodeSentCountDown();
-//                       },
-//                       listenWhen: (previous, current) {
-//                         return previous.status != current.status &&
-//                             current.status ==
-//                                 EmailBlocStatus.verificationCodeSent;
-//                       },
-//                     ),
-//
-//                     BlocListener<PhoneAuthBloc, PhoneAuthState>(
-//                       listener: (context, state) {
-//                         loadingScreen(context);
-//                       },
-//                       listenWhen: (previous, current) {
-//                         return current.status == PhoneBlocStatus.processing;
-//                       },
-//                     ),
-//                   ],
-//                   child: Container(),
-//                 ),
-//                 AutoSizeText(
-//                   'Verify your action',
-//                   textAlign: TextAlign.center,
-//                   maxLines: 1,
-//                   overflow: TextOverflow.ellipsis,
-//                   style: CustomTextStyle.headline7(context),
-//                 ),
-//                 const SizedBox(
-//                   height: 14,
-//                 ),
-//                 Padding(
-//                   padding: const EdgeInsets.symmetric(horizontal: 16),
-//                   child: AutoSizeText(
-//                     authMethod.codeVerificationText,
-//                     textAlign: TextAlign.center,
-//                     maxLines: 2,
-//                     overflow: TextOverflow.ellipsis,
-//                     style: Theme.of(context).textTheme.bodyText2?.copyWith(
-//                       color: CustomColors.appColorBlack.withOpacity(0.6),
-//                     ),
-//                   ),
-//                 ),
-//                 const SizedBox(
-//                   height: 5,
-//                 ),
-//                 AutoSizeText(
-//                   credentials,
-//                   textAlign: TextAlign.center,
-//                   maxLines: 1,
-//                   overflow: TextOverflow.ellipsis,
-//                   style: Theme.of(context).textTheme.bodyText2?.copyWith(
-//                     fontSize: 18.0,
-//                     color: CustomColors.appColorBlue,
-//                   ),
-//                 ),
-//                 const SizedBox(
-//                   height: 15,
-//                 ),
-//                 Padding(
-//                   padding: const EdgeInsets.symmetric(horizontal: 36),
-//                   child: PhoneOptField(
-//                     callbackFn: (String value) {
-//                       context.read<PhoneAuthBloc>().add(UpdatePhoneAuthCode(
-//                         value,
-//                       ));
-//                     },
-//                     status: state.status,
-//                     codeCountDown: state.codeCountDown,
-//                   ),
-//                 ),
-//                 InputValidationErrorMessage(
-//                   visible: state.status == PhoneBlocStatus.error &&
-//                       state.error == PhoneBlocError.verificationFailed,
-//                   message: state.errorMessage,
-//                 ),
-//                 const SizedBox(
-//                   height: 16,
-//                 ),
-//                 Visibility(
-//                   visible: state.codeCountDown > 0,
-//                   child: Text(
-//                     'The code should arrive with in ${state.codeCountDown} sec',
-//                     textAlign: TextAlign.center,
-//                     style: Theme.of(context).textTheme.caption?.copyWith(
-//                       color: CustomColors.appColorBlack.withOpacity(0.5),
-//                     ),
-//                   ),
-//                 ),
-//                 Visibility(
-//                   visible: state.codeCountDown <= 0 &&
-//                       state.status != PhoneBlocStatus.verificationSuccessful,
-//                   child: GestureDetector(
-//                     onTap: () {
-//                       FocusManager.instance.primaryFocus?.unfocus();
-//                       context.read<PhoneAuthBloc>().add(VerifyPhoneNumber(
-//                         context,
-//                         showConfirmationDialog: false,
-//                       ));
-//                     },
-//                     child: Text(
-//                       'Resend code',
-//                       textAlign: TextAlign.center,
-//                       style: Theme.of(context).textTheme.caption?.copyWith(
-//                         color: CustomColors.appColorBlue,
-//                       ),
-//                     ),
-//                   ),
-//                 ),
-//                 Visibility(
-//                   visible: state.codeCountDown <= 0 &&
-//                       state.status != PhoneBlocStatus.verificationSuccessful,
-//                   child: Padding(
-//                     padding: const EdgeInsets.only(
-//                       left: 36,
-//                       right: 36,
-//                       top: 19,
-//                     ),
-//                     child: Stack(
-//                       alignment: AlignmentDirectional.center,
-//                       children: [
-//                         Container(
-//                           height: 1.09,
-//                           color: Colors.black.withOpacity(0.05),
-//                         ),
-//                         Container(
-//                           color: Colors.white,
-//                           padding: const EdgeInsets.symmetric(horizontal: 5),
-//                           child: Text(
-//                             'Or',
-//                             style:
-//                             Theme.of(context).textTheme.caption?.copyWith(
-//                               color: const Color(0xffD1D3D9),
-//                             ),
-//                           ),
-//                         ),
-//                       ],
-//                     ),
-//                   ),
-//                 ),
-//                 Visibility(
-//                   visible: state.codeCountDown <= 0 &&
-//                       state.status != PhoneBlocStatus.verificationSuccessful,
-//                   child: Padding(
-//                     padding: const EdgeInsets.only(top: 19),
-//                     child: GestureDetector(
-//                       onTap: () {
-//                         FocusManager.instance.primaryFocus?.unfocus();
-//                         Navigator.pop(context, false);
-//                       },
-//                       child: Text(
-//                         'Cancel',
-//                         textAlign: TextAlign.center,
-//                         style: Theme.of(context).textTheme.caption?.copyWith(
-//                           color: CustomColors.appColorBlue,
-//                         ),
-//                       ),
-//                     ),
-//                   ),
-//                 ),
-//
-//                 const Spacer(),
-//                 Visibility(
-//                   visible: state.codeCountDown <= 0,
-//                   child: NextButton(
-//                     buttonColor: state.inputAuthCode.length >= 6
-//                         ? CustomColors.appColorBlue
-//                         : CustomColors.appColorDisabled,
-//                     callBack: () {
-//                       FocusManager.instance.primaryFocus?.unfocus();
-//                       context
-//                           .read<PhoneAuthBloc>()
-//                           .add(const VerifyPhoneAuthCode());
-//                     },
-//                   ),
-//                 ),
-//                 const SizedBox(
-//                   height: 12,
-//                 ),
-//               ],
-//             );
-//           },
-//         ),
-//       ),
-//     );
-//   }
-// }+}