--- conflicted
+++ resolved
@@ -2,20 +2,14 @@
 import 'package:app/models/enum_constants.dart';
 import 'package:app/screens/auth/phone_auth_widget.dart';
 import 'package:app/screens/home_page.dart';
-<<<<<<< HEAD
-=======
 import 'package:app/services/services.dart';
 import 'package:app/themes/theme.dart';
 import 'package:app/widgets/widgets.dart';
->>>>>>> 2afec0c7
 import 'package:auto_size_text/auto_size_text.dart';
 import 'package:flutter/material.dart';
 import 'package:flutter/services.dart';
 import 'package:flutter_bloc/flutter_bloc.dart';
 
-<<<<<<< HEAD
-import '../../themes/colors.dart';
-import '../../widgets/text_fields.dart';
 import 'email_auth_widget.dart';
 
 class PhoneInputField extends StatefulWidget {
@@ -229,8 +223,6 @@
   }
 }
 
-=======
->>>>>>> 2afec0c7
 class ProceedAsGuest extends StatelessWidget {
   const ProceedAsGuest({super.key});
 
@@ -272,40 +264,6 @@
       ),
     );
   }
-<<<<<<< HEAD
-=======
-
-  Future<void> _proceedAsQuest(BuildContext buildContext) async {
-    loadingScreen(buildContext);
-    final successful = await AppService().authenticateUser(
-      authMethod: AuthMethod.none,
-      authProcedure: AuthProcedure.anonymousLogin,
-      buildContext: buildContext,
-    );
-
-    if (successful) {
-      Navigator.pop(buildContext);
-      await Future.wait([
-        CloudAnalytics.logEvent(
-          AnalyticsEvent.browserAsAppGuest,
-        ),
-        Navigator.pushAndRemoveUntil(
-          buildContext,
-          MaterialPageRoute(builder: (context) {
-            return const HomePage();
-          }),
-          (r) => false,
-        ),
-      ]);
-    } else {
-      Navigator.pop(buildContext);
-      showSnackBar(
-        buildContext,
-        'Failed to proceed as guest. Try again later',
-      );
-    }
-  }
->>>>>>> 2afec0c7
 }
 
 class SignUpButton extends StatelessWidget {
