--- conflicted
+++ resolved
@@ -348,7 +348,6 @@
         );
       }
       if (exception.code == 'session-expired') {
-<<<<<<< HEAD
         // await CustomAuth.requestPhoneAuthCode(
         //   widget.userDetails.phoneNumber,
         //   context,
@@ -356,15 +355,6 @@
         //   autoVerifyPhoneFn,
         // );
         await showSnackBar(
-=======
-        await CustomAuth.requestPhoneVerification(
-          widget.userDetails.phoneNumber,
-          context,
-          verifyPhoneFn,
-          autoVerifyPhoneFn,
-        );
-        showSnackBar(
->>>>>>> 2afec0c7
           context,
           'Your verification '
           'has timed out. we have sent your'
