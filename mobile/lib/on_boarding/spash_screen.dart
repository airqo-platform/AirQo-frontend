--- conflicted
+++ resolved
@@ -50,13 +50,7 @@
     );
   }
 
-<<<<<<< HEAD
-  Future<void> _initialize() async {
-    await _appService.dbHelper.deleteNonFavPlacesInsights();
-
-=======
   Future<void> initialize() async {
->>>>>>> 26981f03
     var isLoggedIn = _appService.isLoggedIn();
 
     var nextPage = getOnBoardingPageConstant(
