# Install dependencies only when needed
FROM node:18-alpine AS deps
WORKDIR /app

# Check https://github.com/nodejs/docker-node/tree/b4117f9333da4138b03a546ec926ef50a31506c3#nodealpine
# to understand why libc6-compat might be needed.
# Pin versions in apk add command for better reproducibility and security
RUN apk add --no-cache libc6-compat

# Install dependencies
COPY package*.json ./
RUN npm ci

# Build stage
FROM node:18-alpine AS builder
WORKDIR /app
COPY --from=deps /app/node_modules ./node_modules
COPY . .

COPY .env .env.production
RUN npm run build

# Runtime stage
FROM node:18-alpine
WORKDIR /app

ENV NODE_ENV production

# Security improvement by adding a system group and user
# Creating a specific user for running the application enhances security by limiting permissions
RUN addgroup --system --gid 1001 nodejs && \
    adduser --system --uid 1001 nextjs

COPY --from=builder /app/.next ./.next
COPY --from=builder /app/node_modules ./node_modules
COPY --from=builder /app/public ./public
COPY --from=builder /app/package*.json ./
<<<<<<< HEAD
EXPOSE 8000
=======

USER nextjs

EXPOSE 3000
ENV PORT 3000

>>>>>>> 098246bd
CMD ["npm", "start"]<|MERGE_RESOLUTION|>--- conflicted
+++ resolved
@@ -35,14 +35,10 @@
 COPY --from=builder /app/node_modules ./node_modules
 COPY --from=builder /app/public ./public
 COPY --from=builder /app/package*.json ./
-<<<<<<< HEAD
-EXPOSE 8000
-=======
 
 USER nextjs
 
-EXPOSE 3000
-ENV PORT 3000
+EXPOSE 8000
+ENV PORT 8000
 
->>>>>>> 098246bd
 CMD ["npm", "start"]