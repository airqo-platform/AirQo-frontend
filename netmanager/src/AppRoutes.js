import React, { Suspense, lazy, useState, useEffect } from 'react';
import { BrowserRouter as Router, Route, Switch } from 'react-router-dom';
import PrivateRoute from './views/components/PrivateRoute/PrivateRoute';
import { useInternetConnectivityCheck, useJiraHelpDesk } from 'utils/customHooks';

// core imports. imported on initial page load
import Overview from './views/components/Dashboard/Overview';
import Devices from './views/components/DataDisplay/Devices';
import { Main as MainLayout, Minimal as MinimalLayout } from 'views/layouts/';
import { NotFound as NotFoundView } from './views/pages/NotFound';
import { LargeCircularLoader } from 'views/components/Loader/CircularLoader';
import PermissionDenied from './views/pages/PermissionDenied';
import { logoutUser } from './redux/Join/actions';
import { connect } from 'react-redux';
import ConfirmDialog from './views/containers/ConfirmDialog';

// lazy imports
const Landing = lazy(() => import('./views/layouts/Landing'));
const Account = lazy(() => import('./views/pages/Account'));
const AnalyticsDashboard = lazy(() => import('./views/pages/Dashboard'));
const DeviceView = lazy(() => import('./views/components/DataDisplay/DeviceView'));
const ManagerMap = lazy(() =>
  import('./views/components/DataDisplay/DeviceManagement/ManagementMap')
);
const ManagerStats = lazy(() =>
  import('./views/components/DataDisplay/DeviceManagement/ManagementStats')
);
const Map = lazy(() => import('./views/components/Map'));
const OverlayMap = lazy(() => import('./views/pages/Map'));
const ForgotPassword = lazy(() => import('./views/pages/ForgotPassword'));
const ResetPassword = lazy(() => import('./views/pages/ResetPassword'));
const Login = lazy(() => import('./views/pages/SignUp/Login'));
const Register = lazy(() => import('./views/pages/SignUp/Register'));
const UserList = lazy(() => import('./views/pages/UserList'));
const AvailableUserList = lazy(() => import('./views/pages/UserList/AvailableUserList'));
const CandidateList = lazy(() => import('./views/pages/CandidateList'));
const Roles = lazy(() => import('./views/pages/Roles'));
const Settings = lazy(() => import('./views/pages/Settings'));
const SiteActivities = lazy(() => import('./views/components/Activities/ActivitiesRegistry'));
const SiteRegistry = lazy(() => import('./views/components/Sites/SiteRegistry'));
const SiteView = lazy(() => import('./views/components/Sites/SiteView'));
const AirQloudRegistry = lazy(() => import('./views/components/AirQlouds/AirQloudRegistry'));
const AirQloudView = lazy(() => import('./views/components/AirQlouds/AirQloudView'));
const Organisation = lazy(() => import('./views/pages/Organisation'));
const Logs = lazy(() => import('./views/pages/Logs'));
const ExportDownloads = lazy(() => import('./views/pages/ExportData/downloads'));
const ExportData = lazy(() => import('./views/pages/ExportData'));
<<<<<<< HEAD
const FaultDetection = lazy(() =>
  import('./views/components/DataDisplay/DeviceManagement/ManagementFaults')
);
=======
const HostRegistry = lazy(() => import('./views/components/Hosts/HostRegistry'));
const HostView = lazy(() => import('./views/components/Hosts/HostView'));
>>>>>>> 03fd4d99

const AppRoutes = ({ auth, logoutUser }) => {
  useJiraHelpDesk();
  useInternetConnectivityCheck();

  const sessionTimeoutInSeconds = 30;
  let inactivityTimer;

  const [sessionExpired, setSessionExpired] = useState(false);

  const resetInactivityTimer = () => {
    clearTimeout(inactivityTimer);
    inactivityTimer = setTimeout(() => {
      setSessionExpired(true);
      logoutUser();
    }, sessionTimeoutInSeconds * 60 * 1000);
  };

  const handleUserActivity = () => {
    resetInactivityTimer();
  };

  useEffect(() => {
    if (auth.isAuthenticated) {
      resetInactivityTimer();
      window.addEventListener('mousemove', handleUserActivity);
      window.addEventListener('keypress', handleUserActivity);

      return () => {
        clearTimeout(inactivityTimer);
        window.removeEventListener('mousemove', handleUserActivity);
        window.removeEventListener('keypress', handleUserActivity);
      };
    }
  }, [auth.isAuthenticated]);

  return (
    <Router>
      <div className="App">
        <Suspense fallback={<LargeCircularLoader loading={true} height={'calc(100vh - 114px)'} />}>
          <Switch>
            <Route exact path="/" component={Landing} />
            <Route exact path="/login/:tenant?" component={Login} />
            <Route exact path="/forgot/:tenant?" component={ForgotPassword} />
            <Route exact path="/reset" component={ResetPassword} />
            <Route exact path="/request-access/:tenant?" component={Register} />
            <PrivateRoute
              exact
              path="/dashboard"
              component={AnalyticsDashboard}
              layout={MainLayout}
            />
            <PrivateRoute
              exact
              path="/admin/users/assigned-users"
              component={UserList}
              layout={MainLayout}
            />
            <PrivateRoute
              exact
              path="/admin/users/available-users"
              component={AvailableUserList}
              layout={MainLayout}
            />
            <PrivateRoute component={CandidateList} exact layout={MainLayout} path="/candidates" />
            <PrivateRoute component={Roles} exact layout={MainLayout} path="/roles" />
            <PrivateRoute component={Settings} exact layout={MainLayout} path="/settings" />
            <PrivateRoute component={Organisation} exact layout={MainLayout} path="/organisation" />

            <PrivateRoute path="/device/:deviceName" component={DeviceView} layout={MainLayout} />
            <PrivateRoute exact path="/locate" component={Map} layout={MainLayout} />
            <Route exact path="/map">
              <MainLayout>
                <OverlayMap />
              </MainLayout>
            </Route>
            <PrivateRoute component={Account} exact layout={MainLayout} path="/account" />
            <PrivateRoute exact path="/manager/map" component={ManagerMap} layout={MainLayout} />
            <PrivateRoute
              exact
              path="/manager/stats"
              component={ManagerStats}
              layout={MainLayout}
            />
            <PrivateRoute
              exact
              path="/manager/activities"
              component={SiteActivities}
              layout={MainLayout}
            />
<<<<<<< HEAD
            <PrivateRoute
              exact
              path="/manager/fault_detection"
              component={FaultDetection}
              layout={MainLayout}
            />
=======
            <PrivateRoute exact path="/hosts" component={HostRegistry} layout={MainLayout} />
            <PrivateRoute exact path="/hosts/:id" component={HostView} layout={MainLayout} />
>>>>>>> 03fd4d99
            <PrivateRoute exact path="/sites" component={SiteRegistry} layout={MainLayout} />
            <PrivateRoute exact path="/sites/:id" component={SiteView} layout={MainLayout} />
            <PrivateRoute
              exact
              path="/airqlouds"
              component={AirQloudRegistry}
              layout={MainLayout}
            />
            <PrivateRoute
              exact
              path="/airqlouds/:id"
              component={AirQloudView}
              layout={MainLayout}
            />
            <PrivateRoute exact path="/overview" component={Overview} layout={MainLayout} />
            <PrivateRoute
              exact
              path="/export-data/options"
              component={ExportData}
              layout={MainLayout}
            />
            <PrivateRoute
              exact
              path="/export-data/scheduled"
              component={ExportDownloads}
              layout={MainLayout}
            />
            <PrivateRoute exact path="/registry" component={Devices} layout={MainLayout} />
            <PrivateRoute exact path="/logs" component={Logs} layout={MainLayout} />
            <PrivateRoute
              component={PermissionDenied}
              exact
              layout={MinimalLayout}
              path="/permission-denied"
            />
            <Route exact layout={MinimalLayout} path="*">
              <NotFoundView />
            </Route>
          </Switch>
        </Suspense>

        <div
          style={{
            position: 'fixed',
            bottom: 0,
            right: 0,
            marginRight: '10px',
            marginBottom: '20px'
          }}>
          <div id="jira-help-desk" />
        </div>

        {sessionExpired && (
          <ConfirmDialog
            open={sessionExpired}
            close={() => window.location.replace('/')}
            title="Session Expired"
            message="Your session has expired due to inactivity. Please log in again."
            confirmBtnMsg="Log In"
            confirm={() => setSessionExpired(false)}
            error={false}
          />
        )}
      </div>
    </Router>
  );
};
const mapStateToProps = (state) => ({
  auth: state.auth
});

export default connect(mapStateToProps, { logoutUser })(AppRoutes);<|MERGE_RESOLUTION|>--- conflicted
+++ resolved
@@ -45,14 +45,11 @@
 const Logs = lazy(() => import('./views/pages/Logs'));
 const ExportDownloads = lazy(() => import('./views/pages/ExportData/downloads'));
 const ExportData = lazy(() => import('./views/pages/ExportData'));
-<<<<<<< HEAD
 const FaultDetection = lazy(() =>
   import('./views/components/DataDisplay/DeviceManagement/ManagementFaults')
 );
-=======
 const HostRegistry = lazy(() => import('./views/components/Hosts/HostRegistry'));
 const HostView = lazy(() => import('./views/components/Hosts/HostView'));
->>>>>>> 03fd4d99
 
 const AppRoutes = ({ auth, logoutUser }) => {
   useJiraHelpDesk();
@@ -143,17 +140,14 @@
               component={SiteActivities}
               layout={MainLayout}
             />
-<<<<<<< HEAD
             <PrivateRoute
               exact
               path="/manager/fault_detection"
               component={FaultDetection}
               layout={MainLayout}
             />
-=======
             <PrivateRoute exact path="/hosts" component={HostRegistry} layout={MainLayout} />
             <PrivateRoute exact path="/hosts/:id" component={HostView} layout={MainLayout} />
->>>>>>> 03fd4d99
             <PrivateRoute exact path="/sites" component={SiteRegistry} layout={MainLayout} />
             <PrivateRoute exact path="/sites/:id" component={SiteView} layout={MainLayout} />
             <PrivateRoute
