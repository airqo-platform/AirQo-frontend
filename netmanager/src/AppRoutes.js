--- conflicted
+++ resolved
@@ -45,12 +45,9 @@
 const Logs = lazy(() => import('./views/pages/Logs'));
 const ExportDownloads = lazy(() => import('./views/pages/ExportData/downloads'));
 const ExportData = lazy(() => import('./views/pages/ExportData'));
-<<<<<<< HEAD
 const Analytics = lazy(() => import('./views/pages/Analytics'));
-=======
 const HostRegistry = lazy(() => import('./views/components/Hosts/HostRegistry'));
 const HostView = lazy(() => import('./views/components/Hosts/HostView'));
->>>>>>> 84693319
 
 const AppRoutes = ({ auth, logoutUser }) => {
   useJiraHelpDesk();
@@ -192,7 +189,8 @@
             right: 0,
             marginRight: '10px',
             marginBottom: '20px'
-          }}>
+          }}
+        >
           <div id="jira-help-desk" />
         </div>
 
