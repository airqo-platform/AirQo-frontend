--- conflicted
+++ resolved
@@ -196,7 +196,6 @@
       });
     setLoading(false);
   };
-<<<<<<< HEAD
 
   const handleUrbanBetterFormSubmit = async (e) => {
     e.preventDefault();
@@ -273,8 +272,6 @@
     setDeviceNumbers([]);
   }
 
-=======
->>>>>>> cd1364e7
   return (
     <ErrorBoundary>
       <div className={classes.root}>
