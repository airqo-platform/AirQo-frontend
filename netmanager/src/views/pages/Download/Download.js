--- conflicted
+++ resolved
@@ -10,13 +10,15 @@
   CardActions,
   Divider,
   CircularProgress,
+  Tabs,
+  Tab
 } from "@material-ui/core";
 import Select from "react-select";
 import PropTypes from "prop-types";
 import clsx from "clsx";
 import TextField from "@material-ui/core/TextField";
 import { isEmpty } from "underscore";
-import moment from "moment";
+import Papa from 'papaparse';
 import { useDashboardSitesData } from "redux/Dashboard/selectors";
 import { loadSites } from "redux/Dashboard/operations";
 import { downloadDataApi } from "views/apis/analytics";
@@ -24,8 +26,10 @@
 import { updateMainAlert } from "redux/MainAlert/operations";
 import { useInitScrollTop, usePollutantsOptions } from "utils/customHooks";
 import ErrorBoundary from "views/ErrorBoundary/ErrorBoundary";
+import { downloadUrbanBetterDataApi } from "../../apis/analytics";
 
 const { Parser } = require("json2csv");
+
 
 const useStyles = makeStyles((theme) => ({
   root: {
@@ -72,6 +76,11 @@
   });
   const [fileType, setFileType] = useState(null);
   const [outputFormat, setOutputFormat] = useState(null);
+  const [deviceNumbers, setDeviceNumbers] = useState([]);
+  const [parsedCsvData, setParsedCsvData] = useState([]);
+
+  // Tabs
+  const [value, setValue] = useState(0);
 
   const frequencyOptions = [
     { value: "hourly", label: "Hourly" },
@@ -89,8 +98,60 @@
 
   const typeOutputFormatOptions = [
     { value: "aqcsv", label: "AQCSV" },
-    { value: "usual", label: "Usual" },
+    { value: "usual", label: "AirQo Standard" },
   ];
+
+  const listOfDeviceNumbers = [
+    {value: 16020, label: 16020},
+    {value: 19857, label: 19857},
+    {value: 16016, label: 16016},
+    {value: 19503, label: 19503},
+    {value: 16088, label: 16088},
+    {value: 18079, label: 18079},
+    {value: 18130, label: 18130},
+    {value: 20259, label: 20259},
+    {value: 18556, label: 18556},
+    {value: 18566, label: 18566},
+    {value: 18455, label: 18455},
+    {value: 18425, label: 18425},
+    {value: 18132, label: 18132},
+    {value: 18559, label: 18559},
+    {value: 18567, label: 18567},
+    {value: 18564, label: 18564},
+    {value: 20838, label: 20838},
+    {value: 18110, label: 18110}
+  ];
+
+  function TabPanel(props) {
+    const { children, value, index, ...other } = props;
+  
+    return (
+      <div
+        role="tabpanel"
+        hidden={value !== index}
+        id={`data-export-tabpanel-${index}`}
+        aria-labelledby={`data-export-tab-${index}`}
+        {...other}
+      >
+        {value === index && (
+          <div sx={{ p: 3 }}>
+            {children}
+          </div>
+        )}
+      </div>
+    );
+  }
+
+  function a11yProps(index) {
+    return {
+      id: `data-export-tab-${index}`,
+      'aria-controls': `data-export-tabpanel-${index}`,
+    };
+  }
+
+  const handleChangeTabPanel = (event, newValue) => {
+    setValue(newValue);
+  };
 
   useEffect(() => {
     if (isEmpty(sites)) dispatch(loadSites());
@@ -100,22 +161,35 @@
     setSiteOptions(createSiteOptions(Object.values(sites)));
   }, [sites]);
 
-  const disableDownloadBtn = () => {
-    return (
-      !(
-        startDate &&
-        endDate &&
-        !isEmpty(selectedSites) &&
-        !isEmpty(pollutants) &&
-        fileType &&
-        fileType.value &&
-        frequency &&
-        frequency.value
-      ) || loading
-    );
+  const disableDownloadBtn = (tenant) => {
+    if(tenant === "airqo") {
+      return (
+        !(
+          startDate &&
+          endDate &&
+          !isEmpty(selectedSites) &&
+          !isEmpty(pollutants) &&
+          fileType &&
+          fileType.value &&
+          frequency &&
+          frequency.value
+        ) || loading
+      );
+    } else if(tenant === "urbanBetter") {
+      return (
+        !(
+          startDate &&
+          endDate &&
+          fileType &&
+          deviceNumbers &&
+          fileType.value
+        ) || loading
+      );
+    }
+    
   };
 
-  let handleSubmit = async (e) => {
+  let handleAirqoFormSubmit = async (e) => {
     e.preventDefault();
 
     setLoading(true);
@@ -130,20 +204,6 @@
       fromBigQuery: true,
       outputFormat: outputFormat.value,
     };
-
-    // const dateDiff = moment(data.endDate).diff(moment(data.startDate), "days");
-    //
-    // if (dateDiff > MAX_ALLOWED_DATE_DIFF_IN_DAYS) {
-    //   setLoading(false);
-    //   dispatch(
-    //     updateMainAlert({
-    //       show: "true",
-    //       message: "The download of data of more than 3 months is prohibited",
-    //       severity: "error",
-    //     })
-    //   );
-    //   return;
-    // }
 
     await downloadDataApi(fileType.value, data, fileType.value === "csv" , outputFormat.value)
       .then((response) => response.data)
@@ -195,8 +255,12 @@
         );
       });
     setLoading(false);
+    setStartDate(null);
+    setEndDate(null);
+    setFileType(null);
+    setSelectedSites([]);
+    setPollutants([]);
   };
-<<<<<<< HEAD
 
   const handleUrbanBetterFormSubmit = async (e) => {
     e.preventDefault();
@@ -273,8 +337,6 @@
     setDeviceNumbers([]);
   }
 
-=======
->>>>>>> cd1364e7
   return (
     <ErrorBoundary>
       <div className={classes.root}>
@@ -291,143 +353,253 @@
               />
 
               <Divider />
-              <form onSubmit={handleSubmit}>
-                <CardContent>
-                  <Grid container spacing={2}>
-                    <Grid item md={6} xs={12}>
-                      <TextField
-                        label="Start Date"
-                        className="reactSelect"
-                        fullWidth
+              
+              <Tabs 
+              value={value}
+              onChange={handleChangeTabPanel}
+              textColor="primary"
+              indicatorColor="primary" 
+              centered>
+                <Tab disableRipple label="AirQo data" {...a11yProps(0)} />
+                <Tab disableRipple label="UrbanBetter data" {...a11yProps(1)} />
+              </Tabs>
+
+              <TabPanel value={value} index={0}>
+                <form onSubmit={handleAirqoFormSubmit}>
+                  <CardContent>
+                    <Grid container spacing={2}>
+                      <Grid item md={6} xs={12}>
+                        <TextField
+                          label="Start Date"
+                          className="reactSelect"
+                          fullWidth
+                          variant="outlined"
+                          value={startDate}
+                          InputLabelProps={{ shrink: true }}
+                          type="date"
+                          onChange={(event) => setStartDate(event.target.value)}
+                        />
+                      </Grid>
+
+                      <Grid item md={6} xs={12}>
+                        <TextField
+                          label="End Date"
+                          className="reactSelect"
+                          fullWidth
+                          variant="outlined"
+                          value={endDate}
+                          InputLabelProps={{ shrink: true }}
+                          type="date"
+                          onChange={(event) => setEndDate(event.target.value)}
+                        />
+                      </Grid>
+
+                      <Grid item md={6} xs={12}>
+                        <Select
+                          fullWidth
+                          className="reactSelect"
+                          name="location"
+                          placeholder="Location(s)"
+                          value={selectedSites}
+                          options={siteOptions}
+                          onChange={(options) => setSelectedSites(options)}
+                          isMulti
+                          variant="outlined"
+                          margin="dense"
+                          required
+                        />
+                      </Grid>
+
+                      <Grid item md={6} xs={12}>
+                        <Select
+                          fullWidth
+                          label="Frequency"
+                          className=""
+                          name="chart-frequency"
+                          placeholder="Frequency"
+                          value={frequency}
+                          options={frequencyOptions}
+                          onChange={(options) => setFrequency(options)}
+                          variant="outlined"
+                          margin="dense"
+                          isDisabled
+                          required
+                        />
+                      </Grid>
+                      <Grid item md={6} xs={12}>
+                        <Select
+                          fullWidth
+                          label="Pollutant"
+                          className="reactSelect"
+                          name="pollutant"
+                          placeholder="Pollutant(s)"
+                          value={pollutants}
+                          options={pollutantOptions}
+                          onChange={(options) => setPollutants(options)}
+                          isMulti
+                          variant="outlined"
+                          margin="dense"
+                          required
+                        />
+                      </Grid>
+
+                      <Grid item md={6} xs={12}>
+                        <Select
+                          fullWidth
+                          label="File Type"
+                          className="reactSelect"
+                          name="file-type"
+                          placeholder="File Type"
+                          value={fileType}
+                          options={typeOptions}
+                          onChange={(options) => setFileType(options)}
+                          variant="outlined"
+                          margin="dense"
+                          required
+                        />
+                      </Grid>
+
+                      <Grid item md={6} xs={12}>
+                        <Select
+                          fullWidth
+                          label="File Output Standard"
+                          className="reactSelect"
+                          name="file-output-format"
+                          placeholder="File Output Standard"
+                          value={outputFormat}
+                          options={typeOutputFormatOptions}
+                          onChange={(options) => setOutputFormat(options)}
+                          variant="outlined"
+                          margin="dense"
+                          required
+                        />
+                      </Grid>
+                    </Grid>
+                  </CardContent>
+
+                  <Divider />
+                  <CardActions>
+                    <span style={{ position: "relative" }}>
+                      <Button
+                        color="primary"
                         variant="outlined"
-                        InputLabelProps={{ shrink: true }}
-                        type="date"
-                        onChange={(event) => setStartDate(event.target.value)}
-                      />
+                        type="submit"
+                        disabled={disableDownloadBtn("airqo")}
+                      >
+                        {" "}
+                        Download Data
+                      </Button>
+                      {loading && (
+                        <CircularProgress
+                          size={24}
+                          style={{
+                            position: "absolute",
+                            top: "50%",
+                            left: "50%",
+                            marginTop: "-12px",
+                            marginLeft: "-12px",
+                          }}
+                        />
+                      )}
+                    </span>
+                  </CardActions>
+                </form>
+              </TabPanel>
+
+              <TabPanel value={value} index={1}>
+                <form onSubmit={handleUrbanBetterFormSubmit}>
+                  <CardContent>
+                    <Grid container spacing={2}>
+                      <Grid item md={6} xs={12}>
+                        <TextField
+                          label="Start Date"
+                          className="reactSelect"
+                          fullWidth
+                          variant="outlined"
+                          value={startDate}
+                          InputLabelProps={{ shrink: true }}
+                          type="date"
+                          onChange={(event) => setStartDate(event.target.value)}
+                        />
+                      </Grid>
+
+                      <Grid item md={6} xs={12}>
+                        <TextField
+                          label="End Date"
+                          className="reactSelect"
+                          fullWidth
+                          variant="outlined"
+                          value={endDate}
+                          InputLabelProps={{ shrink: true }}
+                          type="date"
+                          onChange={(event) => setEndDate(event.target.value)}
+                        />
+                      </Grid>
+
+                      <Grid item md={6} xs={12}>
+                        <Select
+                          fullWidth
+                          label="Device Number"
+                          className="reactSelect"
+                          name="device-number"
+                          placeholder="Select Device Number"
+                          value={deviceNumbers}
+                          options={listOfDeviceNumbers}
+                          onChange={(options) => setDeviceNumbers(options)}
+                          variant="outlined"
+                          margin="dense"
+                          isMulti
+                          required
+                        />
+                      </Grid>
+                    
+
+                      <Grid item md={6} xs={12}>
+                        <Select
+                          fullWidth
+                          label="File Type"
+                          className="reactSelect"
+                          name="file-type"
+                          placeholder="File Type"
+                          value={fileType}
+                          options={typeOptions}
+                          onChange={(options) => setFileType(options)}
+                          variant="outlined"
+                          margin="dense"
+                          required
+                        />
+                      </Grid>
                     </Grid>
-
-                    <Grid item md={6} xs={12}>
-                      <TextField
-                        label="End Date"
-                        className="reactSelect"
-                        fullWidth
+                  </CardContent>
+
+                  <Divider />
+                  <CardActions>
+                    <span style={{ position: "relative" }}>
+                      <Button
+                        color="primary"
                         variant="outlined"
-                        InputLabelProps={{ shrink: true }}
-                        type="date"
-                        onChange={(event) => setEndDate(event.target.value)}
-                      />
-                    </Grid>
-
-                    <Grid item md={6} xs={12}>
-                      <Select
-                        fullWidth
-                        className="reactSelect"
-                        name="location"
-                        placeholder="Location(s)"
-                        value={selectedSites}
-                        options={siteOptions}
-                        onChange={(options) => setSelectedSites(options)}
-                        isMulti
-                        variant="outlined"
-                        margin="dense"
-                        required
-                      />
-                    </Grid>
-
-                    <Grid item md={6} xs={12}>
-                      <Select
-                        fullWidth
-                        label="Frequency"
-                        className=""
-                        name="chart-frequency"
-                        placeholder="Frequency"
-                        value={frequency}
-                        options={frequencyOptions}
-                        onChange={(options) => setFrequency(options)}
-                        variant="outlined"
-                        margin="dense"
-                        isDisabled
-                        required
-                      />
-                    </Grid>
-                    <Grid item md={6} xs={12}>
-                      <Select
-                        fullWidth
-                        label="Pollutant"
-                        className="reactSelect"
-                        name="pollutant"
-                        placeholder="Pollutant(s)"
-                        value={pollutants}
-                        options={pollutantOptions}
-                        onChange={(options) => setPollutants(options)}
-                        isMulti
-                        variant="outlined"
-                        margin="dense"
-                        required
-                      />
-                    </Grid>
-
-                    <Grid item md={6} xs={12}>
-                      <Select
-                        fullWidth
-                        label="File Type"
-                        className="reactSelect"
-                        name="file-type"
-                        placeholder="File Type"
-                        value={fileType}
-                        options={typeOptions}
-                        onChange={(options) => setFileType(options)}
-                        variant="outlined"
-                        margin="dense"
-                        required
-                      />
-                    </Grid>
-
-                    <Grid item md={6} xs={12}>
-                      <Select
-                        fullWidth
-                        label="File Output Standard"
-                        className="reactSelect"
-                        name="file-output-format"
-                        placeholder="File Output Standard"
-                        value={outputFormat}
-                        options={typeOutputFormatOptions}
-                        onChange={(options) => setOutputFormat(options)}
-                        variant="outlined"
-                        margin="dense"
-                        required
-                      />
-                    </Grid>
-                  </Grid>
-                </CardContent>
-
-                <Divider />
-                <CardActions>
-                  <span style={{ position: "relative" }}>
-                    <Button
-                      color="primary"
-                      variant="outlined"
-                      type="submit"
-                      disabled={disableDownloadBtn()}
-                    >
-                      {" "}
-                      Download Data
-                    </Button>
-                    {loading && (
-                      <CircularProgress
-                        size={24}
-                        style={{
-                          position: "absolute",
-                          top: "50%",
-                          left: "50%",
-                          marginTop: "-12px",
-                          marginLeft: "-12px",
-                        }}
-                      />
-                    )}
-                  </span>
-                </CardActions>
-              </form>
+                        type="submit"
+                        disabled={disableDownloadBtn("urbanBetter")}
+                      >
+                        {" "}
+                        Download Data
+                      </Button>
+                      {loading && (
+                        <CircularProgress
+                          size={24}
+                          style={{
+                            position: "absolute",
+                            top: "50%",
+                            left: "50%",
+                            marginTop: "-12px",
+                            marginLeft: "-12px",
+                          }}
+                        />
+                      )}
+                    </span>
+                  </CardActions>
+                </form>
+              </TabPanel>
             </Card>
           </Grid>
         </Grid>
