--- conflicted
+++ resolved
@@ -316,7 +316,6 @@
   const [recallType, setRecallType] = useState('');
   const [isLoading, setIsLoading] = useState(false);
 
-<<<<<<< HEAD
   const RecallButton = ({ handleRecall, recallLoading }) => {
     const [selectedRecallType, setSelectedRecallType] = useState('');
   
@@ -330,18 +329,9 @@
         await handleRecall(selectedRecallType);
         setrecallLoading(false);
       }
-=======
-  const RecallDeviceDialog = ({ deviceData, handleRecall, open, toggleOpen }) => {
-    const handleConfirmRecall = () => {
-      setIsLoading(true);
-      handleRecall(recallType);
-      toggleOpen();
-      setIsLoading(false);
->>>>>>> 4339de56
     };
 
     return (
-<<<<<<< HEAD
       <div>
         <Tooltip
           arrow
@@ -452,38 +442,6 @@
   // };
   
   
-=======
-      <Dialog open={open} onClose={toggleOpen} aria-labelledby="form-dialog-title">
-        <DialogTitle id="form-dialog-title">Recall Device</DialogTitle>
-        <DialogContent>
-          <DialogContentText>
-            Select the recall type for device {deviceData.name}.
-          </DialogContentText>
-          <Select value={recallType} onChange={(e) => setRecallType(e.target.value)} fullWidth>
-            <MenuItem value="">Select Recall Type</MenuItem>
-            <MenuItem value="errors">Errors</MenuItem>
-            <MenuItem value="disconnected">Disconnected</MenuItem>
-          </Select>
-        </DialogContent>
-        <DialogActions>
-          <Button onClick={toggleOpen} color="primary">
-            Cancel
-          </Button>
-          <Button onClick={handleConfirmRecall} color="primary">
-            Recall
-          </Button>
-        </DialogActions>
-      </Dialog>
-    );
-  };
-
-  RecallDeviceDialog.propTypes = {
-    deviceData: PropTypes.object.isRequired,
-    handleRecall: PropTypes.func.isRequired,
-    open: PropTypes.bool.isRequired,
-    toggleOpen: PropTypes.func.isRequired
-  };
->>>>>>> 4339de56
 
   const checkColocation = () => {
     if (typeof deviceData.isPrimaryInLocation === 'boolean') {
@@ -628,14 +586,9 @@
     setIsLoading(false);
   };
 
-<<<<<<< HEAD
 
   const handleRecallSubmit = async (recallType) => {
     setRecallOpen(false); 
-=======
-  const handleRecallSubmit = async () => {
-    setRecallOpen(false);
->>>>>>> 4339de56
     setrecallLoading(true);
     const storedData = localStorage.getItem('currentUser');
     if (!storedData) {
@@ -736,32 +689,11 @@
               {deviceStatus}
             </span>
           </span>
-<<<<<<< HEAD
           <RecallButton
             handleRecall={handleRecallSubmit}
             recallLoading={recallLoading}
           />
 
-=======
-          <Tooltip
-            arrow
-            title={'Device is not yet deployed'}
-            disableTouchListener={deviceData.isActive}
-            disableHoverListener={deviceData.isActive}
-            disableFocusListener={deviceData.isActive}
-          >
-            <span>
-              <Button
-                variant="contained"
-                color="primary"
-                disabled={!deviceData.isActive}
-                onClick={() => setRecallOpen(!recallOpen)}
-              >
-                {recallLoading ? 'Recalling' : 'Recall Device'}
-              </Button>
-            </span>
-          </Tooltip>
->>>>>>> 4339de56
         </span>
       </div>
 
