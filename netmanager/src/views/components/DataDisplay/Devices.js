--- conflicted
+++ resolved
@@ -169,8 +169,7 @@
               className={'underline-hover'}
               onClick={(event) => {
                 event.stopPropagation();
-              }}
-            >
+              }}>
               {data.site && data.site.description}
             </Link>
           )
@@ -200,8 +199,7 @@
               style={{
                 color: deviceStatus === 'deployed' ? 'green' : 'red',
                 textTransform: 'capitalize'
-              }}
-            >
+              }}>
               {deviceStatus}
             </span>
           }
@@ -353,8 +351,7 @@
       open={open}
       onClose={handleRegisterClose}
       aria-labelledby="form-dialog-title"
-      aria-describedby="form-dialog-description"
-    >
+      aria-describedby="form-dialog-description">
       <DialogTitle id="form-dialog-title" style={{ textTransform: 'uppercase' }}>
         Add a device
       </DialogTitle>
@@ -377,6 +374,7 @@
           <Select
             fullWidth
             label="Category"
+            name="category"
             styles={customStyles}
             defaultValue={options.find((option) => option.value === newDevice.category)}
             onChange={handleChange}
@@ -386,17 +384,8 @@
             error={!!errors.category}
             helperText={errors.category}
             required
-<<<<<<< HEAD
           />
-=======
-          >
-            {CATEGORIES.map((option, index) => (
-              <option key={index} value={option.value}>
-                {option.name}
-              </option>
-            ))}
-          </TextField>
->>>>>>> 8251f220
+
           <TextField
             fullWidth
             margin="dense"
@@ -405,8 +394,7 @@
             variant="outlined"
             error={!!errors.network}
             helperText={errors.network}
-            disabled
-          ></TextField>
+            disabled></TextField>
         </form>
       </DialogContent>
 
@@ -420,8 +408,7 @@
             color="primary"
             type="submit"
             onClick={handleRegisterSubmit}
-            style={{ margin: '0 15px' }}
-          >
+            style={{ margin: '0 15px' }}>
             Register
           </Button>
         </Grid>
@@ -524,8 +511,7 @@
       open={open}
       onClose={handleRegisterClose}
       aria-labelledby="form-dialog-title"
-      aria-describedby="form-dialog-description"
-    >
+      aria-describedby="form-dialog-description">
       <DialogTitle id="form-dialog-title" style={{ textTransform: 'uppercase' }}>
         Soft add a device
       </DialogTitle>
@@ -558,8 +544,7 @@
             variant="outlined"
             error={!!errors.category}
             helperText={errors.category}
-            required
-          >
+            required>
             {CATEGORIES.map((option, index) => (
               <option key={index} value={option.value}>
                 {option.name}
@@ -574,8 +559,7 @@
             variant="outlined"
             error={!!errors.network}
             helperText={errors.network}
-            disabled
-          ></TextField>
+            disabled></TextField>
         </form>
       </DialogContent>
 
@@ -589,8 +573,7 @@
             color="primary"
             type="submit"
             onClick={handleRegisterSubmit}
-            style={{ margin: '0 15px' }}
-          >
+            style={{ margin: '0 15px' }}>
             Register
           </Button>
         </Grid>
@@ -697,16 +680,14 @@
             display: 'flex',
             alignItems: 'center',
             justifyContent: 'flex-end'
-          }}
-        >
+          }}>
           {activeNetwork.net_name === 'airqo' && (
             <Button
               variant="contained"
               color="primary"
               type="submit"
               align="right"
-              onClick={() => setRegisterOpen(true)}
-            >
+              onClick={() => setRegisterOpen(true)}>
               {' '}
               Add Device
             </Button>
@@ -716,8 +697,7 @@
             color="primary"
             type="submit"
             style={{ marginLeft: '20px' }}
-            onClick={() => setSoftRegisterOpen(true)}
-          >
+            onClick={() => setSoftRegisterOpen(true)}>
             {activeNetwork.net_name === 'airqo' ? 'Soft Add Device' : 'Add Device'}
           </Button>
         </div>
