import React, { useState, useEffect } from 'react';
import { useDispatch } from 'react-redux';
import { useHistory } from 'react-router-dom';
import LoadingOverlay from 'react-loading-overlay';
import { isEmpty } from 'underscore';
import Tooltip from '@material-ui/core/Tooltip';
import DeleteIcon from '@material-ui/icons/DeleteOutlineOutlined';
import { Parser } from 'json2csv';
<<<<<<< HEAD
import { loadSitesData, loadSitesSummary } from 'redux/SiteRegistry/operations';
import { useSitesSummaryData } from 'redux/SiteRegistry/selectors';
=======
import { loadSitesData } from 'redux/SiteRegistry/operations';
import { useSitesArrayData } from 'redux/SiteRegistry/selectors';
>>>>>>> 50a01cda
import CustomMaterialTable from '../Table/CustomMaterialTable';
import ConfirmDialog from '../../containers/ConfirmDialog';
import { deleteSiteApi } from 'views/apis/deviceRegistry';
import { updateMainAlert } from 'redux/MainAlert/operations';

// css
import 'assets/css/location-registry.css';

const BLANK_SPACE_HOLDER = '-';
const renderCell = (field) => (rowData) => <span>{rowData[field] || BLANK_SPACE_HOLDER}</span>;

const SitesTable = () => {
  const history = useHistory();
  const dispatch = useDispatch();
  const sites = useSitesSummaryData();

  const [isLoading, setIsLoading] = useState(false);
  const [delState, setDelState] = useState({ open: false, name: '', id: '' });

  useEffect(() => {
    //code to retrieve all locations data
    if (isEmpty(sites)) {
      setIsLoading(true);
<<<<<<< HEAD
      dispatch(loadSitesSummary());
=======
      const activeNetwork = JSON.parse(localStorage.getItem('activeNetwork'));
      if (!isEmpty(activeNetwork)) {
        dispatch(loadSitesData(activeNetwork.net_name));
      }
>>>>>>> 50a01cda
      setIsLoading(false);
    }
  }, []);

  const handleDeleteSite = (e) => {
    setDelState({ open: false, name: '', id: '' });
    deleteSiteApi(delState.id)
      .then((resData) => {
        const activeNetwork = JSON.parse(localStorage.getItem('activeNetwork'));
        if (!isEmpty(activeNetwork)) {
          dispatch(loadSitesData(activeNetwork.net_name));
        }
        dispatch(
          updateMainAlert({
            message: resData.message,
            show: true,
            severity: 'success'
          })
        );
      })
      .catch((error) => {
        dispatch(
          updateMainAlert({
            message: error.response && error.response.data && error.response.data.message,
            show: true,
            severity: 'error'
          })
        );
      });
  };

  return (
    <>
      <LoadingOverlay active={isLoading} spinner text="Loading Locations...">
        <CustomMaterialTable
          pointerCursor
          userPreferencePaginationKey={'sites'}
          title="Site Registry"
          columns={[
            {
              title: 'Name',
              field: 'name',
              render: renderCell('name')
            },
            {
              title: 'Site ID',
              field: 'generated_name',
              render: renderCell('generated_name'),
              cellStyle: { fontFamily: 'Open Sans' }
            },
            {
              title: 'Description',
              field: 'description',
              render: renderCell('description'),
              cellStyle: { fontFamily: 'Open Sans' }
            },
            {
              title: 'Country',
              field: 'country',
              render: renderCell('country'),
              cellStyle: { fontFamily: 'Open Sans' }
            },
            {
              title: 'District',
              field: 'district',
              render: renderCell('district'),
              cellStyle: { fontFamily: 'Open Sans' }
            },
            {
              title: 'Region',
              field: 'region',
              render: renderCell('region'),
              cellStyle: { fontFamily: 'Open Sans' }
            },
            {
              title: 'Actions',
              render: (rowData) => (
                <div>
                  <Tooltip title="Delete">
                    <DeleteIcon
                      // className={"hover-red"}
                      style={{
                        margin: '0 5px',
                        cursor: 'not-allowed',
                        color: 'grey'
                      }}
                      // disable deletion for now
                      // onClick={(event) => {
                      //   event.stopPropagation();
                      //   setDelState({
                      //     open: true,
                      //     name: rowData.name || rowData.description,
                      //     id: rowData._id,
                      //   });
                      // }}
                    />
                  </Tooltip>
                </div>
              )
            }
          ]}
          onRowClick={(event, data) => {
            event.preventDefault();
            history.push(`/sites/${data._id}`);
          }}
          data={sites}
          options={{
            search: true,
            exportButton: true,
            searchFieldAlignment: 'left',
            showTitle: false,
            searchFieldStyle: {
              fontFamily: 'Open Sans'
            },
            headerStyle: {
              fontFamily: 'Open Sans',
              fontSize: 16,
              fontWeight: 600
            },
            exportCsv: (columns, data) => {
              const fields = [
                'name',
                'description',
                'generated_name',
                'latitude',
                'longitude',
                'country',
                'region',
                'district',
                'city',
                'county',
                'sub_county',
                'parish',
                'street',
                'formatted_name',
                'altitude',
                'greenness',
                'landform_90',
                'landform_270',
                'aspect',
                'distance_to_nearest_road',
                'distance_to_nearest_primary_road',
                'distance_to_nearest_tertiary_road',
                'distance_to_nearest_unclassified_road',
                'distance_to_nearest_residential_road',
                'distance_to_nearest_secondary_road',
                'distance_to_kampala_center',
                'bearing_to_kampala_center'
              ];
              const json2csvParser = new Parser({ fields });
              const csv = json2csvParser.parse(data);
              let filename = `site-registry.csv`;
              const link = document.createElement('a');
              link.setAttribute(
                'href',
                'data:text/csv;charset=utf-8,%EF%BB%BF' + encodeURIComponent(csv)
              );
              link.setAttribute('download', filename);
              link.style.visibility = 'hidden';
              document.body.appendChild(link);
              link.click();
              document.body.removeChild(link);
            }
          }}
        />
      </LoadingOverlay>
      <ConfirmDialog
        open={delState.open}
        title={'Delete a site?'}
        message={`Are you sure you want to delete this ${delState.name} site`}
        close={() => setDelState({ open: false, name: '', id: '' })}
        confirm={handleDeleteSite}
        error
      />
    </>
  );
};

export default SitesTable;<|MERGE_RESOLUTION|>--- conflicted
+++ resolved
@@ -6,13 +6,8 @@
 import Tooltip from '@material-ui/core/Tooltip';
 import DeleteIcon from '@material-ui/icons/DeleteOutlineOutlined';
 import { Parser } from 'json2csv';
-<<<<<<< HEAD
-import { loadSitesData, loadSitesSummary } from 'redux/SiteRegistry/operations';
-import { useSitesSummaryData } from 'redux/SiteRegistry/selectors';
-=======
 import { loadSitesData } from 'redux/SiteRegistry/operations';
 import { useSitesArrayData } from 'redux/SiteRegistry/selectors';
->>>>>>> 50a01cda
 import CustomMaterialTable from '../Table/CustomMaterialTable';
 import ConfirmDialog from '../../containers/ConfirmDialog';
 import { deleteSiteApi } from 'views/apis/deviceRegistry';
@@ -36,14 +31,10 @@
     //code to retrieve all locations data
     if (isEmpty(sites)) {
       setIsLoading(true);
-<<<<<<< HEAD
-      dispatch(loadSitesSummary());
-=======
       const activeNetwork = JSON.parse(localStorage.getItem('activeNetwork'));
       if (!isEmpty(activeNetwork)) {
         dispatch(loadSitesData(activeNetwork.net_name));
       }
->>>>>>> 50a01cda
       setIsLoading(false);
     }
   }, []);
