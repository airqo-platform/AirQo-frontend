import axios from 'axios';
import {
  ACTIVITY_URI,
  ALL_DEVICES_URI,
  ADD_MAINTENANCE_LOGS_URI,
  ADD_COMPONENT_URI,
  GET_COMPONENTS_URI,
  DEPLOY_DEVICE_URI,
  EDIT_DEVICE_URI,
  DELETE_DEVICE_URI,
  UPDATE_COMPONENT,
  DELETE_COMPONENT,
  DELETE_DEVICE_PHOTO,
  EVENTS,
  RECALL_DEVICE_URI,
  SITES,
  AIRQLOUDS,
  DECRYPT,
  QRCODE,
  REFRESH_AIRQLOUD,
  SOFT_EDIT_DEVICE_URI,
  DASHBOARD_AIRQLOUDS
} from 'config/urls/deviceRegistry';
import { DEVICE_MAINTENANCE_LOG_URI } from 'config/urls/deviceMonitoring';
import { DEVICE_RECENT_FEEDS } from 'config/urls/dataManagement';

export const getAllDevicesApi = async (networkID) => {
  return await axios
    .get(ALL_DEVICES_URI, { params: { network: networkID } })
    .then((response) => response.data);
};

export const createDeviceComponentApi = async (deviceName, componentType, data) => {
  const ctype = componentType;
  return await axios
    .post(ADD_COMPONENT_URI + deviceName, data, { params: { ctype } })
    .then((response) => response.data);
};

export const softCreateDeviceApi = async (data, ctype) => {
  return await axios
    .post(SOFT_EDIT_DEVICE_URI, data, { params: { ctype } })
    .then((response) => response.data);
};

export const getDeviceComponentsApi = async (deviceName) => {
  return await axios
    .get(GET_COMPONENTS_URI, { params: { device: deviceName } })
    .then((response) => response.data);
};

export const getFilteredDevicesApi = async (params) => {
  return await axios.get(ALL_DEVICES_URI, { params }).then((response) => response.data);
};

export const getDeviceMaintenanceLogsApi = async (deviceName) => {
  return await axios.get(DEVICE_MAINTENANCE_LOG_URI + deviceName).then((response) => response.data);
};

export const getActivitiesApi = async (params) => {
  return await axios.get(ACTIVITY_URI, { params }).then((response) => response.data);
};

export const addMaintenanceLogApi = async (deviceName, logData) => {
  return await axios
    .post(ADD_MAINTENANCE_LOGS_URI, logData, { params: { deviceName } })
    .then((response) => response.data);
};

export const recallDeviceApi = async (deviceName) => {
  return await axios
    .post(RECALL_DEVICE_URI, {}, { params: { deviceName } })
    .then((response) => response.data);
};

export const deployDeviceApi = async (deviceName, deployData) => {
  return axios
    .post(DEPLOY_DEVICE_URI, deployData, { params: { deviceName } })
    .then((response) => response.data);
};

export const getDeviceRecentFeedByChannelIdApi = async (channelId) => {
  return await axios
    .get(DEVICE_RECENT_FEEDS, { params: { channel: channelId } })
    .then((response) => response.data);
};

export const updateDeviceDetails = async (id, updateData) => {
  return await axios
    .put(EDIT_DEVICE_URI, updateData, { params: { id } })
    .then((response) => response.data);
};

export const softUpdateDeviceDetails = async (deviceId, updateData) => {
  return await axios
    .put(SOFT_EDIT_DEVICE_URI, updateData, { params: { id: deviceId } })
    .then((response) => response.data);
};

export const deleteDeviceApi = async (deviceName) => {
  return axios
    .delete(DELETE_DEVICE_URI, { params: { device: deviceName } })
    .then((response) => response.data);
};

export const updateMaintenanceLogApi = async (deviceId, logData) => {
  return axios
    .put(ACTIVITY_URI, logData, { params: { id: deviceId } })
    .then((response) => response.data);
};

export const deleteMaintenanceLogApi = (deviceId) => {
  return axios.delete(ACTIVITY_URI, { params: { id: deviceId } }).then((response) => response.data);
};

export const updateComponentApi = async (deviceName, componentName, data) => {
  return await axios
    .put(UPDATE_COMPONENT, data, {
      params: { device: deviceName, comp: componentName }
    })
    .then((response) => response.data);
};

export const deleteComponentApi = async (deviceName, componentName) => {
  return await axios
    .delete(DELETE_COMPONENT, {
      params: { device: deviceName, comp: componentName }
    })
    .then((response) => response.data);
};

export const deleteDevicePhotos = async (deviceName, pictures) => {
  return await axios
    .delete(DELETE_DEVICE_PHOTO, {
      params: { device: deviceName },
      data: { photos: pictures }
    })
    .then((response) => response.data);
};

export const getEventsApi = async (params) => {
  return await axios.get(EVENTS, { params }).then((response) => response.data);
};

<<<<<<< HEAD
export const getSitesApi = async (params) => {
  return await axios.get(SITES, { params }).then((response) => response.data);
};

export const getSitesSummaryApi = async () => {
  return await axios.get(`${SITES}/summary`).then((response) => response.data);
};

export const getSiteDetailsApi = async (site_id) => {
  return await axios.get(SITES, { params: { id: site_id } }).then((response) => response.data);
=======
export const getSitesApi = async (networkID) => {
  return await axios
    .get(SITES, { params: { network: networkID } })
    .then((response) => response.data);
>>>>>>> 50a01cda
};

export const updateSiteApi = async (site_id, siteData) => {
  return await axios
    .put(SITES, siteData, { params: { id: site_id } })
    .then((response) => response.data);
};

export const createSiteApi = async (siteData) => {
  return await axios.post(SITES, siteData).then((response) => response.data);
};

export const deleteSiteApi = async (siteId) => {
  return await axios.delete(SITES, { params: { id: siteId } }).then((response) => response.data);
};

export const getAirQloudsApi = async (params) => {
  return await axios.get(AIRQLOUDS, { params }).then((response) => response.data);
};

export const getDashboardAirQloudsApi = async (params) => {
  return await axios.get(DASHBOARD_AIRQLOUDS, { params }).then((response) => response.data);
};

export const decryptKeyApi = async (encrypted_key) => {
  return await axios.post(DECRYPT, { encrypted_key }).then((response) => response.data);
};

export const QRCodeApi = async (params) => {
  return await axios.get(QRCODE, { params }).then((response) => response.data);
};

export const refreshAirQloudApi = async (params) => {
  return await axios.put(REFRESH_AIRQLOUD, {}, { params }).then((response) => response.data);
};<|MERGE_RESOLUTION|>--- conflicted
+++ resolved
@@ -142,23 +142,10 @@
   return await axios.get(EVENTS, { params }).then((response) => response.data);
 };
 
-<<<<<<< HEAD
-export const getSitesApi = async (params) => {
-  return await axios.get(SITES, { params }).then((response) => response.data);
-};
-
-export const getSitesSummaryApi = async () => {
-  return await axios.get(`${SITES}/summary`).then((response) => response.data);
-};
-
-export const getSiteDetailsApi = async (site_id) => {
-  return await axios.get(SITES, { params: { id: site_id } }).then((response) => response.data);
-=======
 export const getSitesApi = async (networkID) => {
   return await axios
     .get(SITES, { params: { network: networkID } })
     .then((response) => response.data);
->>>>>>> 50a01cda
 };
 
 export const updateSiteApi = async (site_id, siteData) => {
