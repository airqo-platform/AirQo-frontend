<<<<<<< HEAD
import axios from 'axios';
import { GET_HEATMAP_DATA, GET_GEOCOORDINATES_DATA, GET_FAULTS } from 'config/urls/predict';

const jwtToken = localStorage.getItem('jwtToken');
=======
import { GET_HEATMAP_DATA, GET_GEOCOORDINATES_DATA } from 'config/urls/predict';
import createAxiosInstance from './axiosConfig';
>>>>>>> 57276799

export const heatmapPredictApi = async () => {
  let allHeatMapData = [];
  let page = 1;
  let response;
  let MAX_PAGES;
  do {
    try {
      response = await createAxiosInstance().get(GET_HEATMAP_DATA, { params: { page: page } });
      MAX_PAGES = response.data.pages;
      allHeatMapData.push(response);
      page++;
    } catch (error) {
      console.error(error);
      break;
    }
  } while (page <= MAX_PAGES);
  return allHeatMapData;
};

export const geocoordinatesPredictApi = async (params) => {
<<<<<<< HEAD
  axios.defaults.headers.common.Authorization = jwtToken;
  return await axios.get(GET_GEOCOORDINATES_DATA, { params }).then((response) => response.data);
};

export const faultsPredictApi = async () => {
  return await axios
    .get(GET_FAULTS, {
      params: { token: API_TOKEN }
    })
=======
  return await createAxiosInstance()
    .get(GET_GEOCOORDINATES_DATA, { params })
>>>>>>> 57276799
    .then((response) => response.data);
};<|MERGE_RESOLUTION|>--- conflicted
+++ resolved
@@ -1,12 +1,5 @@
-<<<<<<< HEAD
-import axios from 'axios';
-import { GET_HEATMAP_DATA, GET_GEOCOORDINATES_DATA, GET_FAULTS } from 'config/urls/predict';
-
-const jwtToken = localStorage.getItem('jwtToken');
-=======
 import { GET_HEATMAP_DATA, GET_GEOCOORDINATES_DATA } from 'config/urls/predict';
 import createAxiosInstance from './axiosConfig';
->>>>>>> 57276799
 
 export const heatmapPredictApi = async () => {
   let allHeatMapData = [];
@@ -28,9 +21,9 @@
 };
 
 export const geocoordinatesPredictApi = async (params) => {
-<<<<<<< HEAD
-  axios.defaults.headers.common.Authorization = jwtToken;
-  return await axios.get(GET_GEOCOORDINATES_DATA, { params }).then((response) => response.data);
+  return await createAxiosInstance()
+    .get(GET_GEOCOORDINATES_DATA, { params })
+    .then((response) => response.data);
 };
 
 export const faultsPredictApi = async () => {
@@ -38,9 +31,5 @@
     .get(GET_FAULTS, {
       params: { token: API_TOKEN }
     })
-=======
-  return await createAxiosInstance()
-    .get(GET_GEOCOORDINATES_DATA, { params })
->>>>>>> 57276799
     .then((response) => response.data);
 };