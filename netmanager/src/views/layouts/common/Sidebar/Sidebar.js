import React, { useEffect, useState } from 'react';
import clsx from 'clsx';
import PropTypes from 'prop-types';
import { makeStyles } from '@material-ui/styles';
import { Divider, Drawer } from '@material-ui/core';
import DashboardIcon from '@material-ui/icons/Dashboard';
import PeopleIcon from '@material-ui/icons/People';
import AccountBoxIcon from '@material-ui/icons/AccountBox';
import MapIcon from '@material-ui/icons/Map';
import SettingsIcon from '@material-ui/icons/Settings';
import LocateIcon from '@material-ui/icons/AddLocation';
import ManageIcon from '@material-ui/icons/Build';
import AddIcon from '@material-ui/icons/Add';
import EditLocationIcon from '@material-ui/icons/EditLocation';
import AspectRatioIcon from '@material-ui/icons/AspectRatio';
import SupervisedUserCircleIcon from '@material-ui/icons/SupervisedUserCircle';
import CloudDownloadIcon from '@material-ui/icons/CloudDownload';
import AirQloudIcon from '@material-ui/icons/FilterDrama';
import BubbleChartIcon from '@material-ui/icons/BubbleChart';
import SupervisorAccountIcon from '@material-ui/icons/SupervisorAccount';
import BusinessIcon from '@material-ui/icons/Business';
import DataUsageIcon from '@material-ui/icons/DataUsage';
import { Profile, SidebarNav, SidebarWidgets } from './components';
import usersStateConnector from 'views/stateConnectors/usersStateConnector';
import { useDispatch, useSelector } from 'react-redux';
import { isEmpty } from 'underscore';
import { getUserDetails } from 'redux/Join/actions';
import { PeopleOutline } from '@material-ui/icons';
import {
  addCurrentUserRole,
  addUserNetworks,
  addActiveNetwork
} from 'redux/AccessControl/operations';
import NetworkDropdown from './components/NetworkDropdown';
import { getRoleDetailsApi } from '../../../apis/accessControl';
import { updateMainAlert } from 'redux/MainAlert/operations';
import { createAlertBarExtraContentFromObject } from 'utils/objectManipulators';

const useStyles = makeStyles((theme) => ({
  drawer: {
    width: 240,
    [theme.breakpoints.up('lg')]: {
      marginTop: 64,
      height: 'calc(100% - 64px)'
    }
  },
  root: {
    backgroundColor: theme.palette.white,
    display: 'flex',
    flexDirection: 'column',
    height: '100%',
    padding: theme.spacing(2)
  },
  divider: {
    margin: theme.spacing(2, 0)
  },
  nav: {
    marginBottom: theme.spacing(2)
  }
}));

const excludePages = (allPages, unwantedPages) => {
  return allPages.filter((page) => !unwantedPages.includes(page.title));
};

const checkAccess = (pages, rolePermissions) => {
  const accessDenied = [];
  const permissions = rolePermissions.map((permission) => permission.permission);
  pages.forEach((page) => {
    if (page.permission) {
      const requiredPermission = page.permission;
      if (!permissions.includes(requiredPermission)) {
        accessDenied.push(page.title);
      }
    }
  });
  return accessDenied;
};

const allMainPages = [
  {
    title: 'Overview',
    href: '/overview',
    icon: <AspectRatioIcon />
  },
  {
    title: 'Map',
    href: '/map',
    icon: <MapIcon />
  },
  {
    title: 'Dashboard',
    href: '/dashboard',
    icon: <DashboardIcon />
  },

  {
    title: 'Export data',
    href: '/export-data',
    nested: true,
    nestItems: [
      { title: 'Export Options', href: '/export-data/options' },
      { title: 'Scheduled', href: '/export-data/scheduled' }
    ],
    icon: <CloudDownloadIcon />
  },
  {
    title: 'Locate',
    href: '/locate',
    icon: <LocateIcon />,
    permission: 'CREATE_UPDATE_AND_DELETE_NETWORK_SITES'
  },
  {
    title: 'Network Monitoring',
    href: '/manager',
    icon: <ManageIcon />,
    permission: 'CREATE_UPDATE_AND_DELETE_NETWORK_DEVICES',
    collapse: true,
    nested: true,
    nestItems: [
      { title: 'Network Map', href: '/manager/map' },
      { title: 'Network Statistics', href: '/manager/stats' },
      { title: 'Network Activity Logs', href: '/manager/activities' }
    ]
  },
  {
    title: 'Device Registry',
    href: '/registry',
    icon: <AddIcon />,
    permission: 'CREATE_UPDATE_AND_DELETE_NETWORK_DEVICES'
  },

  {
    title: 'Site Registry',
    href: '/sites',
    icon: <EditLocationIcon />,
    permission: 'CREATE_UPDATE_AND_DELETE_NETWORK_SITES'
  },
  {
    title: 'Host Registry',
    href: '/hosts',
    icon: <PeopleOutline />,
    permission: 'CREATE_UPDATE_AND_DELETE_NETWORK_DEVICES'
  },
  {
    title: 'AirQloud Registry',
    href: '/airqlouds',
    icon: <AirQloudIcon />,
    permission: 'CREATE_UPDATE_AND_DELETE_AIRQLOUDS'
  },
  {
    title: 'Heat Map',
    href: '/heatMap',
    icon: <BubbleChartIcon />,
    permission: 'CREATE_UPDATE_AND_DELETE_AIRQLOUDS'
  }
];

const allUserManagementPages = [
  {
    title: 'Logs',
    href: '/logs',
    icon: <DataUsageIcon />,
    permission: 'CREATE_UPDATE_AND_DELETE_NETWORK_USERS'
  },
  {
    title: 'Organisation',
    href: '/organisation',
    icon: <BusinessIcon />,
    disabled: true
  },
  {
    title: 'Users',
    href: '/admin/users',
    icon: <PeopleIcon />,
    permission: 'CREATE_UPDATE_AND_DELETE_NETWORK_USERS',
    collapse: true,
    nested: true,
    nestItems: [
      { title: 'Assigned Users', href: '/admin/users/assigned-users' },
      { title: 'Available Users', href: '/admin/users/available-users' }
    ]
  },
  {
    title: 'Roles',
    href: '/roles',
    icon: <SupervisorAccountIcon />,
    permission: 'CREATE_UPDATE_AND_DELETE_NETWORK_ROLES'
  },
  {
    title: 'Candidates',
    href: '/candidates',
    icon: <SupervisedUserCircleIcon />,
    permission: 'APPROVE_AND_DECLINE_NETWORK_CANDIDATES'
  },
  {
    title: 'Account',
    href: '/account',
    icon: <AccountBoxIcon />
  },
  {
    title: 'Settings',
    href: '/settings',
    icon: <SettingsIcon />
  }
];

const Sidebar = (props) => {
  const { open, variant, onClose, className, ...rest } = props;
  const classes = useStyles();
  const { mappedAuth } = props;
  let { user } = mappedAuth;

  const [userPages, setUserPages] = useState([]);
  const [adminPages, setAdminPages] = useState([]);
  const [loading, setLoading] = useState(false);

  const dispatch = useDispatch();
  const currentRole = useSelector((state) => state.accessControl.currentRole);
  const userNetworks = useSelector((state) => state.accessControl.userNetworks);
  const activeNetwork = useSelector((state) => state.accessControl.activeNetwork);

  useEffect(() => {
    if (isEmpty(user)) {
      return;
    }

    setLoading(true);

<<<<<<< HEAD
    const activeNewtork = JSON.parse(localStorage.getItem('activeNetwork'));

    if (!isEmpty(user)) {
      dispatch(addUserNetworks(user.networks));
      localStorage.setItem('userNetworks', JSON.stringify(user.networks));
      const airqoNetwork = user.networks.find((network) => network.net_name === 'airqo');
      if (!activeNewtork) {
        localStorage.setItem('activeNetwork', JSON.stringify(airqoNetwork));
        dispatch(addActiveNetwork(airqoNetwork));
        dispatch(addCurrentUserRole(airqoNetwork.role));
        localStorage.setItem('currentUserRole', JSON.stringify(airqoNetwork.role));
      }
      setLoading(false);
    }
    setLoading(false);
=======
    getUserDetails(user._id)
      .then((res) => {
        const { networks } = res.users[0];
        const activeNetwork = networks.find((network) => network.net_name === 'airqo');

        dispatch(addUserNetworks(networks));
        localStorage.setItem('userNetworks', JSON.stringify(networks));
        localStorage.setItem('currentUser', JSON.stringify(res.users[0]));

        if (activeNetwork) {
          localStorage.setItem('activeNetwork', JSON.stringify(activeNetwork));
          dispatch(addActiveNetwork(activeNetwork));
          dispatch(addCurrentUserRole(activeNetwork.role));
          localStorage.setItem('currentUserRole', JSON.stringify(activeNetwork.role));
        }
      })
      .catch((error) => {
        const errors = error.response?.data?.errors;
        dispatch(
          updateMainAlert({
            message: error.response?.data?.message,
            show: true,
            severity: 'error',
            extra: createAlertBarExtraContentFromObject(errors || {})
          })
        );
      })
      .finally(() => {
        setLoading(false);
      });
>>>>>>> 6d6dc284
  }, []);

  useEffect(() => {
    if (!isEmpty(activeNetwork)) {
      dispatch(addCurrentUserRole(activeNetwork.role));
    }
  }, [activeNetwork]);

  useEffect(() => {
    // check whether user has a role
    if (!isEmpty(user)) {
      if (!isEmpty(currentRole)) {
        if (currentRole.role_permissions) {
          // get pages that the user doesn't have access to
          const accessDeniedForUserPages = checkAccess(allMainPages, currentRole.role_permissions);
          const accessDeniedForAdminPages = checkAccess(
            allUserManagementPages,
            currentRole.role_permissions
          );

          // exclude those pages from the main pages to hide their visibility
          const selectedUserPages = excludePages(allMainPages, accessDeniedForUserPages);
          const selectedAdminPages = excludePages(
            allUserManagementPages,
            accessDeniedForAdminPages
          );

          setUserPages(selectedUserPages);
          setAdminPages(selectedAdminPages);
        }
      }
    } else {
      const selectedUserPages = excludePages(allMainPages, [
        'Locate',
        'Network Monitoring',
        'Location Registry',
        'Device Registry',
        'Host Registry',
        'Site Registry',
        'AirQloud Registry'
      ]);
      const selectedAdminPages = excludePages(allUserManagementPages, [
        'Users',
        'Candidates',
        'Roles',
        'Logs'
      ]);
      setUserPages(selectedUserPages);
      setAdminPages(selectedAdminPages);
      setLoading(false);
    }
  }, [user, currentRole]);

  return (
    <Drawer
      anchor="left"
      classes={{ paper: classes.drawer }}
      onClose={onClose}
      open={open}
      variant={variant}>
      <div {...rest} className={clsx(classes.root, className)}>
        <Profile />
        <Divider className={classes.divider} />
        {loading ? (
          <>
            <div
              style={{
                width: '100%',
                backgroundColor: '#EEE',
                height: '30px',
                marginBottom: '12px'
              }}
            />
            <div
              style={{
                width: '100%',
                backgroundColor: '#EEE',
                height: '30px',
                marginBottom: '12px'
              }}
            />
            <div
              style={{
                width: '100%',
                backgroundColor: '#EEE',
                height: '30px',
                marginBottom: '12px'
              }}
            />
            <div style={{ width: '100%', backgroundColor: '#EEE', height: '30px' }} />
            <Divider className={classes.divider} />
            <div
              style={{
                width: '100%',
                backgroundColor: '#EEE',
                height: '30px',
                marginBottom: '12px'
              }}
            />
            <div style={{ width: '100%', backgroundColor: '#EEE', height: '30px' }} />
          </>
        ) : (
          <>
            {userNetworks && <NetworkDropdown userNetworks={userNetworks} />}
            <SidebarNav className={classes.nav} pages={userPages} />
            <Divider className={classes.divider} />
            <SidebarNav className={classes.nav} pages={adminPages} />
            <Divider className={classes.divider} />
            <SidebarWidgets className={classes.nav} />
          </>
        )}
      </div>
    </Drawer>
  );
};

Sidebar.propTypes = {
  className: PropTypes.string,
  onClose: PropTypes.func,
  open: PropTypes.bool.isRequired,
  variant: PropTypes.string.isRequired
};

export default usersStateConnector(Sidebar);<|MERGE_RESOLUTION|>--- conflicted
+++ resolved
@@ -227,7 +227,6 @@
 
     setLoading(true);
 
-<<<<<<< HEAD
     const activeNewtork = JSON.parse(localStorage.getItem('activeNetwork'));
 
     if (!isEmpty(user)) {
@@ -243,38 +242,6 @@
       setLoading(false);
     }
     setLoading(false);
-=======
-    getUserDetails(user._id)
-      .then((res) => {
-        const { networks } = res.users[0];
-        const activeNetwork = networks.find((network) => network.net_name === 'airqo');
-
-        dispatch(addUserNetworks(networks));
-        localStorage.setItem('userNetworks', JSON.stringify(networks));
-        localStorage.setItem('currentUser', JSON.stringify(res.users[0]));
-
-        if (activeNetwork) {
-          localStorage.setItem('activeNetwork', JSON.stringify(activeNetwork));
-          dispatch(addActiveNetwork(activeNetwork));
-          dispatch(addCurrentUserRole(activeNetwork.role));
-          localStorage.setItem('currentUserRole', JSON.stringify(activeNetwork.role));
-        }
-      })
-      .catch((error) => {
-        const errors = error.response?.data?.errors;
-        dispatch(
-          updateMainAlert({
-            message: error.response?.data?.message,
-            show: true,
-            severity: 'error',
-            extra: createAlertBarExtraContentFromObject(errors || {})
-          })
-        );
-      })
-      .finally(() => {
-        setLoading(false);
-      });
->>>>>>> 6d6dc284
   }, []);
 
   useEffect(() => {
@@ -334,7 +301,8 @@
       classes={{ paper: classes.drawer }}
       onClose={onClose}
       open={open}
-      variant={variant}>
+      variant={variant}
+    >
       <div {...rest} className={clsx(classes.root, className)}>
         <Profile />
         <Divider className={classes.divider} />
