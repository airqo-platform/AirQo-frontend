--- conflicted
+++ resolved
@@ -253,22 +253,6 @@
 
     setLoading(true);
 
-<<<<<<< HEAD
-    const activeNewtork = JSON.parse(localStorage.getItem('activeNetwork'));
-
-    if (!isEmpty(user)) {
-      dispatch(addUserNetworks(user.networks));
-      localStorage.setItem('userNetworks', JSON.stringify(user.networks));
-      const airqoNetwork = user.networks.find((network) => network.net_name === 'airqo');
-      if (!activeNewtork) {
-        localStorage.setItem('activeNetwork', JSON.stringify(airqoNetwork));
-        dispatch(addActiveNetwork(airqoNetwork));
-        dispatch(addCurrentUserRole(airqoNetwork.role));
-        localStorage.setItem('currentUserRole', JSON.stringify(airqoNetwork.role));
-      } else {
-        dispatch(addCurrentUserRole(activeNewtork.role));
-        localStorage.setItem('currentUserRole', JSON.stringify(activeNewtork.role));
-=======
     const activeNetwork = JSON.parse(localStorage.getItem('activeNetwork'));
     const fetchUserDetails = async () => {
       try {
@@ -291,7 +275,6 @@
         console.error(err);
       } finally {
         setLoading(false);
->>>>>>> 287ee21b
       }
     };
 
@@ -357,7 +340,8 @@
       classes={{ paper: classes.drawer }}
       onClose={onClose}
       open={open}
-      variant={variant}>
+      variant={variant}
+    >
       <div {...rest} className={clsx(classes.root, className)}>
         <Profile />
         <Divider className={classes.divider} />
