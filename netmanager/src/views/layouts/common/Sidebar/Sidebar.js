--- conflicted
+++ resolved
@@ -125,15 +125,12 @@
     nestItems: [
       { title: 'Network Map', href: '/manager/map' },
       { title: 'Network Statistics', href: '/manager/stats' },
-<<<<<<< HEAD
       { title: 'Network Activity Logs', href: '/manager/activities' },
-      { title: 'Fault Detection', href: '/manager/fault_detection' }
-    ]
-=======
+      { title: 'Fault Detection', href: '/manager/fault_detection' },
+
       { title: 'Network Activity Logs', href: '/manager/activities' }
     ],
     isNew: true
->>>>>>> 57276799
   },
   {
     title: 'Device Registry',
