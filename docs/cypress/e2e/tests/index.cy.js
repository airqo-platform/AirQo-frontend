/// <reference types="cypress" />

<<<<<<< HEAD
describe("Verify AirQo Documentation Home Page", () => {
  it("Verify page is reachable", () => {
    cy.visit("http://localhost:3000/#/");
  });

  it("Verify Edit On GitHub Button is clickable", () => {
    cy.contains("Edit On GitHub").click();
  });

  it("Verify Destination of Edit On Github button", () => {
    cy.get("article[id=main]>p>a").invoke("removeAttr", "target").click();

    cy.on("url:changed", (newUrl) => {
      expect(newUrl).to.contain(
        "https://github.com/airqo-platform/AirQo-frontend/blob/staging/docs"
      );
    });
=======
describe("Verify AirQo Documentation Home Page", () => {
  //block of tests
  it("Verify AirQo Documentation Home Page Loads successfully", () => {
    cy.visit("http://localhost:3000/#/");
  });

  it("Verify AirQo logo is present and visible", () => {
    cy.get("section > .cover-main").eq(0).should("be.visible");
  });

  it("Verify Header is present", () => {
    cy.get("blockquote")
      .first()
      .should("be.exist")
      .contains("Clean Air for all African Cities");
  });

  it("Verify GitHub Call-To-Action is functional", () => {
    cy.get('[href="https://github.com/airqo-platform"]').click();
  });

  it("Verify Explore Data Call-To-Action is functional", () => {
    cy.get('[href="https://airqo.net/explore-data"]').click();
  });

  it("Verify Side Bar menu sections exist", () => {
    cy.get(".sidebar > .search").should("be.exist");
    cy.get(".sidebar > .app-name").should("be.exist");
    cy.get(".sidebar > .sidebar-nav").should("be.exist");
  });

  it("Verify Side Bar Navigation menu Links are present", () => {
    cy.get("a[title='API']").first().should("be.exist");
    cy.get("a[title='Calibration']").first().should("be.exist");
    cy.get("a[title='Hardware']").first().should("be.exist");
    cy.get("a[title='Mobile App']").first().should("be.exist");
    cy.get("a[title='Platform']").first().should("be.exist");
>>>>>>> 94f07a83
  });
});<|MERGE_RESOLUTION|>--- conflicted
+++ resolved
@@ -1,27 +1,7 @@
 /// <reference types="cypress" />
 
-<<<<<<< HEAD
 describe("Verify AirQo Documentation Home Page", () => {
   it("Verify page is reachable", () => {
-    cy.visit("http://localhost:3000/#/");
-  });
-
-  it("Verify Edit On GitHub Button is clickable", () => {
-    cy.contains("Edit On GitHub").click();
-  });
-
-  it("Verify Destination of Edit On Github button", () => {
-    cy.get("article[id=main]>p>a").invoke("removeAttr", "target").click();
-
-    cy.on("url:changed", (newUrl) => {
-      expect(newUrl).to.contain(
-        "https://github.com/airqo-platform/AirQo-frontend/blob/staging/docs"
-      );
-    });
-=======
-describe("Verify AirQo Documentation Home Page", () => {
-  //block of tests
-  it("Verify AirQo Documentation Home Page Loads successfully", () => {
     cy.visit("http://localhost:3000/#/");
   });
 
@@ -56,6 +36,19 @@
     cy.get("a[title='Hardware']").first().should("be.exist");
     cy.get("a[title='Mobile App']").first().should("be.exist");
     cy.get("a[title='Platform']").first().should("be.exist");
->>>>>>> 94f07a83
+  });
+  
+  it("Verify Edit On GitHub Button is clickable", () => {
+    cy.contains("Edit On GitHub").click();
+  });
+
+  it("Verify Destination of Edit On Github button", () => {
+    cy.get("article[id=main]>p>a").invoke("removeAttr", "target").click();
+
+    cy.on("url:changed", (newUrl) => {
+      expect(newUrl).to.contain(
+        "https://github.com/airqo-platform/AirQo-frontend/blob/staging/docs"
+      );
+    });
   });
 });