--- conflicted
+++ resolved
@@ -1,17 +1,11 @@
 /// <reference types="cypress" />
 
-<<<<<<< HEAD
-describe("Verify AirQo Documentation Home Page", () => {
+describe("Verify AirQo Documentation Home Page is functional", () => {
   it("test home", () => {
-    cy.visit("https://staging-docs.airqo.net/");
+    cy.visit("http://localhost:3000/#/");
   });
 
   it("Verify Side Menu Button is functional", () => {
     cy.get(".sidebar-toggle").click();
-=======
-describe("Landing page", () => {
-  it("Reachability test", () => {
-    cy.visit("http://localhost:3000/#/");
->>>>>>> 28c551f8
   });
 });