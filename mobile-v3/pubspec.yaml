--- conflicted
+++ resolved
@@ -56,12 +56,9 @@
   connectivity_plus: ^6.1.0
   flutter_loggy: ^2.0.3+1
   jwt_decoder: ^2.0.1
-<<<<<<< HEAD
-  app_links: ^6.3.3
   pin_code_fields: ^8.0.1
-=======
   package_info_plus: ^8.1.3
->>>>>>> 35ca1d0d
+
 
 dev_dependencies:
   flutter_test:
