--- conflicted
+++ resolved
@@ -8,7 +8,7 @@
   // static Color highlightColor = Color(0xff2E2F33);
   // static Color boldHeadlineColor = Color(0xff9EA3AA);
   // static Color secondaryHeadlineColor = Color(0xff60646C);
-  //#E2E3E5 #7A7F87 #2E2F33 #1C1D20
+  
   static Color primaryColor = Color(0xff145FFF);
   static Color backgroundColor = Color(0xffF9FAFB);
   static Color highlightColor = Color(0xffF3F6F8);
@@ -18,14 +18,10 @@
   static Color boldHeadlineColor4 = Color(0xff2E2F33);
   static Color highlightColor2= Color(0xffE2E3E5);
   static Color secondaryHeadlineColor = Color(0xff6F87A1);
-<<<<<<< HEAD
   static Color darkThemeBackground= Color(0xff1C1D20);
-=======
-  static Color boldHeadlineColor2 = Color(0xff9EA3AA);
   static Color secondaryHeadlineColor2 = Color(0xff60646C);
   static Color secondaryHeadlineColor3 = Color(0xff7A7F87);
 
->>>>>>> 35ca1d0d
 }
 
 class AppTheme {
