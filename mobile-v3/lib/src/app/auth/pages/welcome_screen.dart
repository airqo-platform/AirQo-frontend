import 'package:airqo/src/app/auth/pages/login_page.dart';
import 'package:airqo/src/app/auth/pages/password_reset/forgot_password.dart';
import 'package:airqo/src/app/auth/pages/register_page.dart';
import 'package:airqo/src/app/auth/widgets/breathe_clean.dart';
import 'package:airqo/src/app/auth/widgets/know_your_air.dart';
import 'package:airqo/src/app/auth/widgets/welcome_widget.dart';
import 'package:airqo/src/meta/utils/colors.dart';
import 'package:flutter/material.dart';
import 'package:flutter_bloc/flutter_bloc.dart';
import 'package:flutter_svg/flutter_svg.dart';
import 'package:smooth_page_indicator/smooth_page_indicator.dart';

import '../../shared/pages/nav_page.dart';
import '../bloc/auth_bloc.dart';

class WelcomeScreen extends StatefulWidget {
  const WelcomeScreen({super.key});

  @override
  State<WelcomeScreen> createState() => _WelcomeScreenState();
}

class _WelcomeScreenState extends State<WelcomeScreen> {
  PageController? controller;
  int currentIndex = 0;

  @override
  void initState() {
    controller = new PageController();
    super.initState();
  }

  void changeIndex(int index) {
    setState(() {
      currentIndex = index;
    });
  }

  @override
  void dispose() {
    controller!.dispose();
    super.dispose();
  }

  @override
  Widget build(BuildContext context) {
    return BlocListener<AuthBloc, AuthState>(
      listener: (context, state) {
      if (state is GuestUser) {
        Future.microtask(() => Navigator.of(context).pushReplacement(
          MaterialPageRoute(builder: (context) => NavPage()),
        ));
      }
      },
      child: Scaffold(
          body: Column(
        children: [
          Stack(
            children: [
              SizedBox(
                height: MediaQuery.of(context).size.height * 0.6,
                child: PageView(
                  controller: controller,
                  onPageChanged: changeIndex,
                  children: [
                    WelcomeWidget(),
                    BreatheClean(),
                    KnowYourAir(),
                  ],
                ),
              ),
              Container(
                width: double.infinity,
                height: MediaQuery.of(context).size.height * 0.6,
                child: Column(
                  mainAxisAlignment: MainAxisAlignment.end,
                  children: [
                    AnimatedSmoothIndicator(
                      activeIndex: currentIndex,
                      count: 3,
                      effect: ExpandingDotsEffect(
                          dotWidth: 7,
                          radius: 7,
                          dotColor: Color(0xff60646C),
                          // activeDotColor: Color(0xffF6F6F7),
                          activeDotColor: AppColors.primaryColor,
                          dotHeight: 7),
                    ),
                    SizedBox(height: 16)
                  ],
                ),
              ),
            ],
          ),
          SizedBox(
              height: MediaQuery.of(context).size.height * 0.4,
              child: Padding(
                padding: const EdgeInsets.symmetric(horizontal: 16 * 2),
                child: Column(
                  mainAxisAlignment: MainAxisAlignment.center,
                  children: [
                    InkWell(
                      onTap: () => Navigator.of(context).push(MaterialPageRoute(
                          builder: (context) => CreateAccountScreen())),
                      child: Container(
                        height: 56,
                        decoration: BoxDecoration(
                            color: AppColors.primaryColor,
                            borderRadius: BorderRadius.circular(4)),
                        child: Center(
                          child: Text(
                            "Create Account",
                            style: TextStyle(
                              fontWeight: FontWeight.w500,
                              color: Colors.white,
                            ),
                          ),
                        ),
                      ),
                    ),
                    SizedBox(height: 18),
                    InkWell(
                      onTap: () => Navigator.of(context).push(
                          MaterialPageRoute(builder: (context) => LoginPage())),
                      child: Container(
                        height: 56,
                        decoration: BoxDecoration(
                            color: Theme.of(context).brightness == Brightness.dark
                                ? Colors.white
                                : Theme.of(context).highlightColor,
                            borderRadius: BorderRadius.circular(4)),
                        child: Center(
                          child: Text(
                            "Login Here",
                            style: TextStyle(
                                fontWeight: FontWeight.w500, color: Colors.black),
                          ),
                        ),
                      ),
                    ),
                    SizedBox(height: 18),

                    InkWell(
                      onTap: () =>context.read<AuthBloc>().add(UseAsGuest()),
                      child: Center(
                        child: Row(
                          mainAxisAlignment: MainAxisAlignment.center,
                          children: [
                            Text("Continue as guest ",
                                style: TextStyle(
                                    color: AppColors.boldHeadlineColor2,
                                    fontWeight: FontWeight.w500)),
                            SvgPicture.asset('assets/icons/chevron-right.svg',
                            height: 16.0,
                            width: 16.0,
                            color: AppColors.boldHeadlineColor2,)
                          ],
                        ),
                      ),
                    ),
<<<<<<< HEAD
                  ),



                ],
              ),
            ))
      ],
    ));
=======

                  ],
                ),
              ))
        ],
      )),
    );
>>>>>>> 35ca1d0d
  }
}<|MERGE_RESOLUTION|>--- conflicted
+++ resolved
@@ -26,7 +26,7 @@
 
   @override
   void initState() {
-    controller = new PageController();
+    controller = PageController();
     super.initState();
   }
 
@@ -46,67 +46,69 @@
   Widget build(BuildContext context) {
     return BlocListener<AuthBloc, AuthState>(
       listener: (context, state) {
-      if (state is GuestUser) {
-        Future.microtask(() => Navigator.of(context).pushReplacement(
-          MaterialPageRoute(builder: (context) => NavPage()),
-        ));
-      }
+        if (state is GuestUser) {
+          Future.microtask(() => Navigator.of(context).pushReplacement(
+                MaterialPageRoute(builder: (context) => NavPage()),
+              ));
+        }
       },
       child: Scaffold(
-          body: Column(
-        children: [
-          Stack(
-            children: [
-              SizedBox(
-                height: MediaQuery.of(context).size.height * 0.6,
-                child: PageView(
-                  controller: controller,
-                  onPageChanged: changeIndex,
-                  children: [
-                    WelcomeWidget(),
-                    BreatheClean(),
-                    KnowYourAir(),
-                  ],
+        body: Column(
+          children: [
+            Stack(
+              children: [
+                SizedBox(
+                  height: MediaQuery.of(context).size.height * 0.6,
+                  child: PageView(
+                    controller: controller,
+                    onPageChanged: changeIndex,
+                    children: [
+                      WelcomeWidget(),
+                      BreatheClean(),
+                      KnowYourAir(),
+                    ],
+                  ),
                 ),
-              ),
-              Container(
-                width: double.infinity,
-                height: MediaQuery.of(context).size.height * 0.6,
-                child: Column(
-                  mainAxisAlignment: MainAxisAlignment.end,
-                  children: [
-                    AnimatedSmoothIndicator(
-                      activeIndex: currentIndex,
-                      count: 3,
-                      effect: ExpandingDotsEffect(
+                Container(
+                  width: double.infinity,
+                  height: MediaQuery.of(context).size.height * 0.6,
+                  child: Column(
+                    mainAxisAlignment: MainAxisAlignment.end,
+                    children: [
+                      AnimatedSmoothIndicator(
+                        activeIndex: currentIndex,
+                        count: 3,
+                        effect: ExpandingDotsEffect(
                           dotWidth: 7,
                           radius: 7,
                           dotColor: Color(0xff60646C),
-                          // activeDotColor: Color(0xffF6F6F7),
                           activeDotColor: AppColors.primaryColor,
-                          dotHeight: 7),
-                    ),
-                    SizedBox(height: 16)
-                  ],
+                          dotHeight: 7,
+                        ),
+                      ),
+                      SizedBox(height: 16),
+                    ],
+                  ),
                 ),
-              ),
-            ],
-          ),
-          SizedBox(
+              ],
+            ),
+            SizedBox(
               height: MediaQuery.of(context).size.height * 0.4,
               child: Padding(
-                padding: const EdgeInsets.symmetric(horizontal: 16 * 2),
+                padding: const EdgeInsets.symmetric(horizontal: 32),
                 child: Column(
                   mainAxisAlignment: MainAxisAlignment.center,
                   children: [
                     InkWell(
-                      onTap: () => Navigator.of(context).push(MaterialPageRoute(
-                          builder: (context) => CreateAccountScreen())),
+                      onTap: () => Navigator.of(context).push(
+                        MaterialPageRoute(builder: (context) => CreateAccountScreen()),
+                      ),
                       child: Container(
                         height: 56,
                         decoration: BoxDecoration(
-                            color: AppColors.primaryColor,
-                            borderRadius: BorderRadius.circular(4)),
+                          color: AppColors.primaryColor,
+                          borderRadius: BorderRadius.circular(4),
+                        ),
                         child: Center(
                           child: Text(
                             "Create Account",
@@ -121,61 +123,58 @@
                     SizedBox(height: 18),
                     InkWell(
                       onTap: () => Navigator.of(context).push(
-                          MaterialPageRoute(builder: (context) => LoginPage())),
+                        MaterialPageRoute(builder: (context) => LoginPage()),
+                      ),
                       child: Container(
                         height: 56,
                         decoration: BoxDecoration(
-                            color: Theme.of(context).brightness == Brightness.dark
-                                ? Colors.white
-                                : Theme.of(context).highlightColor,
-                            borderRadius: BorderRadius.circular(4)),
+                          color: Theme.of(context).brightness == Brightness.dark
+                              ? Colors.white
+                              : Theme.of(context).highlightColor,
+                          borderRadius: BorderRadius.circular(4),
+                        ),
                         child: Center(
                           child: Text(
                             "Login Here",
                             style: TextStyle(
-                                fontWeight: FontWeight.w500, color: Colors.black),
+                              fontWeight: FontWeight.w500,
+                              color: Colors.black,
+                            ),
                           ),
                         ),
                       ),
                     ),
                     SizedBox(height: 18),
-
                     InkWell(
-                      onTap: () =>context.read<AuthBloc>().add(UseAsGuest()),
+                      onTap: () => context.read<AuthBloc>().add(UseAsGuest()),
                       child: Center(
                         child: Row(
                           mainAxisAlignment: MainAxisAlignment.center,
                           children: [
-                            Text("Continue as guest ",
-                                style: TextStyle(
-                                    color: AppColors.boldHeadlineColor2,
-                                    fontWeight: FontWeight.w500)),
-                            SvgPicture.asset('assets/icons/chevron-right.svg',
-                            height: 16.0,
-                            width: 16.0,
-                            color: AppColors.boldHeadlineColor2,)
+                            Text(
+                              "Continue as guest ",
+                              style: TextStyle(
+                                color: AppColors.boldHeadlineColor2,
+                                fontWeight: FontWeight.w500,
+                              ),
+                            ),
+                            SvgPicture.asset(
+                              'assets/icons/chevron-right.svg',
+                              height: 16.0,
+                              width: 16.0,
+                              color: AppColors.boldHeadlineColor2,
+                            ),
                           ],
                         ),
                       ),
                     ),
-<<<<<<< HEAD
-                  ),
-
-
-
-                ],
-              ),
-            ))
-      ],
-    ));
-=======
-
                   ],
                 ),
-              ))
-        ],
-      )),
+              ),
+            ),
+          ],
+        ),
+      ),
     );
->>>>>>> 35ca1d0d
   }
 }