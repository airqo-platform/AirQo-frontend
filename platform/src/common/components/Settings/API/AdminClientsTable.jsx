--- conflicted
+++ resolved
@@ -119,14 +119,9 @@
           <Toast type={isError.type} message={isError.message} />
         )}
         <table
-<<<<<<< HEAD
           className="border-collapse rounded-lg text-xs text-left w-full mb-6"
           data-testid="settings-clients-table"
         >
-=======
-          className='border-collapse rounded-lg text-xs text-left w-full mb-6'
-          data-testid='settings-clients-table'>
->>>>>>> e76eb954
           <thead>
             <tr className="text-secondary-neutral-light-500 text-xs border-y border-y-secondary-neutral-light-100 bg-secondary-neutral-light-25">
               <th
@@ -179,7 +174,6 @@
                         key={index}
                       >
                         <td
-<<<<<<< HEAD
                           scope="row"
                           className="w-[200px] px-4 py-3 font-medium text-sm leading-5 text-secondary-neutral-light-800 uppercase"
                         >
@@ -195,22 +189,7 @@
                           scope="row"
                           className="w-[138px] px-4 py-3 font-medium text-sm leading-5 text-secondary-neutral-light-400"
                         >
-                          {client?.ip_address}
-=======
-                          scope='row'
-                          className='w-[200px] px-4 py-3 font-medium text-sm leading-5 text-secondary-neutral-light-800 uppercase'>
-                          {client?.name}
-                        </td>
-                        <td
-                          scope='row'
-                          className='w-[138px] px-4 py-3 font-medium text-sm leading-5 text-secondary-neutral-light-400'>
-                          {client?._id}
-                        </td>
-                        <td
-                          scope='row'
-                          className='w-[138px] px-4 py-3 font-medium text-sm leading-5 text-secondary-neutral-light-400'>
                           {displayIPAddresses(client)}
->>>>>>> e76eb954
                         </td>
                         <td scope="row" className="w-[138px] px-4 py-3">
                           <div
@@ -218,19 +197,15 @@
                               client?.isActive
                                 ? 'bg-success-50 text-success-700'
                                 : 'bg-secondary-neutral-light-50 text-secondary-neutral-light-500'
-                            }`}>
+                            }`}
+                          >
                             {client?.isActive ? 'Activated' : 'Not Activated'}
                           </div>
                         </td>
                         <td
-<<<<<<< HEAD
                           scope="row"
                           className="w-[138px] px-4 py-3 font-medium text-sm leading-5 text-secondary-neutral-light-400 capitalize flex items-center gap-2"
                         >
-=======
-                          scope='row'
-                          className='w-[138px] px-4 py-3 font-medium text-sm leading-5 text-secondary-neutral-light-400 capitalize flex items-center gap-2'>
->>>>>>> e76eb954
                           <div
                             className={`w-9 h-9 p-2.5 bg-white rounded border border-gray-200 flex justify-center items-center ${
                               client?.isActive
@@ -245,16 +220,11 @@
                               setSelectedClient(client);
                             }}
                             title={
-<<<<<<< HEAD
                               client?.isActive
                                 ? 'Client is already activated'
                                 : 'Activate client'
                             }
                           >
-=======
-                              client?.isActive ? 'Client is already activated' : 'Activate client'
-                            }>
->>>>>>> e76eb954
                             <CheckIcon />
                           </div>
                           <div
@@ -274,7 +244,8 @@
                               !client?.isActive
                                 ? 'Client is already deactivated'
                                 : 'Deactivate client'
-                            }>
+                            }
+                          >
                             <CloseIcon />
                           </div>
                         </td>
@@ -305,14 +276,9 @@
         onClose={() => setConfirmClientActivation(false)}
         handleClick={handleActivate}
         primaryButtonText={'Activate'}
-<<<<<<< HEAD
         loading={isLoadingActivation}
       >
         <h3 className="self-stretch text-gray-700 text-lg font-medium leading-relaxed">
-=======
-        loading={isLoadingActivation}>
-        <h3 className='self-stretch text-gray-700 text-lg font-medium leading-relaxed'>
->>>>>>> e76eb954
           Activate client
         </h3>
         <div className="text-slate-500 text-sm font-normal leading-tight">{`Are you sure you want to activate ${selectedClient?.name} client?`}</div>
@@ -322,14 +288,9 @@
         onClose={() => setConfirmClientDeactivation(false)}
         handleClick={handleDeactivate}
         primaryButtonText={'Deactivate'}
-<<<<<<< HEAD
-        loading={isLoadingActivation}
+        loading={isLoadingDeactivation}
       >
         <h3 className="self-stretch text-gray-700 text-lg font-medium leading-relaxed">
-=======
-        loading={isLoadingDeactivation}>
-        <h3 className='self-stretch text-gray-700 text-lg font-medium leading-relaxed'>
->>>>>>> e76eb954
           Deactivate client
         </h3>
         <div className="text-slate-500 text-sm font-normal leading-tight">{`Are you sure you want to deactivate ${selectedClient?.name} client?`}</div>
