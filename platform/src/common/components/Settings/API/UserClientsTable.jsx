import { useEffect, useState } from 'react';
import Skeleton from '../../Collocation/DeviceStatus/Table/Skeleton';
import moment from 'moment';
import { getUserDetails } from '@/core/apis/Account';
import EditIcon from '@/icons/Common/edit-pencil.svg';
import { useSelector } from 'react-redux';
import Toast from '@/components/Toast';
import {
  addClients,
  addClientsDetails,
  performRefresh,
} from '@/lib/store/services/apiClient';
import { useDispatch } from 'react-redux';
import EditClientForm from './EditClientForm';
import {
  generateTokenApi,
  getClientsApi,
  activationRequestApi,
} from '@/core/apis/Settings';
import Button from '@/components/Button';
import { isEmpty } from 'underscore';
import CopyIcon from '@/icons/Common/copy.svg';
import DialogWrapper from '../../Modal/DialogWrapper';
import InfoCircleIcon from '@/icons/Common/info_circle.svg';
import Pagination from '../../Collocation/AddMonitor/Table/Pagination';

const UserClientsTable = () => {
  const dispatch = useDispatch();
  const [isError, setIsError] = useState({
    isError: false,
    message: '',
    type: '',
  });
  const [isActivationRequestError, setIsActivationRequestError] = useState({
    isError: false,
    message: '',
    type: '',
  });
  const [showInfoModal, setShowInfoModal] = useState(false);
  const [isLoading, setIsLoading] = useState(false);
  const [isLoadingToken, setIsLoadingToken] = useState(false);
  const [isLoadingActivationRequest, setIsLoadingActivationRequest] =
    useState(false);
  const [openEditForm, setOpenEditForm] = useState(false);
  const [selectedClient, setSelectedClient] = useState(null);
  const userInfo = useSelector((state) => state.login.userInfo);
  const clients = useSelector((state) => state.apiClient.clients);
  const clientsDetails = useSelector((state) => state.apiClient.clientsDetails);
  const refresh = useSelector((state) => state.apiClient.refresh);
  const [currentPage, setCurrentPage] = useState(1);
  const itemsPerPage = 4;

  const onPageChange = (newPage) => {
    setCurrentPage(newPage);
  };

  const setErrorState = (message, type) => {
    setIsError({
      isError: true,
      message,
      type,
    });
  };

  useEffect(() => {
    const fetchData = async () => {
      setIsLoading(true);
      try {
        const res = await getUserDetails(userInfo?._id);
        if (res.success === true) {
          dispatch(addClients(res.users[0].clients));
          setCurrentPage(1);
        }
      } catch (error) {
        console.error(error);
      } finally {
        setIsLoading(false);
      }
    };
    fetchData();
  }, [refresh]);

  useEffect(() => {
    const fetchData = async () => {
      setIsLoading(true);
      try {
        const response = await getClientsApi(userInfo?._id);
        if (response.success === true) {
          dispatch(addClientsDetails(response.clients));
        }
      } catch (error) {
        console.error(error);
      } finally {
        setIsLoading(false);
      }
    };
    fetchData();
  }, [refresh]);

  const hasAccessToken = (clientId) => {
    const client =
      Array.isArray(clientsDetails) && !isEmpty(clientsDetails)
        ? clientsDetails?.find((client) => client._id === clientId)
        : [];
    return client && client.access_token;
  };

  const getClientToken = (clientID) => {
    const client =
      Array.isArray(clientsDetails) && !isEmpty(clientsDetails)
        ? clientsDetails?.find((client) => client._id === clientID)
        : [];
    return client && client.access_token && client.access_token.token;
  };

  const getClientTokenExpiryDate = (clientID) => {
    const client =
      Array.isArray(clientsDetails) && !isEmpty(clientsDetails)
        ? clientsDetails?.find((client) => client._id === clientID)
        : [];
    return client && client.access_token && client.access_token.expires;
  };

  const handleGenerateToken = async (res) => {
    setIsLoadingToken(true);
    if (!res?.isActive) {
      setShowInfoModal(true);
      setIsLoadingToken(false);
    } else {
      try {
        const response = await generateTokenApi(res);
        if (response.success === true) {
          setErrorState('Token generated', 'success');
        }
        dispatch(performRefresh());
      } catch (error) {
        setErrorState(error.message, 'error');
      } finally {
        setIsLoadingToken(false);
      }
    }
  };

  const handleActivationRequest = async () => {
    const setActivationRequestErrorState = (message, type) => {
      setIsActivationRequestError({
        isError: true,
        message,
        type,
      });
    };
    setIsLoadingActivationRequest(true);
    try {
      const clientID = selectedClient?._id;
      const response = await activationRequestApi(clientID);
      if (response.success === true) {
        setShowInfoModal(false);
        setTimeout(() => {
          setActivationRequestErrorState(
            'Activation request sent successfully',
            'success',
          );
        }, 3000);
      }
    } catch (error) {
      setShowInfoModal(false);
      setTimeout(() => {
        setActivationRequestErrorState(error.message, 'error');
      }, 3000);
    } finally {
      setIsLoadingActivationRequest(false);
    }
  };

  const displayIPAddresses = (client) => {
    return Array.isArray(client.ip_addresses)
      ? client.ip_addresses.join(', ')
      : client.ip_addresses;
  };

  return (
    <div className="overflow-x-scroll">
      {isError.isError && (
        <Toast type={isError.type} message={isError.message} />
      )}
      <table
        className="border-collapse rounded-lg text-xs text-left w-full mb-6"
        data-testid="settings-clients-table"
      >
        <thead>
          <tr className="text-secondary-neutral-light-500 text-xs border-y border-y-secondary-neutral-light-100 bg-secondary-neutral-light-25">
            <th
              scope="col"
              className="font-medium w-[200px] px-4 py-3 opacity-40"
            >
              Client name
            </th>
            <th
              scope="col"
              className="font-medium w-[138px] px-4 py-3 opacity-40"
            >
              IP Address
            </th>
            <th
              scope="col"
              className="font-medium w-[142px] px-4 py-3 opacity-40"
            >
              Client Status
            </th>
            <th
              scope="col"
              className="font-medium w-[138px] px-4 py-3 opacity-40"
            >
              Created
            </th>
            <th
              scope="col"
              className="font-medium w-[138px] px-4 py-3 opacity-40"
            >
              Token
            </th>
            <th
              scope="col"
              className="font-medium w-[138px] px-4 py-3 opacity-40"
            >
              Expires
            </th>
            <th
              scope="col"
              className="font-medium w-24 px-4 py-3 opacity-40"
            ></th>
          </tr>
        </thead>

        {isLoading ? (
          <Skeleton />
        ) : (
          <tbody>
            {clients?.length > 0 ? (
              clients
                .slice(
                  (currentPage - 1) * itemsPerPage,
                  currentPage * itemsPerPage,
                )
                .map((client, index) => {
                  return (
                    <tr
                      className={`border-b border-b-secondary-neutral-light-100`}
                      key={index}
                    >
                      <td
                        scope="row"
                        className="w-[200px] px-4 py-3 font-medium text-sm leading-5 text-secondary-neutral-light-800 uppercase"
                      >
                        {client?.name}
                      </td>
                      <td
<<<<<<< HEAD
                        scope="row"
                        className="w-[138px] px-4 py-3 font-medium text-sm leading-5 text-secondary-neutral-light-400"
                      >
                        {client.ip_address}
=======
                        scope='row'
                        className='w-[138px] px-4 py-3 font-medium text-sm leading-5 text-secondary-neutral-light-400'>
                        {displayIPAddresses(client)}
>>>>>>> e76eb954
                      </td>
                      <td scope="row" className="w-[142px] px-4 py-3">
                        <div
                          className={`px-2 py-[2px] rounded-2xl w-auto inline-flex justify-center text-sm leading-5 items-center mx-auto ${
                            client?.isActive
                              ? 'bg-success-50 text-success-700'
                              : 'bg-secondary-neutral-light-50 text-secondary-neutral-light-500'
                          }`}
                        >
                          {client?.isActive ? 'Activated' : 'Not Activated'}
                        </div>
                      </td>
                      <td
                        scope="row"
                        className="w-[138px] px-4 py-3 font-medium text-sm leading-5 text-secondary-neutral-light-400"
                      >
                        {moment(client?.createdAt).format('MMM DD, YYYY')}
                      </td>
                      <td scope="row" className="w-[138px] px-4 py-3">
                        {getClientToken(client._id) ? (
                          <span className="font-medium text-sm leading-5 text-secondary-neutral-light-400 flex items-center gap-2">
                            {getClientToken(client._id).slice(0, 2)}....
                            {getClientToken(client._id).slice(-2)}
                            <div
                              className="w-6 h-6 bg-white rounded border border-gray-200 flex justify-center items-center gap-2 cursor-pointer"
                              onClick={() => {
                                navigator.clipboard.writeText(
                                  getClientToken(client._id),
                                );
                                setErrorState(
                                  'Token copied to clipboard!',
                                  'success',
                                );
                              }}
                            >
                              <CopyIcon />
                            </div>
                          </span>
                        ) : (
                          <Button
                            title={
                              !client?.isActive
                                ? 'Tap to generate token'
                                : 'Token already generated'
                            }
                            className={`px-4 py-2 rounded-2xl w-auto inline-flex justify-center text-sm leading-5 items-center mx-auto ${
                              !hasAccessToken(client._id)
                                ? 'bg-success-700 text-success-50 cursor-pointer'
                                : 'bg-secondary-neutral-light-50 text-secondary-neutral-light-500'
                            }`}
                            disabled={isLoadingToken}
                            onClick={() => {
                              let res = {
                                name: client.name,
                                client_id: client._id,
                                isActive: client.isActive
                                  ? client.isActive
                                  : false,
                              };
                              setSelectedClient(client);
                              handleGenerateToken(res);
                            }}
                          >
                            Generate
                          </Button>
                        )}
                      </td>
                      <td
                        scope="row"
                        className="w-[138px] px-4 py-3 font-medium text-sm leading-5 text-secondary-neutral-light-400"
                      >
                        {getClientTokenExpiryDate(client._id) &&
                          moment(getClientTokenExpiryDate(client._id)).format(
                            'MMM DD, YYYY',
                          )}
                      </td>
                      <td
                        scope="row"
                        className="w-24 px-4 py-3 font-medium text-sm leading-5 text-secondary-neutral-light-400 capitalize"
                      >
                        <div
                          className="w-9 h-9 p-2.5 bg-white rounded border border-gray-200 justify-center items-center gap-2 cursor-pointer"
                          onClick={() => {
                            setOpenEditForm(true);
                            setSelectedClient(client);
                          }}
                        >
                          <EditIcon className="w-4 h-4" />
                        </div>
                      </td>
                    </tr>
                  );
                })
            ) : (
              <tr>
                <td colSpan="6" className="text-center py-3 text-grey-300">
                  No data found
                </td>
              </tr>
            )}
          </tbody>
        )}
      </table>
      <Pagination
        currentPage={currentPage}
        pageSize={itemsPerPage}
        totalItems={clients?.length}
        onPrevClick={() => onPageChange(currentPage - 1)}
        onNextClick={() => onPageChange(currentPage + 1)}
      />
      {isActivationRequestError.isError && (
        <Toast
          type={isActivationRequestError.type}
          message={isActivationRequestError.message}
        />
      )}
      <EditClientForm
        open={openEditForm}
        closeModal={() => setOpenEditForm(false)}
        data={selectedClient}
      />

      <DialogWrapper
        open={showInfoModal}
        onClose={() => setShowInfoModal(false)}
        handleClick={handleActivationRequest}
        primaryButtonText={'Send activation request'}
        loading={isLoadingActivationRequest}
        ModalIcon={InfoCircleIcon}
      >
        <div className="text-slate-500 text-sm font-normal leading-tight">
          You cannot generate a token for an inactive client, reach out to
          support for assistance at support@airqo.net or send an activation
          request
        </div>
      </DialogWrapper>
    </div>
  );
};

export default UserClientsTable;<|MERGE_RESOLUTION|>--- conflicted
+++ resolved
@@ -255,16 +255,10 @@
                         {client?.name}
                       </td>
                       <td
-<<<<<<< HEAD
                         scope="row"
                         className="w-[138px] px-4 py-3 font-medium text-sm leading-5 text-secondary-neutral-light-400"
                       >
-                        {client.ip_address}
-=======
-                        scope='row'
-                        className='w-[138px] px-4 py-3 font-medium text-sm leading-5 text-secondary-neutral-light-400'>
                         {displayIPAddresses(client)}
->>>>>>> e76eb954
                       </td>
                       <td scope="row" className="w-[142px] px-4 py-3">
                         <div
