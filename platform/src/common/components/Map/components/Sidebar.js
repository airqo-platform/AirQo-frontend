--- conflicted
+++ resolved
@@ -48,16 +48,14 @@
           onClick={() => setSelectedTab('locations')}
           className={`px-3 py-2 flex justify-center items-center w-full hover:cursor-pointer text-sm font-medium text-secondary-neutral-light-600${
             selectedTab === 'locations' ? 'border rounded-md bg-white shadow-sm' : ''
-          }`}
-        >
+          }`}>
           Locations
         </div>
         <div
           onClick={() => setSelectedTab('sites')}
           className={`px-3 py-2 flex justify-center items-center w-full hover:cursor-pointer text-sm font-medium text-secondary-neutral-light-600${
             selectedTab === 'sites' ? 'border rounded-md bg-white shadow-sm' : ''
-          }`}
-        >
+          }`}>
           Sites
         </div>
       </div>
@@ -113,8 +111,7 @@
             className={`flex items-center cursor-pointer rounded-full bg-gray-100 hover:bg-gray-200 py-[6px] px-[10px]  min-w-max space-x-2 m-0 ${
               selectedCountry?.country === country.country ? 'border-2 border-blue-400' : ''
             }`}
-            onClick={() => handleClick(country)}
-          >
+            onClick={() => handleClick(country)}>
             <img
               src={`https://flagsapi.com/${country.code.toUpperCase()}/flat/64.png`}
               alt={country.country}
@@ -165,8 +162,7 @@
           <div
             key={grid._id || grid.id}
             className='flex flex-row justify-between items-center text-sm w-full hover:cursor-pointer hover:bg-blue-100 px-4 py-[14px] rounded-xl border border-secondary-neutral-light-100 shadow'
-            onClick={() => handleLocationSelect(grid)}
-          >
+            onClick={() => handleLocationSelect(grid)}>
             <div className='flex flex-col item-start w-full'>
               <span className='text-base font-medium text-black capitalize'>
                 {grid && grid.place_name
@@ -190,8 +186,7 @@
               variant='primaryText'
               className='text-sm font-medium'
               paddingStyles='py-4'
-              onClick={handleShowMore}
-            >
+              onClick={handleShowMore}>
               Show More
             </Button>
           </div>
@@ -214,12 +209,7 @@
       <label className='font-medium text-xl text-gray-900'>Air Quality Map</label>
       <button
         onClick={() => setShowSideBar(false)}
-<<<<<<< HEAD
         className='focus:outline-none border rounded-xl hover:cursor-pointer p-2 block md:hidden'>
-=======
-        className='focus:outline-none border rounded-md hover:cursor-pointer block md:hidden'
-      >
->>>>>>> b0238b94
         <CloseIcon />
       </button>
     </div>
@@ -286,8 +276,7 @@
                   currentDay
                     ? 'bg-blue-600'
                     : 'bg-secondary-neutral-dark-100'
-                }`}
-              >
+                }`}>
                 <div className='flex flex-col items-center justify-start gap-[3px]'>
                   <div
                     className={`text-center text-sm font-semibold leading-tight ${
@@ -295,8 +284,7 @@
                       currentDay
                         ? 'text-primary-300'
                         : 'text-secondary-neutral-dark-400'
-                    }`}
-                  >
+                    }`}>
                     {new Date(prediction.time)
                       .toLocaleDateString('en-US', { weekday: 'long' })
                       .charAt(0)}
@@ -313,8 +301,7 @@
                         }) === currentDay
                           ? 'text-white'
                           : 'text-secondary-neutral-dark-200'
-                      }`}
-                    >
+                      }`}>
                       {prediction?.pm2_5?.toFixed(0)}
                     </div>
                   )}
@@ -334,8 +321,7 @@
           : weekDays.map((day) => (
               <div
                 className='rounded-[40px] px-0.5 pt-1.5 pb-0.5 flex flex-col justify-center items-center gap-2 shadow bg-secondary-neutral-dark-100'
-                key={day}
-              >
+                key={day}>
                 <div className='flex flex-col items-center justify-start gap-[3px]'>
                   <div className='text-center text-sm font-semibold leading-tight text-secondary-neutral-dark-400'>
                     {day.charAt(0)}
@@ -365,8 +351,7 @@
     <div className='p-3 bg-white rounded-lg shadow border border-secondary-neutral-dark-100 flex-col justify-center items-center'>
       <div
         className={`flex justify-between items-center ${collapsed && 'mb-2'} cursor-pointer`}
-        onClick={() => setCollapsed(!collapsed)}
-      >
+        onClick={() => setCollapsed(!collapsed)}>
         <div className='flex justify-start items-center gap-3'>
           <div className='w-10 h-10 rounded-full bg-secondary-neutral-dark-50 p-2 flex items-center justify-center text-xl font-bold'>
             🚨
@@ -578,8 +563,7 @@
         (selectedSites && selectedSites.length > 0)
           ? 'overflow-y-auto map-scrollbar h-full'
           : 'h-screen overflow-y-hidden'
-      }`}
-    >
+      }`}>
       <div className={`${!isFocused && !showLocationDetails ? 'space-y-4' : 'hidden'} px-4 pt-4`}>
         <SidebarHeader
           selectedTab={selectedTab}
@@ -612,8 +596,7 @@
                   countryData
                     ? 'overflow-x-auto map-scrollbar custom-scrollbar'
                     : 'overflow-x-hidden'
-                } px-4`}
-              >
+                } px-4`}>
                 <button
                   onClick={() => {
                     dispatch(setCenter({ latitude: 16.1532, longitude: 13.1691 }));
@@ -626,8 +609,7 @@
                     setSelectedCountry(null);
                     dispatch(setLocation(null));
                   }}
-                  className='py-[6px] px-[10px] rounded-full mb-5 bg-blue-500 text-white text-sm font-medium'
-                >
+                  className='py-[6px] px-[10px] rounded-full mb-5 bg-blue-500 text-white text-sm font-medium'>
                   All
                 </button>
                 <CountryList
@@ -676,8 +658,7 @@
         <div
           className={`flex flex-col pt-4 w-auto ${
             isFocused && !showLocationDetails ? '' : 'hidden'
-          }`}
-        >
+          }`}>
           <div className={`flex flex-col gap-5 px-4`}>
             <SidebarHeader
               selectedTab={selectedTab}
@@ -734,8 +715,7 @@
                     dispatch(addSearchTerm(''));
                     setSearchResults([]);
                     setShowNoResultsMsg(false);
-                  }}
-                >
+                  }}>
                   <ArrowLeftIcon />
                 </Button>
                 <h3 className='text-xl font-medium leading-7 capitalize'>
@@ -770,8 +750,7 @@
                     </p>
                   </div>
                   <div
-                    className={`text-2xl font-extrabold leading-normal text-secondary-neutral-light-800`}
-                  >
+                    className={`text-2xl font-extrabold leading-normal text-secondary-neutral-light-800`}>
                     {selectedSite?.pm2_5?.toFixed(2) || '-'}
                   </div>
                 </div>
