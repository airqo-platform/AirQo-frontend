--- conflicted
+++ resolved
@@ -209,11 +209,7 @@
       <label className='font-medium text-xl text-gray-900'>Air Quality Map</label>
       <button
         onClick={() => setShowSideBar(false)}
-<<<<<<< HEAD
         className='focus:outline-none border rounded-xl hover:cursor-pointer p-2 block md:hidden'>
-=======
-        className='focus:outline-none border rounded-md hover:cursor-pointer block md:hidden'>
->>>>>>> a42919e9
         <CloseIcon />
       </button>
     </div>
