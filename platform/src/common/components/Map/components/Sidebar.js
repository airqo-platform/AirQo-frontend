import React, { useEffect, useState } from 'react';
import { useDispatch, useSelector } from 'react-redux';
import { setCenter, setZoom, setLocation } from '@/lib/store/services/map/MapSlice';
import allCountries from './countries.json';
import SearchField from '@/components/search/SearchField';
import LocationIcon from '@/icons/LocationIcon';
import CloseIcon from '@/icons/close_icon';
import ArrowLeftIcon from '@/icons/arrow_left.svg';
import Button from '@/components/Button';
import Image from 'next/image';
import { getAQIcon, getIcon, images } from './MapNodes';
import CustomDropdown from '../../Dropdowns/CustomDropdown';
import ChevronDownIcon from '@/icons/Common/chevron_down.svg';
import Calendar from '../../Calendar/Calendar';
import Datepicker from 'react-tailwindcss-datepicker';
import { format } from 'date-fns';
import axios from 'axios';
import WindIcon from '@/icons/Common/wind.svg';

const MAPBOX_URL = 'https://api.mapbox.com/geocoding/v5/mapbox.places';
const MAPBOX_TOKEN = process.env.NEXT_PUBLIC_MAPBOX_ACCESS_TOKEN;

/**
 * TabSelector
 * @description Tab selector component
 */
const TabSelector = ({ selectedTab, setSelectedTab }) => {
  if (typeof setSelectedTab !== 'function') {
    console.error('Invalid prop: setSelectedTab must be a function');
    return null;
  }
  return (
    <div className='mt-6'>
      <div className='flex flex-row justify-center items-center bg-secondary-neutral-light-25 rounded-md border border-secondary-neutral-light-50 p-1'>
        <div
          onClick={() => setSelectedTab('locations')}
          className={`px-3 py-2 flex justify-center items-center w-full hover:cursor-pointer text-sm font-medium text-secondary-neutral-light-600${
            selectedTab === 'locations' ? 'border rounded-md bg-white shadow-sm' : ''
          }`}
        >
          Locations
        </div>
        <div
          onClick={() => setSelectedTab('sites')}
          className={`px-3 py-2 flex justify-center items-center w-full hover:cursor-pointer text-sm font-medium text-secondary-neutral-light-600${
            selectedTab === 'sites' ? 'border rounded-md bg-white shadow-sm' : ''
          }`}
        >
          Sites
        </div>
      </div>
    </div>
  );
};

/**
 * CountryList
 * @description Country list component
 */
const CountryList = ({ data, selectedCountry, setSelectedCountry }) => {
  const dispatch = useDispatch();

  // Check if data is not null or undefined
  if (!data || !Array.isArray(data) || data.length === 0) {
    return (
      <div className='flex gap-2 ml-2 animate-pulse'>
        <div className='bg-secondary-neutral-dark-50 px-4 py-[14px] w-28 h-9 rounded-full dark:bg-gray-700' />
        <div className='bg-secondary-neutral-dark-50 px-4 py-[14px] w-28 h-9 rounded-full dark:bg-gray-700' />
        <div className='bg-secondary-neutral-dark-50 px-4 py-[14px] w-28 h-9 rounded-full dark:bg-gray-700' />
        <div className='bg-secondary-neutral-dark-50 px-4 py-[14px] w-28 h-9 rounded-full dark:bg-gray-700' />
      </div>
    );
  }

  // Sort data
  const sortedData = [...data].sort((a, b) => a.country.localeCompare(b.country));

  // Handle click event
  const handleClick = (country) => {
    setSelectedCountry(country);
    dispatch(setLocation({ country: country.country }));
  };

  return (
    <div className='flex space-x-2 ml-2'>
      {sortedData.map((country, index) => {
        // Check if country and flag properties exist
        if (!country || !country.flag) {
          return <div key={index}>Country data is incomplete</div>;
        }

        return (
          <div
            key={index}
            className={`flex items-center cursor-pointer rounded-full bg-gray-100 hover:bg-gray-200 py-[6px] px-[10px]  min-w-max space-x-2 m-0 ${
              selectedCountry?.country === country.country ? 'border-2 border-blue-400' : ''
            }`}
            onClick={() => handleClick(country)}
          >
            <img src={country.flag} alt={country.country} width={20} height={20} />
            <span className='text-sm text-secondary-neutral-light-600 font-medium'>
              {country.country}
            </span>
          </div>
        );
      })}
    </div>
  );
};

/**
 * SectionCards
 * @description Section cards component
 */
const SectionCards = ({ searchResults, handleLocationSelect }) => {
  if (!Array.isArray(searchResults)) {
    console.error('Invalid prop: searchResults must be an array');
    return null;
  }

  if (typeof handleLocationSelect !== 'function') {
    console.error('Invalid prop: handleLocationSelect must be a function');
    return null;
  }

  const [showAllResults, setShowAllResults] = useState(false);

  const visibleResults = showAllResults ? searchResults : searchResults.slice(0, 6);

  const handleShowMore = () => {
    setShowAllResults(true);
  };

  useEffect(() => {
    setShowAllResults(false);
  }, [searchResults]);

  return (
    visibleResults.length > 0 && (
      <div className='map-scrollbar flex flex-col gap-4 my-5 px-4'>
        {visibleResults.map((grid) => (
          <div
            key={grid._id}
            className='flex flex-row justify-between items-center text-sm w-full hover:cursor-pointer hover:bg-blue-100 px-4 py-[14px] rounded-xl border border-secondary-neutral-light-100 shadow'
            onClick={() => handleLocationSelect(grid)}
          >
            <div className='flex flex-col item-start w-full'>
              <span className='text-base font-medium text-black capitalize'>
                {(grid && grid.place_name && grid.place_name.split(',')[0]) ||
                  (grid && grid.location_name && grid.location_name.split(',')[0])}
              </span>
              <span className='font-medium text-secondary-neutral-light-300 capitalize text-sm leading-tight'>
                {(grid && grid.place_name && grid.place_name.split(',').slice(1).join(',')) ||
                  (grid && grid.location_name && grid.location_name.split(',').slice(1).join(','))}
              </span>
            </div>
            <div className='p-2 rounded-full bg-secondary-neutral-light-50'>
              <LocationIcon fill='#9EA3AA' />
            </div>
          </div>
        ))}
        {searchResults.length > 4 && !showAllResults && (
          <div className='flex justify-center my-4'>
            <Button
              variant='primaryText'
              className='text-sm font-medium'
              paddingStyles='py-4'
              onClick={handleShowMore}
            >
              Show More
            </Button>
          </div>
        )}
      </div>
    )
  );
};

// Sidebar header
const SidebarHeader = ({ selectedTab, handleSelectedTab, isAdmin }) => (
  <div>
    <div className='w-full'>
      <label className='font-medium text-xl text-gray-900'>Air Quality Map</label>
    </div>
    <p className='text-gray-500 text-sm font-medium w-auto mt-2'>
      Navigate air quality analytics with precision and actionable tips.
    </p>
    {!isAdmin && <TabSelector selectedTab={selectedTab} setSelectedTab={handleSelectedTab} />}
  </div>
);

// Week prediction
const WeekPrediction = ({ siteDetails, currentDay, airQualityReadings, weekDays }) => {
  const [value, setValue] = useState(new Date());
  const [openDatePicker, setOpenDatePicker] = useState(false);

  const handleDateValueChange = (value) => {
    setValue(new Date(value.start));
  };

  return (
    <div className='relative'>
      <div className='mb-5 relative'>
        <CustomDropdown
          trigger={
            <Button
              className='flex flex-row-reverse shadow rounded-lg text-sm text-secondary-neutral-light-600 font-medium leading-tight bg-white h-8'
              variant='outlined'
              Icon={ChevronDownIcon}
            >
              {format(value, 'MMM dd, yyyy')}
            </Button>
          }
          dropdownWidth='224px'
        >
          <Calendar
            handleValueChange={handleDateValueChange}
            closeDatePicker={() => setOpenDatePicker(false)}
            initialMonth1={new Date()}
            initialMonth2={new Date()}
            useRange={false}
          />
        </CustomDropdown>
      </div>
      <div className='flex justify-between items-center gap-2'>
        {weekDays.map((day, index) => (
          <div
            key={index}
            className={`rounded-[40px] px-0.5 pt-1.5 pb-0.5 flex flex-col justify-center items-center gap-2 shadow ${
              day === currentDay ? 'bg-blue-600' : 'bg-secondary-neutral-dark-100'
            }`}
          >
            <div className='flex flex-col items-center justify-start gap-[3px]'>
              <div
                className={`text-center text-sm font-semibold leading-tight ${
                  day === currentDay ? 'text-primary-300' : 'text-secondary-neutral-dark-400'
                }`}
              >
                {day.charAt(0)}
              </div>
              <div
                className={`text-center text-sm font-medium leading-tight ${
                  day === currentDay ? 'text-white' : 'text-secondary-neutral-dark-200'
                }`}
              >
                {airQualityReadings[index] ? airQualityReadings[index] : '-'}
              </div>
            </div>
            <Image
              src={
                airQualityReadings[index] && getAQIcon('pm2_5', airQualityReadings[index])
                  ? images[getAQIcon('pm2_5', airQualityReadings[index])]
                  : images['Invalid']
              }
              alt='Air Quality Icon'
              width={32}
              height={32}
            />
          </div>
        ))}
      </div>
    </div>
  );
};

const LocationDetailItem = ({ title, children, isCollapsed = true }) => {
  const [collapsed, setCollapsed] = useState(isCollapsed);

  return (
    <div className='p-3 bg-white rounded-lg shadow border border-secondary-neutral-dark-100 flex-col justify-center items-center'>
      <div
        className={`flex justify-between items-center ${collapsed && 'mb-2'} cursor-pointer`}
        onClick={() => setCollapsed(!collapsed)}
      >
        <div className='flex justify-start items-center gap-3'>
          <div className='w-10 h-10 rounded-full bg-secondary-neutral-dark-50 p-2 flex items-center justify-center text-xl font-bold'>
            🚨
          </div>
          <h3 className='text-lg font-medium leading-relaxed text-secondary-neutral-dark-950'>
            {title}
          </h3>
        </div>
        <div className='w-7 h-7 rounded-full flex items-center justify-center bg-white'>
          <ChevronDownIcon className='text-secondary-neutral-dark-950 w-4 h-4' />
        </div>
      </div>

      {collapsed && children}
    </div>
  );
};

// search results skeleton
const SearchResultsSkeleton = () => (
  <div className='flex flex-col gap-4 animate-pulse px-4 mt-5'>
    <div className='bg-secondary-neutral-dark-50 rounded-xl w-full h-16' />
    <div className='bg-secondary-neutral-dark-50 rounded-xl w-full h-16' />
    <div className='bg-secondary-neutral-dark-50 rounded-xl w-full h-16' />
    <div className='bg-secondary-neutral-dark-50 rounded-xl w-full h-16' />
    <div className='bg-secondary-neutral-dark-50 rounded-xl w-full h-16' />
    <div className='bg-secondary-neutral-dark-50 rounded-xl w-full h-16' />
  </div>
);

const Sidebar = ({ siteDetails, selectedSites, isAdmin, showSideBar, setShowSideBar }) => {
  const dispatch = useDispatch();
  const [isFocused, setIsFocused] = useState(false);
  const [selectedTab, setSelectedTab] = useState('locations');
  const [selectedSite, setSelectedSite] = useState(null);
  const [selectedCountry, setSelectedCountry] = useState(null);
  const [searchResults, setSearchResults] = useState([]);
  const [showLocationDetails, setShowLocationDetails] = useState(false);
  const [isLoading, setLoading] = useState(false);
  const [showNoResultsMsg, setShowNoResultsMsg] = useState(false);
  const weekDays = ['Monday', 'Tuesday', 'Wednesday', 'Thursday', 'Friday', 'Saturday', 'Sunday'];
  const airQualityReadings = [10, 2, 55, 25, 75, 90, null]; // Replace with actual air quality readings
  const currentDay = new Date().toLocaleDateString('en-US', { weekday: 'long' });

  const reduxSearchTerm = useSelector((state) => state.locationSearch.searchTerm);

  let uniqueCountries = [];
  let countryData = [];

  if (Array.isArray(siteDetails) && siteDetails.length > 0) {
    siteDetails.forEach((site) => {
      if (!uniqueCountries.includes(site.country)) {
        uniqueCountries.push(site.country);

        let countryDetails = allCountries?.find((data) => data.country === site.country);

        if (countryDetails) {
          countryData.push({ ...site, ...countryDetails });
        }
      }
    });
  } else {
    console.error('Invalid data: siteDetails must be an array');
  }

  const handleSelectedTab = (tab) => {
    setSelectedTab(tab);
  };

  const handleLocationSelect = (data) => {
    console.log(data);
    // const { country, city } = data || {};
    setShowLocationDetails(true);
    setIsFocused(false);

    try {
      // dispatch(setLocation({ country, city }));
      setSelectedSite(data);
    } catch (error) {
      console.error('Failed to set location:', error);
    }
  };

  const handleSearch = async () => {
    setLoading(true);
    if (reduxSearchTerm && reduxSearchTerm.length > 3) {
      try {
        const response = await axios.get(
          `${MAPBOX_URL}/${reduxSearchTerm}.json?fuzzyMatch=true&limit=8&proximity=32.5638%2C0.3201&autocomplete=true&access_token=${MAPBOX_TOKEN}`,
        );

        if (response.data && response.data.features) {
          setSearchResults(response.data.features);
          if (response.data.features.length === 0) {
            setShowNoResultsMsg(true);
          }
        } else {
          setShowNoResultsMsg(true);
        }
      } catch (error) {
        console.error('Failed to search:', error);
      }
      setLoading(false);
    } else {
      setSearchResults([]);
    }
  };

  const handleClearSearch = () => {
    setIsFocused(false);
    setSearchResults([]);
    setShowNoResultsMsg(false);
  };

  useEffect(() => {
    if (reduxSearchTerm !== '' && reduxSearchTerm.length < 4) {
      setLoading(true);
    }
  }, [reduxSearchTerm]);

  return (
<<<<<<< HEAD
    <div className='absolute left-0 top-0 w-full h-full md:w-[340px] bg-white shadow-lg shadow-right z-50 overflow-y-auto map-scrollbar'>
      <div className={`${!isFocused && !showLocationDetails ? 'space-y-4' : 'hidden'} px-4 pt-4`}>
        <SidebarHeader selectedTab={selectedTab} handleSelectedTab={handleSelectedTab} isAdmin />
=======
    <div
      className={`w-auto h-full md:max-w-[400px] bg-white shadow-lg shadow-right space-y-4 z-50 overflow-y-auto map-scrollbar z-50 ${
        window.innerWidth < 768 ? 'absolute left-0 top-0' : ''
      }`}>
      <div className={!isFocused ? 'space-y-4' : 'hidden'}>
        <div className='px-4 pt-4'>
          <div className='w-full flex justify-between items-center'>
            <label className='font-medium text-xl'>Map</label>
            <button
              onClick={() => setShowSideBar(false)}
              className='focus:outline-none border rounded-md hover:cursor-pointer block md:hidden'>
              <CloseIcon />
            </button>
          </div>
          <p className='text-gray-500 text-sm font-normal w-auto mt-6'>
            Navigate, Explore, and Understand Air Quality Data with Precision, Right Down to Your
            Neighborhood
          </p>
          {!isAdmin && <TabSelector selectedTab={selectedTab} setSelectedTab={handleSelectedTab} />}
        </div>
>>>>>>> e4259b56
        {!isAdmin && <hr />}
      </div>
      <div>
        {/* section 1 */}
        <div className={`${isFocused || showLocationDetails ? 'hidden' : ''}`}>
          <div onMouseDown={() => setIsFocused(true)} className='mt-5 px-4'>
            <SearchField focus={false} />
          </div>
          <div>
            <div className='flex items-center mt-5 overflow-x-auto map-scrollbar custom-scrollbar px-4'>
              <button
                onClick={() => {
                  dispatch(setCenter({ latitude: 16.1532, longitude: 13.1691 }));
                  dispatch(setZoom(1.5));
                  setShowSideBar(false);
                  setSelectedSite(null);
                }}
                className='py-[6px] px-[10px] rounded-full bg-blue-500 text-white text-sm font-medium'
              >
                All
              </button>
              <CountryList
                data={countryData}
                selectedCountry={selectedCountry}
                setSelectedCountry={setSelectedCountry}
              />
            </div>

            <div className='border border-secondary-neutral-light-100 my-5' />

            <div className='overflow-y-auto map-scrollbar'>
              <div className='flex justify-between items-center px-4'>
                <div className='flex gap-1'>
                  <div className='font-medium text-secondary-neutral-dark-400 text-sm'>
                    Sort by:
                  </div>
                  <select className='rounded-md m-0 p-0 text-sm font-medium text-secondary-neutral-dark-700 outline-none focus:outline-none border-none'>
                    <option value=''>Near me</option>
                  </select>
                </div>
                <Button
                  className='text-sm font-medium'
                  paddingStyles='p-0'
                  variant='primaryText'
                  onClick={() => {}}
                >
                  Filters
                </Button>
              </div>
              {selectedSites && selectedSites.length > 0 ? (
                <SectionCards
                  searchResults={selectedSites}
                  handleLocationSelect={handleLocationSelect}
                />
              ) : (
                <SearchResultsSkeleton />
              )}
            </div>
          </div>
        </div>

        {/* Section 2 */}
        <div
          className={`flex flex-col pt-4 w-auto ${
            isFocused && !showLocationDetails ? '' : 'hidden'
          }`}
        >
          <div className={`flex flex-col gap-5 px-4`}>
            <SidebarHeader
              selectedTab={selectedTab}
              handleSelectedTab={handleSelectedTab}
              isAdmin
            />
            <SearchField onSearch={handleSearch} onClearSearch={handleClearSearch} focus={true} />
          </div>

          {reduxSearchTerm && (
            <div
              className={`border border-secondary-neutral-light-100 ${
                reduxSearchTerm.length > 0 && 'mt-3'
              }`}
            />
          )}

          {isLoading && <SearchResultsSkeleton />}

          {showNoResultsMsg && searchResults && searchResults.length === 0 ? (
            <div className='flex flex-col justify-center items-center h-60 w-full px-6'>
              <div className='p-5 rounded-full bg-secondary-neutral-light-50 border border-secondary-neutral-light-25 mb-2.5'>
                <LocationIcon fill='#9EA3AA' />
              </div>
              <div className='my-4'>
                <div className='text-secondary-neutral-dark-700 text-base font-medium text-center mb-1'>
                  No results found
                </div>
                <div className='text-center text-sm font-medium leading-tight text-secondary-neutral-dark-400 w-[244px]'>
                  Please try again with a different location name
                </div>
              </div>
            </div>
          ) : (
            <SectionCards
              searchResults={searchResults}
              handleLocationSelect={handleLocationSelect}
            />
          )}
        </div>

        {selectedSite && (
          <div>
            <div className='bg-secondary-neutral-dark-50 pt-6 pb-5'>
              <div className='flex items-center gap-2 text-black-800 mb-4 mx-4'>
                <Button
                  paddingStyles='p-0'
                  onClick={() => {
                    setIsFocused(false);
                    setShowLocationDetails(false);
                    setSelectedSite(null);
                  }}
                >
                  <ArrowLeftIcon />
                </Button>
                <h3 className='text-xl font-medium leading-7'>{selectedSite.place_name}</h3>
              </div>

              <div className='mx-4'>
                <WeekPrediction
                  siteDetails={selectedSite}
                  weekDays={weekDays}
                  currentDay={currentDay}
                  airQualityReadings={airQualityReadings}
                />
              </div>
            </div>

            <div className='border border-secondary-neutral-light-100 my-5' />

            <div className='mx-4 mb-5 flex flex-col gap-4'>
              <div className='px-3 pt-3 pb-4 bg-secondary-neutral-dark-50 rounded-lg shadow border border-secondary-neutral-dark-100 flex justify-between items-center'>
                <div className='flex flex-col gap-1'>
                  <div className='flex items-center gap-1'>
                    <div className='w-4 h-4 rounded-lg bg-secondary-neutral-dark-100 flex items-center justify-center'>
                      <WindIcon />
                    </div>
                    <p className='text-sm font-medium leading-tight text-secondary-neutral-dark-300'>
                      PM2.5
                    </p>
                  </div>
                  <div
                    className={`text-2xl font-extrabold leading-normal text-secondary-neutral-light-800`}
                  >
                    {airQualityReadings[3] ? airQualityReadings[3] : '-'}
                  </div>
                </div>
                <Image
                  src={
                    airQualityReadings[3] && getAQIcon('pm2_5', airQualityReadings[3])
                      ? images[getAQIcon('pm2_5', airQualityReadings[3])]
                      : images['Invalid']
                  }
                  alt='Air Quality Icon'
                  width={80}
                  height={80}
                />
              </div>

              <LocationDetailItem
                title='Air Quality Alerts'
                isCollapsed
                children={
                  <p className='text-xl font-bold leading-7 text-secondary-neutral-dark-950'>
                    <span className='text-blue-500'>{selectedSite.place_name.split(',')[0]}'s</span>{' '}
                    Air Quality is expected to be Good today. Enjoy the day with confidence in the
                    clean air around you.
                  </p>
                }
              />
            </div>
          </div>
        )}
      </div>
    </div>
  );
};

export default Sidebar;<|MERGE_RESOLUTION|>--- conflicted
+++ resolved
@@ -177,10 +177,16 @@
 };
 
 // Sidebar header
-const SidebarHeader = ({ selectedTab, handleSelectedTab, isAdmin }) => (
+const SidebarHeader = ({ selectedTab, handleSelectedTab, isAdmin, setShowSideBar }) => (
   <div>
-    <div className='w-full'>
+    <div className='w-full flex justify-between items-center'>
       <label className='font-medium text-xl text-gray-900'>Air Quality Map</label>
+      <button
+        onClick={() => setShowSideBar(false)}
+        className='focus:outline-none border rounded-md hover:cursor-pointer block md:hidden'
+      >
+        <CloseIcon />
+      </button>
     </div>
     <p className='text-gray-500 text-sm font-medium w-auto mt-2'>
       Navigate air quality analytics with precision and actionable tips.
@@ -393,32 +399,18 @@
   }, [reduxSearchTerm]);
 
   return (
-<<<<<<< HEAD
-    <div className='absolute left-0 top-0 w-full h-full md:w-[340px] bg-white shadow-lg shadow-right z-50 overflow-y-auto map-scrollbar'>
+    <div
+      className={`${
+        window.innerWidth < 768 ? 'absolute left-0 top-0' : 'relative'
+      } w-full h-full md:w-[340px] bg-white shadow-lg shadow-right z-50 overflow-y-auto map-scrollbar`}
+    >
       <div className={`${!isFocused && !showLocationDetails ? 'space-y-4' : 'hidden'} px-4 pt-4`}>
-        <SidebarHeader selectedTab={selectedTab} handleSelectedTab={handleSelectedTab} isAdmin />
-=======
-    <div
-      className={`w-auto h-full md:max-w-[400px] bg-white shadow-lg shadow-right space-y-4 z-50 overflow-y-auto map-scrollbar z-50 ${
-        window.innerWidth < 768 ? 'absolute left-0 top-0' : ''
-      }`}>
-      <div className={!isFocused ? 'space-y-4' : 'hidden'}>
-        <div className='px-4 pt-4'>
-          <div className='w-full flex justify-between items-center'>
-            <label className='font-medium text-xl'>Map</label>
-            <button
-              onClick={() => setShowSideBar(false)}
-              className='focus:outline-none border rounded-md hover:cursor-pointer block md:hidden'>
-              <CloseIcon />
-            </button>
-          </div>
-          <p className='text-gray-500 text-sm font-normal w-auto mt-6'>
-            Navigate, Explore, and Understand Air Quality Data with Precision, Right Down to Your
-            Neighborhood
-          </p>
-          {!isAdmin && <TabSelector selectedTab={selectedTab} setSelectedTab={handleSelectedTab} />}
-        </div>
->>>>>>> e4259b56
+        <SidebarHeader
+          selectedTab={selectedTab}
+          handleSelectedTab={handleSelectedTab}
+          isAdmin
+          setShowSideBar={setShowSideBar}
+        />
         {!isAdmin && <hr />}
       </div>
       <div>
@@ -491,6 +483,7 @@
               selectedTab={selectedTab}
               handleSelectedTab={handleSelectedTab}
               isAdmin
+              setShowSideBar={setShowSideBar}
             />
             <SearchField onSearch={handleSearch} onClearSearch={handleClearSearch} focus={true} />
           </div>
