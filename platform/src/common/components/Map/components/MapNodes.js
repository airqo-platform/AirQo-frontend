import { renderToString } from 'react-dom/server';

import GoodAir from '@/icons/Charts/GoodAir';
import ModerateAir from '@/icons/Charts/Moderate';
import UnhealthyForSensitiveGroups from '@/icons/Charts/UnhealthySG';
import Unhealthy from '@/icons/Charts/Unhealthy';
import VeryUnhealthy from '@/icons/Charts/VeryUnhealthy';
import Hazardous from '@/icons/Charts/Hazardous';

// icon images
export const images = {
<<<<<<< HEAD
  GoodAir: '/images/map/GoodAir.png',
  ModerateAir: '/images/map/Moderate.png',
  UnhealthyForSensitiveGroups: '/images/map/UnhealthySG.png',
  Unhealthy: '/images/map/Unhealthy.png',
  VeryUnhealthy: '/images/map/VeryUnhealthy.png',
  Hazardous: '/images/map/Hazardous.png',
  Unknown: '/images/map/UnknownAQ.png',
=======
  GoodAir: `data:image/svg+xml,${encodeURIComponent(renderToString(<GoodAir />))}`,
  ModerateAir: `data:image/svg+xml,${encodeURIComponent(renderToString(<ModerateAir />))}`,
  UnhealthyForSensitiveGroups: `data:image/svg+xml,${encodeURIComponent(
    renderToString(<UnhealthyForSensitiveGroups />),
  )}`,
  Unhealthy: `data:image/svg+xml,${encodeURIComponent(renderToString(<Unhealthy />))}`,
  VeryUnhealthy: `data:image/svg+xml,${encodeURIComponent(renderToString(<VeryUnhealthy />))}`,
  Hazardous: `data:image/svg+xml,${encodeURIComponent(renderToString(<Hazardous />))}`,
  Invalid: '/images/map/Invalid.png',
};

const markerDetails = {
  pm2_5: [
    { limit: 500.5, category: 'Invalid' },
    { limit: 250.5, category: 'Hazardous' },
    { limit: 150.5, category: 'VeryUnhealthy' },
    { limit: 55.5, category: 'Unhealthy' },
    { limit: 35.5, category: 'UnhealthyForSensitiveGroups' },
    { limit: 12.1, category: 'ModerateAir' },
    { limit: 0.0, category: 'GoodAir' },
  ],
  pm10: [
    { limit: 604.1, category: 'Invalid' },
    { limit: 424.1, category: 'Hazardous' },
    { limit: 354.1, category: 'VeryUnhealthy' },
    { limit: 254.1, category: 'Unhealthy' },
    { limit: 154.1, category: 'UnhealthyForSensitiveGroups' },
    { limit: 54.1, category: 'ModerateAir' },
    { limit: 0.0, category: 'GoodAir' },
  ],
  no2: [
    { limit: 2049.1, category: 'Invalid' },
    { limit: 1249.1, category: 'Hazardous' },
    { limit: 649.1, category: 'VeryUnhealthy' },
    { limit: 360.1, category: 'Unhealthy' },
    { limit: 100.1, category: 'UnhealthyForSensitiveGroups' },
    { limit: 53.1, category: 'ModerateAir' },
    { limit: 0.0, category: 'GoodAir' },
  ],
};

const colors = {
  Invalid: '#C6D1DB',
  Hazardous: '#D95BA3',
  VeryUnhealthy: '#AC5CD9',
  Unhealthy: '#F7453C',
  UnhealthyForSensitiveGroups: '#FF851F',
  ModerateAir: '#FFD633',
  GoodAir: '#34C759',
};

/**
 * Get random key from object
 * @param {Object} obj
 * @returns {String}
 */
const getRandomKey = (obj) => {
  const keys = Object.keys(obj);
  let key = keys[Math.floor(Math.random() * keys.length)];
  return key;
>>>>>>> 1b22770b
};

/**
 * Get AQI category based on pollutant and value
 * @param {String} pollutant
 * @param {Number} value
 * @returns {Object}
 */
export const getAQICategory = (pollutant, value) => {
  if (!markerDetails.hasOwnProperty(pollutant)) {
    throw new Error(`Invalid pollutant: ${pollutant}`);
  }

  const categories = markerDetails[pollutant];
  for (let i = 0; i < categories.length; i++) {
    if (value >= categories[i].limit) {
      return { icon: categories[i].category, color: colors[categories[i].category] };
    }
  }
};

/**
 * Create HTML for unClustered nodes
 * @param {Object} feature
 * @param {String} NodeType
 * @returns {String}
 */
export const UnclusteredNode = ({ feature, NodeType }) => {
  // Check if feature.properties.aqi is defined
  if (feature.properties && feature.properties.aqi) {
    const Icon = images[feature.properties.aqi.icon];

    if (NodeType === 'Number') {
      return `
      <div id="${feature.properties._id}" class="unClustered-Number shadow-md"
          style="background-color: ${feature.properties.aqi.color}; color: ${
        feature.properties.aqi.color
      }; width: 40px; height: 40px;"
        >
        <p class="text-[#000] text-xs font-bold">${feature.properties.pm2_5.toFixed(2)}</p>
        <span class="arrow"></span>
      </div>
      `;
    }

    if (NodeType === 'Node') {
      return `
      <div id="${feature.properties._id}" class="unClustered-Node shadow-md"
        style="background-color: ${feature.properties.aqi.color}; color: ${feature.properties.aqi.color}; width: 30px; height: 30px;"
      >
        <span class="arrow"></span> 
      </div>
      `;
    }

    return `
      <div id="${feature.properties._id}" class="unClustered shadow-md">
        <img src="${Icon}" alt="AQI Icon" class="w-full h-full" />
        <span class="arrow"></span>
      </div>
    `;
  } else {
    // Handle the case where feature.properties.aqi is not defined
    console.error('feature.properties.aqi is not defined for feature: ', feature);
    return '';
  }
};

/**
 * Create HTML for Clustered nodes
 * @param {Object} feature
 * @param {String} NodeType
 * @returns {String}
 */
export const createClusterNode = ({ feature, NodeType }) => {
  // Randomly select two different colors
  let firstColorKey, secondColorKey;
  do {
    firstColorKey = getRandomKey(colors);
    secondColorKey = getRandomKey(colors);
  } while (firstColorKey === secondColorKey);

  // Randomly select two different images
  let firstImageKey, secondImageKey;
  do {
    firstImageKey = getRandomKey(images);
    secondImageKey = getRandomKey(images);
  } while (firstImageKey === secondImageKey);

  const FirstIcon = images[firstImageKey];
  const SecondIcon = images[secondImageKey];

  const count = feature.properties.point_count_abbreviated;
  const countDisplay = count > 2 ? `${count - 2} + ` : '';

  if (NodeType === 'Number' || NodeType === 'Node') {
    return `
      <div class="flex -space-x-3 rtl:space-x-reverse items-center justify-center">
          <div class="w-8 h-8 z-20 rounded-full border-white flex justify-center items-center text-[8px] overflow-hidden" style="background:${
            colors[firstColorKey]
          }">${NodeType !== 'Node' ? '12.02' : ''}</div>
          <div class="w-8 h-8 z-10 rounded-full border-white flex justify-center items-center text-[8px] overflow-hidden" style="background:${
            colors[secondColorKey]
          }">${NodeType !== 'Node' ? '112.23' : ''}</div>
      </div>

      <div class="text-black text-sm font-bold ml-2">${countDisplay}</div>
    `;
  }

  return `
    <div class="flex -space-x-3 rtl:space-x-reverse">
      <img class="w-8 h-8 border-2 border-white rounded-full z-20" src="${FirstIcon}" alt="AQI Icon">
      <img class="w-8 h-8 border-2 border-white rounded-full z-10" src="${SecondIcon}" alt="AQI Icon">
    </div>
    <div class="text-black text-sm font-bold ml-2" style="${
      countDisplay ? 'block' : 'none'
    }">${countDisplay}</div>
  `;
};

/**
 * Create HTML for Popup
 * @param {Object} feature
 * @param {Object} images
 * @returns {String}
 */
export const createPopupHTML = ({ feature, images }) => {
  if (!feature || !feature.properties) {
    console.error('Invalid feature properties');
    return '';
  }

  return `
    <div class="flex flex-col gap-2 p-3 bg-white rounded-lg shadow-lg" style="min-width: 250px; width: max-content;">
      <div class="text-gray-500 text-xs font-normal font-sans leading-none">
        ${new Date(feature.properties.createdAt).toLocaleDateString('en-US', {
          year: 'numeric',
          month: 'long',
          day: '2-digit',
        })}
      </div>
  
      <div class="flex justify-between gap-2 w-full items-center">
        <div class="flex items-center space-x-2">
          <div class="rounded-full bg-blue-500 w-3 h-3"></div>
          <div class="text-[#3C4555] font-semibold text-sm leading-4" style="width:25ch;">
          ${feature.properties.location}
          </div>
        </div>
        <div class="text-[#3C4555] font-semibold text-sm leading-4">${feature.properties.pm2_5.toFixed(
          2,
        )} µg/m³</div>
      </div>
      <div class="flex justify-between gap-5 items-center w-full">
        <p class="font-semibold text-sm leading-4" style="color: ${
          feature.properties.aqi.color
        };width:30ch;">
          Air Quality is ${feature.properties.airQuality}
        </p>
        <img src="${images[feature.properties.aqi.icon]}" alt="AQI Icon" class="w-8 h-8">
      </div>
    </div>
  `;
};<|MERGE_RESOLUTION|>--- conflicted
+++ resolved
@@ -9,15 +9,6 @@
 
 // icon images
 export const images = {
-<<<<<<< HEAD
-  GoodAir: '/images/map/GoodAir.png',
-  ModerateAir: '/images/map/Moderate.png',
-  UnhealthyForSensitiveGroups: '/images/map/UnhealthySG.png',
-  Unhealthy: '/images/map/Unhealthy.png',
-  VeryUnhealthy: '/images/map/VeryUnhealthy.png',
-  Hazardous: '/images/map/Hazardous.png',
-  Unknown: '/images/map/UnknownAQ.png',
-=======
   GoodAir: `data:image/svg+xml,${encodeURIComponent(renderToString(<GoodAir />))}`,
   ModerateAir: `data:image/svg+xml,${encodeURIComponent(renderToString(<ModerateAir />))}`,
   UnhealthyForSensitiveGroups: `data:image/svg+xml,${encodeURIComponent(
@@ -78,7 +69,6 @@
   const keys = Object.keys(obj);
   let key = keys[Math.floor(Math.random() * keys.length)];
   return key;
->>>>>>> 1b22770b
 };
 
 /**
