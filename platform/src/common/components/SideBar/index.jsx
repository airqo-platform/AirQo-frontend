--- conflicted
+++ resolved
@@ -110,16 +110,11 @@
             <SideBarItem label='Other tools' Icon={GridIcon} /> */}
           </div>
         </div>
-        {/* <AnnouncementCard />
+        {/* <AnnouncementCard />*/}
         <div className='mx-2'>
           <SideBarItem label='Get Support' Icon={SupportIcon} />
-<<<<<<< HEAD
           <SideBarItem label='Settings' Icon={SettingsIcon} navPath='/settings/profiledetails' />
         </div>
-=======
-          <SideBarItem label='Settings' Icon={SettingsIcon} />
-        </div> */}
->>>>>>> 62052ef2
       </div>
       <div
         className='lg:hidden fixed top-5 right-10 z-30'
