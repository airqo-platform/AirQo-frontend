--- conflicted
+++ resolved
@@ -51,11 +51,7 @@
       <div
         className={`${
           size.width >= 1024 ? 'flex' : sideBarDisplayStyle
-<<<<<<< HEAD
-        } bg-white h-[calc(100vh-64px)] lg:relative flex-col justify-between overflow-y-scroll border-t-0 border-r-[1px] border-r-grey-750`}>
-=======
         } bg-white h-[calc(100vh)] lg:relative flex-col justify-between overflow-y-auto border-t-0 border-r-[1px] border-r-grey-750 scrollbar-thin scrollbar-thumb-gray-800 scrollbar-track-gray-200`}>
->>>>>>> 4db8ad38
         <div>
           <div
             className='
@@ -89,23 +85,6 @@
               <SideBarDropdownItem itemLabel='Overview' itemPath='' />
               <SideBarDropdownItem itemLabel='AirQlouds' itemPath='/analytics/airqlouds' />
               <SideBarDropdownItem itemLabel='Map view' itemPath='' />
-<<<<<<< HEAD
-            </SideBarItem> */}
-
-            {/* <hr className='my-3 h-[0.5px] bg-grey-150' />
-
-            <SideBarItem label='Network' Icon={BarChartIcon} /> */}
-            <SideBarItem
-              label='Collocation'
-              Icon={CollocationIcon}
-              dropdown
-              toggleMethod={() => setCollocationOpen(!collocationOpen)}
-              toggleState={collocationOpen}>
-              <SideBarDropdownItem itemLabel='Overview' itemPath='/collocation/overview' />
-              <SideBarDropdownItem itemLabel='Collocate' itemPath='/collocation/collocate' />
-              <SideBarDropdownItem itemLabel='Reports' itemPath='/collocation/reports' />
-=======
->>>>>>> 4db8ad38
             </SideBarItem>
             <hr className='my-3 h-[0.5px] bg-grey-150' />
             <SideBarItem label='Sites' Icon={SiteIcon} />
