import React, { useEffect, useState, useRef, useMemo } from 'react';
import { useDispatch, useSelector } from 'react-redux';
import {
  setSelectedLocations,
  getSitesSummary,
  setGridsSummary,
} from '@/lib/store/services/deviceRegistry/GridsSlice';
import LocationIcon from '@/icons/SideBar/Sites.svg';
import TrashIcon from '@/icons/Actions/bin_icon.svg';
import StarIcon from '@/icons/Actions/star_icon.svg';
import StarIconLight from '@/icons/Actions/star_icon_light.svg';
import DragIcon from '@/icons/Actions/drag_icon.svg';
import DragIconLight from '@/icons/Actions/drag_icon_light.svg';
import { DragDropContext, Droppable, Draggable } from 'react-beautiful-dnd';
import Spinner from '@/components/Spinner';
import AlertBox from '@/components/AlertBox';
import useOutsideClick from '@/core/utils/useOutsideClick';
import SearchField from '@/components/search/SearchField';
import { getNearestSite, getGridsSummaryApi } from '@/core/apis/DeviceRegistry';
import { addSearchTerm } from '@/lib/store/services/search/LocationSearchSlice';
import { capitalizeAllText } from '@/core/utils/strings';
import { getPlaceDetails } from '@/core/utils/getLocationGeomtry';
import { getAutocompleteSuggestions } from '@/core/utils/AutocompleteSuggestions';

const SearchResultsSkeleton = () => (
  <div className="flex flex-col gap-1 animate-pulse">
    <div className="bg-secondary-neutral-dark-50 rounded-xl w-full h-6" />
    <div className="bg-secondary-neutral-dark-50 rounded-xl w-full h-6" />
    <div className="bg-secondary-neutral-dark-50 rounded-xl w-full h-6" />
    <div className="bg-secondary-neutral-dark-50 rounded-xl w-full h-6" />
    <div className="bg-secondary-neutral-dark-50 rounded-xl w-full h-6" />
  </div>
);

/**
 * @param {Object} props
 * @returns {JSX.Element}
 * @description Renders the location item cards
 * and handles the location selection and removal
 * and reordering of the selected locations
 */
const LocationItemCards = ({
  location,
  handleLocationSelect,
  handleRemoveLocation,
  draggableProps,
  dragHandleProps,
  innerRef,
  showTrashIcon = false,
  showActiveStarIcon = true,
}) => {
  let locationName = location?.search_name || location?.name;
  let locationDescripton =
    location.location_name ||
    location?.search_name ||
    location?.name ||
    location?.long_name;

  return (
    <div
      className="border rounded-lg bg-secondary-neutral-light-25 border-input-light-outline flex flex-row justify-between items-center p-3 w-full mb-2"
      key={locationName}
      ref={innerRef}
      {...draggableProps}
      {...dragHandleProps}
    >
      <div
<<<<<<< HEAD
        className="flex flex-row items-center overflow-x-clip"
=======
        className='flex flex-row items-center overflow-x-clip'
>>>>>>> 69d4ec7c
        title={capitalizeAllText(locationName)}
      >
        <div>{showActiveStarIcon ? <DragIcon /> : <DragIconLight />}</div>
        <span className="text-sm text-secondary-neutral-light-800 font-medium">
          {locationName?.split(',')[0].length > 20
            ? capitalizeAllText(locationName?.split(',')[0].substring(0, 15)) +
              '...'
            : capitalizeAllText(locationName?.split(',')[0])}
          {locationDescripton?.split(',').length > 1 && (
            <span className="text-grey-400">
              {locationDescripton?.split(',').pop()}
            </span>
          )}
        </span>
      </div>
      <div className="flex flex-row">
        {showTrashIcon && (
          <div
            className="mr-1 hover:cursor-pointer"
            onClick={() => handleRemoveLocation(location)}
          >
            <TrashIcon />
          </div>
        )}
        {showActiveStarIcon ? (
          <div
<<<<<<< HEAD
            className="bg-primary-600 rounded-md p-2 flex items-center justify-center hover:cursor-pointer"
=======
            className='bg-primary-600 rounded-md p-2 flex items-center justify-center hover:cursor-pointer'
>>>>>>> 69d4ec7c
            onClick={() => handleLocationSelect(location)}
          >
            <StarIcon />
          </div>
        ) : (
          <div
<<<<<<< HEAD
            className="border border-input-light-outline rounded-md p-2 flex items-center justify-center hover:cursor-pointer"
=======
            className='border border-input-light-outline rounded-md p-2 flex items-center justify-center hover:cursor-pointer'
>>>>>>> 69d4ec7c
            onClick={() => handleLocationSelect(location)}
          >
            <StarIconLight />
          </div>
        )}
      </div>
    </div>
  );
};

/**
 * @param {Object} props
 * @returns {JSX.Element}
 * @description Renders the no suggestions message
 * when there are no suggestions or locations found
 */
const NoSuggestions = ({ message }) => (
  <div className="flex flex-row justify-center mt-[60px] items-center mb-0.5 text-sm w-full">
    <div className="text-sm ml-1 text-black font-medium capitalize">
      {message}
    </div>
  </div>
);

const LocationsContentComponent = ({
  selectedLocations,
  resetSearchData = false,
}) => {
  const dispatch = useDispatch();
  const searchRef = useRef(null);
  const sitesData = useSelector((state) => state.grids.sitesSummary);
  const sitesLocationsData = (sitesData && sitesData.sites) || [];
  const [isLoading, setIsLoading] = useState(false);
  const [isLoadingResults, setIsLoadingResults] = useState(false);
  const [isGettingNearestSite, setIsGettingNearestSite] = useState(false);
  const gridsSummaryData = useSelector((state) => state.grids.gridsSummary);
  const reduxSearchTerm = useSelector(
    (state) => state.locationSearch.searchTerm
  );

  const [inputSelect, setInputSelect] = useState(false);
  const [locationArray, setLocationArray] = useState(selectedLocations);
  const [filteredLocations, setFilteredLocations] = useState([]);
  const [unSelectedLocations, setUnSelectedLocations] = useState([]);
  const [draggedLocations, setDraggedLocations] = useState(selectedLocations);
  const [isError, setIsError] = useState({
    isError: false,
    message: '',
    type: '',
  });
  const [isFocused, setIsFocused] = useState(false);
  const [airqoCountries, setAirqoCountries] = useState([]);

  const autoCompleteSessionToken = useMemo(
    () => new google.maps.places.AutocompleteSessionToken(),
    [google.maps.places.AutocompleteSessionToken]
  );

  const focus = isFocused || reduxSearchTerm.length > 0;

  useEffect(() => {
    const fetchGridsData = async () => {
      if (gridsSummaryData && gridsSummaryData.length === 0) {
        try {
          const response = await getGridsSummaryApi();
          if (response && response.success) {
            dispatch(setGridsSummary(response.grids));
          }
        } catch (error) {
          console.error('Failed to get grids summary:', error);
        }
      }
    };
    fetchGridsData();
  }, []);

  useEffect(() => {
    if (gridsSummaryData && gridsSummaryData.length > 0) {
      // Check if selected grid admin_level is country
      const countryNames = gridsSummaryData
        .filter((grid) => grid.admin_level.toLowerCase() === 'country')
        .map((country) => country.name.toLowerCase());

      setAirqoCountries(countryNames);
    }
  }, [gridsSummaryData]);

  useEffect(() => {
    const fetchData = async () => {
      setIsLoading(true);
      try {
        if (sitesLocationsData && sitesLocationsData.length < 1) {
          await dispatch(getSitesSummary());
        }
      } catch (error) {
        return;
      } finally {
        setIsLoading(false);
      }
    };
    fetchData();
  }, []);

  useEffect(() => {
<<<<<<< HEAD
    if (sitesLocationsData && sitesLocationsData.length > 0) {
      try {
        dispatch(setSelectedLocations(locationArray));
        while (unSelectedLocations.length < 8) {
          const randomIndex = Math.floor(
            Math.random() * sitesLocationsData.length
          );
          const randomObject = sitesLocationsData[randomIndex];
          if (
            !unSelectedLocations.find(
              (location) => location._id === randomObject._id
            )
          ) {
            unSelectedLocations.push(randomObject);
          }
=======
    try {
      dispatch(setSelectedLocations(locationArray));
      while (unSelectedLocations.length < 8) {
        const randomIndex = Math.floor(Math.random() * sitesLocationsData.length);
        const randomObject = sitesLocationsData[randomIndex];
        if (!unSelectedLocations.find((location) => location._id === randomObject._id)) {
          unSelectedLocations.push(randomObject);
>>>>>>> 69d4ec7c
        }
      }
    } catch (error) {
      return;
    }
  }, [locationArray, sitesLocationsData]);

  /**
   * @param {Object} e
   * @returns {void}
   * @description Handles the location entry and filters the locations based on the search query
   */
  const handleLocationEntry = async () => {
    setInputSelect(false);
    setIsLoadingResults(true);
    if (reduxSearchTerm && reduxSearchTerm.length > 3) {
      try {
        // Create a new AutocompleteService instance
        const autocompleteSuggestions = await getAutocompleteSuggestions(
          reduxSearchTerm,
          autoCompleteSessionToken
        );
        if (autocompleteSuggestions && autocompleteSuggestions.length > 0) {
          const filteredPredictions = autocompleteSuggestions.filter(
            (prediction) => {
              return airqoCountries.some((country) =>
                prediction.description
                  .toLowerCase()
                  .includes(country.toLowerCase())
              );
            }
          );

          const locationPromises = filteredPredictions.map((prediction) => {
            return new Promise((resolve) => {
              // Resolve the promise with the location details
              resolve({
                description: prediction.description,
                place_id: prediction.place_id,
              });
            });
          });

          Promise.all(locationPromises)
            .then((locations) => {
              setFilteredLocations(locations);
              setIsLoadingResults(false);
            })
            .catch((error) => {
              setIsLoadingResults(false);
              throw new Error(error.message);
            });
        }
      } catch (error) {
        setIsError({
          isError: true,
          message: error.message,
          type: 'error',
        });
      } finally {
        setIsLoadingResults(false);
      }
    } else {
      setFilteredLocations([]);
    }
  };

  const resetSearch = () => {
    dispatch(addSearchTerm(''));
    setIsFocused(false);
    setFilteredLocations(unSelectedLocations);
  };

  /**
   * @param {Object} e
   * @returns {void}
   * @description hides the search dropdown when clicked outside the search dropdown
   * and resets the search input
   */
  useOutsideClick(searchRef, () => {
    dispatch(addSearchTerm(''));
    setFilteredLocations(unSelectedLocations);
    setInputSelect(!inputSelect);
  });

  /**
   * @param {Object} item
   * @returns {void}
   * @description Handles the selection of a location and adds it to the selected locations
   * array
   */
  const handleLocationSelect = async (item) => {
    setIsGettingNearestSite(true);
    dispatch(addSearchTerm(''));
    try {
      let newLocationValue;
      let newItemValue;
      if (item?.place_id) {
        try {
          const placeDetails = await getPlaceDetails(item.place_id);
          if (placeDetails) {
            newItemValue = { ...item, ...placeDetails };
          }
        } catch (error) {
          setIsGettingNearestSite(false);
          setIsError({
            isError: true,
            message: error.message,
            type: 'error',
          });
          return;
        }

        if (newItemValue?.latitude && newItemValue?.longitude) {
          try {
            const response = await getNearestSite({
              latitude: newItemValue?.latitude,
              longitude: newItemValue?.longitude,
              radius: 4,
            });

            if (response.sites && response.sites.length > 0) {
<<<<<<< HEAD
              newLocationValue = {
                ...response.sites[
                  Math.floor(Math.random() * response.sites.length)
                ],
                name: newItemValue?.description,
                long_name: newItemValue?.description,
                search_name: newItemValue?.description,
                location_name: newItemValue?.description,
              };
            } else {
              throw new Error(
                `Can't find air quality for ${
                  newItemValue?.description?.split(',')[0]
                }. Please try another location.`
=======
              const randomIndex = Math.floor(Math.random() * response.sites.length);
              newLocationValue = { ...response.sites[randomIndex], search_name: item.description };
            } else {
              throw new Error(
                `Can't find air quality for ${
                  item.description.split(',')[0]
                }. Please try another location.`,
>>>>>>> 69d4ec7c
              );
            }
          } catch (error) {
            setIsError({
              isError: true,
              message: error.message,
              type: 'error',
            });
            return;
          }
        }
      } else {
        newLocationValue = { ...item, name: item?.search_name };
      }

      const newLocationArray = [...locationArray];
      const index = newLocationArray.findIndex(
        (location) => location.name === newLocationValue.name
      );
      if (index !== -1) {
        setIsGettingNearestSite(false);
        setIsError({
          isError: true,
          message: 'Location already added',
          type: 'error',
        });
        return;
      } else if (newLocationArray.length < 4) {
        newLocationArray.push(newLocationValue);
<<<<<<< HEAD
        const unselectedIndex = unSelectedLocations.findIndex(
          (location) => location.name === newLocationValue.name
        );
=======
        const unselectedIndex =
          Array.isArray(unSelectedLocations) &&
          unSelectedLocations.some((location) => location != null) &&
          unSelectedLocations.findIndex((location) => location.name === newLocationValue.name);
>>>>>>> 69d4ec7c
        unSelectedLocations.splice(unselectedIndex, 1);
      } else {
        setIsGettingNearestSite(false);
        setIsError({
          isError: true,
          message:
            'You have reached the limit of 4 locations. Please remove a location before adding another.',
          type: 'error',
        });
        return;
      }
      setLocationArray(newLocationArray);
      setDraggedLocations(newLocationArray);
      setInputSelect(true);
    } catch (error) {
      console.error('Failed to get nearest site:', error);
    } finally {
      setIsGettingNearestSite(false);
    }
  };

  /**
   * @param {Object} item
   * @returns {void}
   * @description Removes a location from the selected locations array
   * and adds it back to the unselected locations array
   * and updates the selected locations array in the redux store
   * and updates the dragged locations array
   * and updates the unselected locations array
   */
  const removeLocation = (item) => {
<<<<<<< HEAD
    const newLocationSet = new Set(
      locationArray.map((location) => location.name)
    );
    newLocationSet.delete(item.name);
    const newLocationArray = Array.from(newLocationSet, (name) =>
      locationArray.find((location) => location.name === name)
=======
    if (!item || typeof item !== 'object') {
      console.error('Invalid item passed to removeLocation');
      return;
    }

    const newLocationSet = new Set(
      locationArray
        .filter((location) => location && location.name)
        .map((location) => location.name),
>>>>>>> 69d4ec7c
    );

    if (item.name) {
      newLocationSet.delete(item.name);
    }

    const newLocationArray = Array.from(newLocationSet, (name) =>
      locationArray.find((location) => location && location.name === name),
    ).filter(Boolean);

    setLocationArray(newLocationArray);
    setDraggedLocations(newLocationArray);
    setUnSelectedLocations((locations) =>
<<<<<<< HEAD
      locations.filter((location) => location.name !== item.name)
=======
      locations.filter((location) => location && location.name !== item.name),
>>>>>>> 69d4ec7c
    );
    dispatch(setSelectedLocations(newLocationArray));
  };

  /**
   * @param {Object} result
   * @returns {void}
   * @description Reorders the selected locations array based on the drag and drop
   * and updates the dragged locations array
   */
  const onDragEnd = (result) => {
    if (!result.destination) return;
    const items = Array.from(draggedLocations);
    const [reorderedItem] = items.splice(result.source.index, 1);
    items.splice(result.destination.index, 0, reorderedItem);

    setDraggedLocations(items);
  };

  useEffect(() => {
    if (reduxSearchTerm !== '') {
      setIsLoadingResults(true);
    }
  }, [reduxSearchTerm]);

  useEffect(() => {
    if (resetSearchData) {
      resetSearch();
    }
  }, [resetSearchData]);

  useEffect(() => {
    resetSearch();
  }, []);

  if (isLoading) {
    return (
      <div className="flex flex-row mt-[100px] justify-center items-center">
        <Spinner data-testid="spinner" width={25} height={25} />
      </div>
    );
  }

  return (
    <div>
      <div className="mt-6">
        <SearchField
          onSearch={handleLocationEntry}
          onClearSearch={resetSearch}
          focus={focus}
          showSearchResultsNumber={false}
        />
        {reduxSearchTerm !== '' && (
          <div
            ref={searchRef}
            className={`bg-white max-h-48 overflow-y-scroll px-3 pt-2 pr-1 my-1 border border-input-light-outline rounded-md ${
              inputSelect ? 'hidden' : 'relative'
            }`}
          >
            {isLoadingResults ? (
              <SearchResultsSkeleton />
            ) : filteredLocations && filteredLocations.length > 0 ? (
              filteredLocations.map((location) => (
                <div
                  className="flex items-center mb-0.5 hover:cursor-pointer gap-2"
                  onClick={() => {
                    handleLocationSelect(location);
                  }}
                  key={location.place_id}
                >
                  <LocationIcon />
                  <div className="text-sm text-black capitalize text-nowrap w-56 md:w-96 lg:w-72 overflow-hidden text-ellipsis">
                    {location?.description?.split(',')[0].length > 35
                      ? location?.description?.split(',')[0].substring(0, 35) +
                        '...'
                      : location?.description?.split(',')[0]}
                    {location?.description?.split(',').length > 1 && (
                      <span className="text-grey-400">
                        {location?.description?.split(',').slice(1).join(',')
                          .length > 35
                          ? `${location?.description
                              ?.split(',')
                              .slice(1)
                              .join(',')
                              .substring(0, 35)}...`
                          : location?.description
                              ?.split(',')
                              .slice(1)
                              .join(',')}
                      </span>
                    )}
                  </div>
                </div>
              ))
            ) : (
              <div className="flex flex-row justify-start items-center mb-0.5 text-sm w-full">
                <LocationIcon />
                <div className="text-sm ml-1 text-black font-medium capitalize">
                  Location not found
                </div>
              </div>
            )}
          </div>
        )}
      </div>
      <div className="my-1">
        <AlertBox
          message={isError.message}
          type={isError.type}
          show={isError.isError}
          hide={() =>
            setIsError({
              isError: false,
              message: '',
              type: '',
            })
          }
        />
      </div>

      <DragDropContext onDragEnd={onDragEnd}>
        <Droppable droppableId="starredLocations">
          {(provided) => (
            <div {...provided.droppableProps} ref={provided.innerRef}>
              <div className="mt-4">
                {isGettingNearestSite && (
<<<<<<< HEAD
                  <div className="flex flex-row justify-center items-center mb-4">
                    <Spinner data-testid="spinner" width={25} height={25} />
=======
                  <div className='flex flex-row justify-center items-center mb-4'>
                    <Spinner data-testid='spinner' width={16} height={16} />
                    <div className='text-sm text-gray-700'>
                      Searching for nearest air quality station
                    </div>
>>>>>>> 69d4ec7c
                  </div>
                )}
                {locationArray && locationArray.length > 0 ? (
                  draggedLocations.map((location, index) => (
                    <Draggable
                      key={location.name}
                      draggableId={location.name}
                      index={index}
                    >
                      {(provided) => (
                        <LocationItemCards
                          key={location.name}
                          handleLocationSelect={handleLocationSelect}
                          handleRemoveLocation={removeLocation}
                          location={location}
                          draggableProps={provided.draggableProps}
                          dragHandleProps={provided.dragHandleProps}
                          innerRef={provided.innerRef}
                          showTrashIcon={true}
                          showActiveStarIcon={true}
                        />
                      )}
                    </Draggable>
                  ))
                ) : (
                  <NoSuggestions message="No locations selected" />
                )}
              </div>
<<<<<<< HEAD
              <div className="mt-6 mb-24">
                <h3 className="text-sm text-black-800 font-semibold">
                  Suggestions
                </h3>
                <div className="mt-3">
                  {unSelectedLocations && unSelectedLocations.length > 0 ? (
=======
              <div className='mt-6 mb-24'>
                <h3 className='text-sm text-black-800 font-semibold'>Suggestions</h3>
                <div className='mt-3'>
                  {Array.isArray(unSelectedLocations) &&
                  unSelectedLocations.some((location) => location != null) ? (
>>>>>>> 69d4ec7c
                    unSelectedLocations
                      .filter((location) => location != null)
                      .slice(0, 15)
                      .map((location) => (
                        <LocationItemCards
                          key={location.search_name}
                          location={location}
                          handleLocationSelect={handleLocationSelect}
                          showActiveStarIcon={false}
                        />
                      ))
                  ) : (
                    <NoSuggestions message="No suggestions" />
                  )}
                </div>
              </div>
            </div>
          )}
        </Droppable>
      </DragDropContext>
    </div>
  );
};

export default LocationsContentComponent;<|MERGE_RESOLUTION|>--- conflicted
+++ resolved
@@ -51,10 +51,7 @@
 }) => {
   let locationName = location?.search_name || location?.name;
   let locationDescripton =
-    location.location_name ||
-    location?.search_name ||
-    location?.name ||
-    location?.long_name;
+    location.location_name || location?.search_name || location?.name || location?.long_name;
 
   return (
     <div
@@ -65,53 +62,35 @@
       {...dragHandleProps}
     >
       <div
-<<<<<<< HEAD
         className="flex flex-row items-center overflow-x-clip"
-=======
-        className='flex flex-row items-center overflow-x-clip'
->>>>>>> 69d4ec7c
         title={capitalizeAllText(locationName)}
       >
         <div>{showActiveStarIcon ? <DragIcon /> : <DragIconLight />}</div>
         <span className="text-sm text-secondary-neutral-light-800 font-medium">
           {locationName?.split(',')[0].length > 20
-            ? capitalizeAllText(locationName?.split(',')[0].substring(0, 15)) +
-              '...'
+            ? capitalizeAllText(locationName?.split(',')[0].substring(0, 15)) + '...'
             : capitalizeAllText(locationName?.split(',')[0])}
           {locationDescripton?.split(',').length > 1 && (
-            <span className="text-grey-400">
-              {locationDescripton?.split(',').pop()}
-            </span>
+            <span className="text-grey-400">{locationDescripton?.split(',').pop()}</span>
           )}
         </span>
       </div>
       <div className="flex flex-row">
         {showTrashIcon && (
-          <div
-            className="mr-1 hover:cursor-pointer"
-            onClick={() => handleRemoveLocation(location)}
-          >
+          <div className="mr-1 hover:cursor-pointer" onClick={() => handleRemoveLocation(location)}>
             <TrashIcon />
           </div>
         )}
         {showActiveStarIcon ? (
           <div
-<<<<<<< HEAD
             className="bg-primary-600 rounded-md p-2 flex items-center justify-center hover:cursor-pointer"
-=======
-            className='bg-primary-600 rounded-md p-2 flex items-center justify-center hover:cursor-pointer'
->>>>>>> 69d4ec7c
             onClick={() => handleLocationSelect(location)}
           >
             <StarIcon />
           </div>
         ) : (
           <div
-<<<<<<< HEAD
             className="border border-input-light-outline rounded-md p-2 flex items-center justify-center hover:cursor-pointer"
-=======
-            className='border border-input-light-outline rounded-md p-2 flex items-center justify-center hover:cursor-pointer'
->>>>>>> 69d4ec7c
             onClick={() => handleLocationSelect(location)}
           >
             <StarIconLight />
@@ -130,16 +109,11 @@
  */
 const NoSuggestions = ({ message }) => (
   <div className="flex flex-row justify-center mt-[60px] items-center mb-0.5 text-sm w-full">
-    <div className="text-sm ml-1 text-black font-medium capitalize">
-      {message}
-    </div>
+    <div className="text-sm ml-1 text-black font-medium capitalize">{message}</div>
   </div>
 );
 
-const LocationsContentComponent = ({
-  selectedLocations,
-  resetSearchData = false,
-}) => {
+const LocationsContentComponent = ({ selectedLocations, resetSearchData = false }) => {
   const dispatch = useDispatch();
   const searchRef = useRef(null);
   const sitesData = useSelector((state) => state.grids.sitesSummary);
@@ -148,9 +122,7 @@
   const [isLoadingResults, setIsLoadingResults] = useState(false);
   const [isGettingNearestSite, setIsGettingNearestSite] = useState(false);
   const gridsSummaryData = useSelector((state) => state.grids.gridsSummary);
-  const reduxSearchTerm = useSelector(
-    (state) => state.locationSearch.searchTerm
-  );
+  const reduxSearchTerm = useSelector((state) => state.locationSearch.searchTerm);
 
   const [inputSelect, setInputSelect] = useState(false);
   const [locationArray, setLocationArray] = useState(selectedLocations);
@@ -216,35 +188,19 @@
   }, []);
 
   useEffect(() => {
-<<<<<<< HEAD
     if (sitesLocationsData && sitesLocationsData.length > 0) {
       try {
         dispatch(setSelectedLocations(locationArray));
         while (unSelectedLocations.length < 8) {
-          const randomIndex = Math.floor(
-            Math.random() * sitesLocationsData.length
-          );
+          const randomIndex = Math.floor(Math.random() * sitesLocationsData.length);
           const randomObject = sitesLocationsData[randomIndex];
-          if (
-            !unSelectedLocations.find(
-              (location) => location._id === randomObject._id
-            )
-          ) {
+          if (!unSelectedLocations.find((location) => location._id === randomObject._id)) {
             unSelectedLocations.push(randomObject);
           }
-=======
-    try {
-      dispatch(setSelectedLocations(locationArray));
-      while (unSelectedLocations.length < 8) {
-        const randomIndex = Math.floor(Math.random() * sitesLocationsData.length);
-        const randomObject = sitesLocationsData[randomIndex];
-        if (!unSelectedLocations.find((location) => location._id === randomObject._id)) {
-          unSelectedLocations.push(randomObject);
->>>>>>> 69d4ec7c
         }
+      } catch (error) {
+        return;
       }
-    } catch (error) {
-      return;
     }
   }, [locationArray, sitesLocationsData]);
 
@@ -264,15 +220,11 @@
           autoCompleteSessionToken
         );
         if (autocompleteSuggestions && autocompleteSuggestions.length > 0) {
-          const filteredPredictions = autocompleteSuggestions.filter(
-            (prediction) => {
-              return airqoCountries.some((country) =>
-                prediction.description
-                  .toLowerCase()
-                  .includes(country.toLowerCase())
-              );
-            }
-          );
+          const filteredPredictions = autocompleteSuggestions.filter((prediction) => {
+            return airqoCountries.some((country) =>
+              prediction.description.toLowerCase().includes(country.toLowerCase())
+            );
+          });
 
           const locationPromises = filteredPredictions.map((prediction) => {
             return new Promise((resolve) => {
@@ -363,11 +315,8 @@
             });
 
             if (response.sites && response.sites.length > 0) {
-<<<<<<< HEAD
               newLocationValue = {
-                ...response.sites[
-                  Math.floor(Math.random() * response.sites.length)
-                ],
+                ...response.sites[Math.floor(Math.random() * response.sites.length)],
                 name: newItemValue?.description,
                 long_name: newItemValue?.description,
                 search_name: newItemValue?.description,
@@ -378,15 +327,6 @@
                 `Can't find air quality for ${
                   newItemValue?.description?.split(',')[0]
                 }. Please try another location.`
-=======
-              const randomIndex = Math.floor(Math.random() * response.sites.length);
-              newLocationValue = { ...response.sites[randomIndex], search_name: item.description };
-            } else {
-              throw new Error(
-                `Can't find air quality for ${
-                  item.description.split(',')[0]
-                }. Please try another location.`,
->>>>>>> 69d4ec7c
               );
             }
           } catch (error) {
@@ -416,16 +356,9 @@
         return;
       } else if (newLocationArray.length < 4) {
         newLocationArray.push(newLocationValue);
-<<<<<<< HEAD
         const unselectedIndex = unSelectedLocations.findIndex(
           (location) => location.name === newLocationValue.name
         );
-=======
-        const unselectedIndex =
-          Array.isArray(unSelectedLocations) &&
-          unSelectedLocations.some((location) => location != null) &&
-          unSelectedLocations.findIndex((location) => location.name === newLocationValue.name);
->>>>>>> 69d4ec7c
         unSelectedLocations.splice(unselectedIndex, 1);
       } else {
         setIsGettingNearestSite(false);
@@ -457,42 +390,15 @@
    * and updates the unselected locations array
    */
   const removeLocation = (item) => {
-<<<<<<< HEAD
-    const newLocationSet = new Set(
-      locationArray.map((location) => location.name)
-    );
+    const newLocationSet = new Set(locationArray.map((location) => location.name));
     newLocationSet.delete(item.name);
     const newLocationArray = Array.from(newLocationSet, (name) =>
       locationArray.find((location) => location.name === name)
-=======
-    if (!item || typeof item !== 'object') {
-      console.error('Invalid item passed to removeLocation');
-      return;
-    }
-
-    const newLocationSet = new Set(
-      locationArray
-        .filter((location) => location && location.name)
-        .map((location) => location.name),
->>>>>>> 69d4ec7c
     );
-
-    if (item.name) {
-      newLocationSet.delete(item.name);
-    }
-
-    const newLocationArray = Array.from(newLocationSet, (name) =>
-      locationArray.find((location) => location && location.name === name),
-    ).filter(Boolean);
-
     setLocationArray(newLocationArray);
     setDraggedLocations(newLocationArray);
     setUnSelectedLocations((locations) =>
-<<<<<<< HEAD
       locations.filter((location) => location.name !== item.name)
-=======
-      locations.filter((location) => location && location.name !== item.name),
->>>>>>> 69d4ec7c
     );
     dispatch(setSelectedLocations(newLocationArray));
   };
@@ -566,22 +472,17 @@
                   <LocationIcon />
                   <div className="text-sm text-black capitalize text-nowrap w-56 md:w-96 lg:w-72 overflow-hidden text-ellipsis">
                     {location?.description?.split(',')[0].length > 35
-                      ? location?.description?.split(',')[0].substring(0, 35) +
-                        '...'
+                      ? location?.description?.split(',')[0].substring(0, 35) + '...'
                       : location?.description?.split(',')[0]}
                     {location?.description?.split(',').length > 1 && (
                       <span className="text-grey-400">
-                        {location?.description?.split(',').slice(1).join(',')
-                          .length > 35
+                        {location?.description?.split(',').slice(1).join(',').length > 35
                           ? `${location?.description
                               ?.split(',')
                               .slice(1)
                               .join(',')
                               .substring(0, 35)}...`
-                          : location?.description
-                              ?.split(',')
-                              .slice(1)
-                              .join(',')}
+                          : location?.description?.split(',').slice(1).join(',')}
                       </span>
                     )}
                   </div>
@@ -619,25 +520,13 @@
             <div {...provided.droppableProps} ref={provided.innerRef}>
               <div className="mt-4">
                 {isGettingNearestSite && (
-<<<<<<< HEAD
                   <div className="flex flex-row justify-center items-center mb-4">
                     <Spinner data-testid="spinner" width={25} height={25} />
-=======
-                  <div className='flex flex-row justify-center items-center mb-4'>
-                    <Spinner data-testid='spinner' width={16} height={16} />
-                    <div className='text-sm text-gray-700'>
-                      Searching for nearest air quality station
-                    </div>
->>>>>>> 69d4ec7c
                   </div>
                 )}
                 {locationArray && locationArray.length > 0 ? (
                   draggedLocations.map((location, index) => (
-                    <Draggable
-                      key={location.name}
-                      draggableId={location.name}
-                      index={index}
-                    >
+                    <Draggable key={location.name} draggableId={location.name} index={index}>
                       {(provided) => (
                         <LocationItemCards
                           key={location.name}
@@ -657,20 +546,10 @@
                   <NoSuggestions message="No locations selected" />
                 )}
               </div>
-<<<<<<< HEAD
               <div className="mt-6 mb-24">
-                <h3 className="text-sm text-black-800 font-semibold">
-                  Suggestions
-                </h3>
+                <h3 className="text-sm text-black-800 font-semibold">Suggestions</h3>
                 <div className="mt-3">
                   {unSelectedLocations && unSelectedLocations.length > 0 ? (
-=======
-              <div className='mt-6 mb-24'>
-                <h3 className='text-sm text-black-800 font-semibold'>Suggestions</h3>
-                <div className='mt-3'>
-                  {Array.isArray(unSelectedLocations) &&
-                  unSelectedLocations.some((location) => location != null) ? (
->>>>>>> 69d4ec7c
                     unSelectedLocations
                       .filter((location) => location != null)
                       .slice(0, 15)
