--- conflicted
+++ resolved
@@ -110,11 +110,7 @@
         </span>
         {dropdown && <ChevronDownIcon />}
       </button>
-<<<<<<< HEAD
       <div className={`absolute top-10 ${className}`}>
-=======
-      <div className='absolute top-10' style={position}>
->>>>>>> fb5e36f7
         <DatePickerHiddenInput />
       </div>
     </div>
