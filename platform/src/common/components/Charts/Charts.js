import React, { useEffect, useState } from 'react';
import {
  LineChart,
  Line,
  BarChart,
  Bar,
  CartesianGrid,
  XAxis,
  YAxis,
  Tooltip,
  ResponsiveContainer,
  Label,
  Legend,
} from 'recharts';
import { useSelector, useDispatch } from 'react-redux';
import Spinner from '@/components/Spinner';
import { setRefreshChart } from '@/lib/store/services/charts/ChartSlice';
import { fetchAnalyticsData, setAnalyticsData } from '@/lib/store/services/charts/ChartData';
import {
  renderCustomizedLegend,
  CustomDot,
  CustomizedAxisTick,
  CustomTooltipLineGraph,
  CustomTooltipBarGraph,
  colors,
} from './components';

/**
 * @description Custom hook to fetch analytics data
 * @returns {Object} analyticsData, isLoading, error, loadingTime
 */
const useAnalytics = () => {
  const dispatch = useDispatch();
  const chartData = useSelector((state) => state.chart);
  const refreshChart = useSelector((state) => state.chart.refreshChart);
  const preferencesLoading = useSelector((state) => state.userDefaults.status === 'loading');
  const isLoading = useSelector((state) => state.analytics.status === 'loading');
  const analyticsData = useSelector((state) => state.analytics.data);
  const [error, setError] = useState(null);
  const [loadingTime, setLoadingTime] = useState(0);

  useEffect(() => {
    if (preferencesLoading) return;

    const fetchData = async () => {
      try {
        setError(null);
        setLoadingTime(Date.now());
        await dispatch(
          fetchAnalyticsData({
            sites: chartData.chartSites,
            startDate: chartData.chartDataRange.startDate,
            endDate: chartData.chartDataRange.endDate,
            chartType: chartData.chartType,
            frequency: chartData.timeFrame,
            pollutant: chartData.pollutionType,
            organisation_name: chartData.organizationName,
          }),
        );
        dispatch(setRefreshChart(false));
      } catch (err) {
        setError(err.message);
      } finally {
        setLoadingTime(Date.now() - loadingTime);
      }
    };

<<<<<<< HEAD
    const allPropertiesSet = Object.values(body).every(
      (property) => property !== undefined && property !== null,
    );

    if (allPropertiesSet) {
      const fetchData = async () => {
        try {
          setError(null);
          setLoadingTime(Date.now());
          await dispatch(fetchAnalyticsData(body));
          dispatch(setRefreshChart(false));
          // console.log('E DEY WORK');
        } catch (err) {
          setError(err.message);
          // console.log('Error fetching analytics data', err);
          dispatch(setAnalyticsData(null));
        } finally {
          setLoadingTime(Date.now() - loadingTime);
        }
      };
      fetchData();
    }
=======
    fetchData();
>>>>>>> 4722cade
  }, [chartData, refreshChart]);

  return { analyticsData, isLoading, error, loadingTime };
};

/**
 * @description Charts component
 * @param {String} chartType - Type of chart to render
 * @param {String} width - Width of the chart
 * @param {String} height - Height of the chart
 * @returns {React.Component} Charts
 */
const Charts = ({ chartType = 'line', width = '100%', height = '100%', id }) => {
  const chartData = useSelector((state) => state.chart);
  const { analyticsData, isLoading, error, loadingTime } = useAnalytics();
  const [showLoadingMessage, setShowLoadingMessage] = useState(false);
  const [hasLoaded, setHasLoaded] = useState(false);
  const preferenceData = useSelector((state) => state.defaults.individual_preferences) || [];

  useEffect(() => {
    let timeoutId;
    if (isLoading && loadingTime > 5000) {
      timeoutId = setTimeout(() => setShowLoadingMessage(true), 5000);
    } else if (!isLoading) {
      setShowLoadingMessage(false);
      setHasLoaded(true);
    }
    return () => clearTimeout(timeoutId);
  }, [isLoading, loadingTime]);

  const renderErrorMessage = () => (
    <div className='ml-10 flex justify-center text-center items-center w-full h-full'>
      <p className='text-red-500'>
        An error has occurred. Please try again later or reach out to our support team for
        assistance.
      </p>
    </div>
  );

  const renderLoadingMessage = () => (
    <div className='ml-10 flex justify-center text-center items-center w-full h-full'>
      <div className='text-blue-500'>
        <Spinner />
        {showLoadingMessage && (
          <span className='text-yellow-500 mt-2'>
            The data is currently being processed. We appreciate your patience.
          </span>
        )}
      </div>
    </div>
  );

<<<<<<< HEAD
  // No data for this time range
  if (hasLoaded && (analyticsData === null || analyticsData.length === 0)) {
    return (
      <div className='ml-10 flex justify-center items-center w-full h-full'>
        There is no data available for the selected time range.
      </div>
    );
  }
  // console.log('analyticsData', analyticsData)

  const newAnalyticsData = analyticsData.map((data) => {
    const name = getSiteName(data.site_id);
    return { ...data, name };
  });

  const transformedData = newAnalyticsData.reduce((acc, curr) => {
    if (!acc[curr.time]) {
      acc[curr.time] = {
        time: curr.time,
      };
    }
    acc[curr.time][curr.name] = curr.value;
    return acc;
  }, {});
=======
  const renderNoDataMessage = () => (
    <div className='ml-10 flex justify-center items-center w-full h-full'>
      There is no data available for the selected time range.
    </div>
  );

  const transformedData =
    analyticsData?.reduce((acc, curr) => {
      if (!acc[curr.time]) {
        acc[curr.time] = {
          time: curr.time,
        };
      }
      acc[curr.time][curr.name] = curr.value;
      return acc;
    }, {}) || {};
>>>>>>> 4722cade

  const dataForChart = Object.values(transformedData);

  const allKeys = new Set(dataForChart.length > 0 ? Object.keys(dataForChart[0]) : []);

  if (error) {
    return renderErrorMessage();
  }

  if (isLoading || !hasLoaded) {
    return renderLoadingMessage();
  }

  if (hasLoaded && (analyticsData === null || analyticsData.length === 0)) {
    return renderNoDataMessage();
  }

  // Render the chart
  const renderChart = () => {
    if (chartType === 'line') {
      return (
        <LineChart
          data={dataForChart}
          style={{ cursor: 'pointer' }}
          margin={{
            top: 38,
            right: 10,
          }}
        >
          {Array.from(allKeys)
            .filter((key) => key !== 'time')
            .map((key, index) => (
              <Line
                key={key}
                dataKey={key}
                type='monotone'
                stroke={colors[index % colors.length]}
                strokeWidth={2}
                dot={<CustomDot />}
                activeDot={{ r: 6 }}
              />
            ))}
          <CartesianGrid stroke='#ccc' strokeDasharray='5 5' vertical={false} />
          <XAxis
            dataKey='time'
            tick={<CustomizedAxisTick />}
            tickLine={true}
            axisLine={false}
            padding={{ left: 30, right: 30 }}
          />
          <YAxis
            axisLine={false}
            fontSize={12}
            tickLine={false}
            tickFormatter={(tick) => {
              if (tick >= 1000 && tick < 1000000) {
                return tick / 1000 + 'K';
              } else if (tick >= 1000000) {
                return tick / 1000000 + 'M';
              } else {
                return tick;
              }
            }}
          >
            <Label
              value={chartData.pollutionType === 'pm2_5' ? 'PM2.5 (µg/m³)' : 'PM10 (µg/m³)'}
              position='insideTopRight'
              offset={0}
              fontSize={12}
              dy={-35}
              dx={60}
            />
          </YAxis>
          <Legend
            content={renderCustomizedLegend}
            wrapperStyle={{ bottom: 0, right: 0, position: 'absolute' }}
          />
          <Tooltip
            content={<CustomTooltipLineGraph />}
            cursor={{
              stroke: '#aaa',
              strokeOpacity: 0.3,
              strokeWidth: 2,
              strokeDasharray: '3 3',
            }}
          />
        </LineChart>
      );
    } else if (chartType === 'bar') {
      return (
        <BarChart
          data={dataForChart}
          style={{ cursor: 'pointer' }}
          margin={{
            top: 38,
            right: 10,
          }}
        >
          {Array.from(allKeys)
            .filter((key) => key !== 'time')
            .map((key, index) => (
              <Bar key={key} dataKey={key} fill={colors[index % colors.length]} barSize={15} />
            ))}
          <CartesianGrid stroke='#ccc' strokeDasharray='5 5' vertical={false} />
          <XAxis dataKey='time' tickLine={true} tick={<CustomizedAxisTick />} axisLine={false} />
          <YAxis
            axisLine={false}
            fontSize={12}
            tickLine={false}
            tickFormatter={(tick) => {
              if (tick >= 1000 && tick < 1000000) {
                return tick / 1000 + 'K';
              } else if (tick >= 1000000) {
                return tick / 1000000 + 'M';
              } else {
                return tick;
              }
            }}
          >
            <Label
              value={chartData.pollutionType === 'pm2_5' ? 'PM2.5 (µg/m³)' : 'PM10 (µg/m³)'}
              position='insideTopRight'
              offset={0}
              fontSize={12}
              dy={-35}
              dx={60}
            />
          </YAxis>
          <Legend
            content={renderCustomizedLegend}
            wrapperStyle={{ bottom: 0, right: 0, position: 'absolute' }}
          />
          <Tooltip
            content={<CustomTooltipLineGraph />}
            cursor={{ fill: '#eee', fillOpacity: 0.3 }}
          />
        </BarChart>
      );
    }
  };

  return (
    <div id={id} className='pt-2'>
      <ResponsiveContainer width={width} height={height}>
        {renderChart()}
      </ResponsiveContainer>
    </div>
  );
};

export default Charts;<|MERGE_RESOLUTION|>--- conflicted
+++ resolved
@@ -65,32 +65,7 @@
       }
     };
 
-<<<<<<< HEAD
-    const allPropertiesSet = Object.values(body).every(
-      (property) => property !== undefined && property !== null,
-    );
-
-    if (allPropertiesSet) {
-      const fetchData = async () => {
-        try {
-          setError(null);
-          setLoadingTime(Date.now());
-          await dispatch(fetchAnalyticsData(body));
-          dispatch(setRefreshChart(false));
-          // console.log('E DEY WORK');
-        } catch (err) {
-          setError(err.message);
-          // console.log('Error fetching analytics data', err);
-          dispatch(setAnalyticsData(null));
-        } finally {
-          setLoadingTime(Date.now() - loadingTime);
-        }
-      };
-      fetchData();
-    }
-=======
     fetchData();
->>>>>>> 4722cade
   }, [chartData, refreshChart]);
 
   return { analyticsData, isLoading, error, loadingTime };
@@ -143,7 +118,6 @@
     </div>
   );
 
-<<<<<<< HEAD
   // No data for this time range
   if (hasLoaded && (analyticsData === null || analyticsData.length === 0)) {
     return (
@@ -159,16 +133,6 @@
     return { ...data, name };
   });
 
-  const transformedData = newAnalyticsData.reduce((acc, curr) => {
-    if (!acc[curr.time]) {
-      acc[curr.time] = {
-        time: curr.time,
-      };
-    }
-    acc[curr.time][curr.name] = curr.value;
-    return acc;
-  }, {});
-=======
   const renderNoDataMessage = () => (
     <div className='ml-10 flex justify-center items-center w-full h-full'>
       There is no data available for the selected time range.
@@ -176,7 +140,7 @@
   );
 
   const transformedData =
-    analyticsData?.reduce((acc, curr) => {
+    newAnalyticsData?.reduce((acc, curr) => {
       if (!acc[curr.time]) {
         acc[curr.time] = {
           time: curr.time,
@@ -185,7 +149,6 @@
       acc[curr.time][curr.name] = curr.value;
       return acc;
     }, {}) || {};
->>>>>>> 4722cade
 
   const dataForChart = Object.values(transformedData);
 
