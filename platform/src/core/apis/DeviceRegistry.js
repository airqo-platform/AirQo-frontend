import axios from 'axios';
import createAxiosInstance from './axiosConfig';
import { SITES_URL, ANALYTICS_URL, GRIDS_URL } from '../urls/deviceRegistry';

export const getAllGridLocationsApi = async () => {
<<<<<<< HEAD
  await axios.get(`${GRIDS_URL}`).then((response) => {
    return response.data;
  });
};

export const getSiteSummaryDetails = async () => {
  return await createAxiosInstance(false)
    .get(`${SITES_URL}/summary`)
    .then((response) => response.data);
};

export const getAnalyticsData = async (body) => {
  return await createAxiosInstance()
    .post(ANALYTICS_URL, body)
    .then((response) => response.data);
};
=======
    try{
        const response = await axios.get(`${GRIDS_URL}`);
        return response.data
    }
    catch(error){
        throw error;
    }
}
>>>>>>> 801f0de9
<|MERGE_RESOLUTION|>--- conflicted
+++ resolved
@@ -3,10 +3,12 @@
 import { SITES_URL, ANALYTICS_URL, GRIDS_URL } from '../urls/deviceRegistry';
 
 export const getAllGridLocationsApi = async () => {
-<<<<<<< HEAD
-  await axios.get(`${GRIDS_URL}`).then((response) => {
+  try {
+    const response = await axios.get(`${GRIDS_URL}`);
     return response.data;
-  });
+  } catch (error) {
+    throw error;
+  }
 };
 
 export const getSiteSummaryDetails = async () => {
@@ -19,14 +21,4 @@
   return await createAxiosInstance()
     .post(ANALYTICS_URL, body)
     .then((response) => response.data);
-};
-=======
-    try{
-        const response = await axios.get(`${GRIDS_URL}`);
-        return response.data
-    }
-    catch(error){
-        throw error;
-    }
-}
->>>>>>> 801f0de9
+};