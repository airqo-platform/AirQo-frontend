import {
  AUTH_URL,
  GOOGLE_AUTH_URL,
  LOGIN_URL,
  USERS_URL,
  GROUPS_URL,
  UPDATE_USER_DETAILS_URL,
  USER_DEFAULTS_URL,
<<<<<<< HEAD
  VERIFY_USER_URL,
  USER_PREFERENCES_URL,
} from '../urls/authentication';
import axios from 'axios';
import createAxiosInstance from './axiosConfig';

let jwtToken;
if (typeof window !== 'undefined') {
  jwtToken = window.localStorage.getItem('token');
}

const API_TOKEN = process.env.NEXT_PUBLIC_API_TOKEN;

axios.defaults.headers.common.Authorization = jwtToken;
=======
  USER_CHECKLISTS_UPSERT_URL,
  USER_CHECKLISTS_URL,
} from '../urls/authentication';
import createAxiosInstance from './axiosConfig';
>>>>>>> f705832b

// Register User Details
export const postUserCreationDetails = async (data) => {
  return await createAxiosInstance()
    .post(AUTH_URL, data)
    .then((response) => response.data);
};

export const getGoogleAuthDetails = async () => {
  return await createAxiosInstance().get(GOOGLE_AUTH_URL);
};

// User Login
export const postUserLoginDetails = async (data) => {
  return await createAxiosInstance()
    .post(LOGIN_URL, data)
    .then((response) => response.data);
};

export const getUserDetails = async (userID, token) => {
  return await createAxiosInstance()
    .get(`${USERS_URL}/${userID}`)
    .then((response) => response.data);
};

export const getAssignedGroupMembers = async (groupID) => {
  return await createAxiosInstance()
    .get(`${GROUPS_URL}/${groupID}/assigned-users`)
    .then((response) => response.data);
};

export const inviteUserToGroupTeam = async (groupID, userEmails) => {
  return await createAxiosInstance()
    .post(`${USERS_URL}/requests/emails/groups/${groupID}`, { emails: userEmails })
    .then((response) => response.data);
};

export const acceptGroupTeamInvite = async (body) => {
  return await createAxiosInstance()
    .post(`${USERS_URL}/requests/emails/accept`, body)
    .then((response) => response.data);
};

// Update [Individual]User Details
export const updateUserCreationDetails = async (data, identifier) => {
<<<<<<< HEAD
  try {
    const response = await axios
      .put(`${UPDATE_USER_DETAILS_URL}/${identifier}`, data)
    return response.data;
  } catch (error) {
    return error;
  }
=======
  return await createAxiosInstance()
    .put(`${UPDATE_USER_DETAILS_URL}/${identifier}`, data)
    .then((response) => response.data);
>>>>>>> f705832b
};

// Create Organisation
export const createOrganisation = async (data) => {
  try {
    const response = await createAxiosInstance().post(`${GROUPS_URL}`, data);
    return response.data;
  } catch (error) {
    return error;
  }
};

// Update Organisation
export const updateOrganisationApi = async (data) => {
  try {
    const response = await createAxiosInstance().put(`${GROUPS_URL}/${data.grp_id}`, data);
    return response.data;
  } catch (error) {
    return error;
  }
};

<<<<<<< HEAD
// Post User Defaults
export const postUserDefaultsApi = async (data) => {
  try {
    const response = await createAxiosInstance().post(`${USER_DEFAULTS_URL}`, data);
    return response.data;
  }
  catch (error) {
    throw error;
  }
}

// Update User Defaults
export const updateUserDefaultsApi = async (data) => {
  try {
    const response = await createAxiosInstance().put(`${USER_DEFAULTS_URL}`, data.sites, {
      params: {
        id: data.user_id
      }
    });
    return response.data;
  }
  catch (error) {
    throw error;
  }
}

// Verify user email
export const verifyUserEmailApi = async (identifier, token) => {
  try {
    const response = await createAxiosInstance().get(`${VERIFY_USER_URL}/${identifier}/${token}`);
    return response.data;
  } catch (error) {
    throw error;
  }
}

// Post User Preferences
export const postUserPreferencesApi = async (data) => {
  try {
    const response = await createAxiosInstance().post(`${USER_PREFERENCES_URL}`, data);
    return response.data;
  }
  catch (error) {
    throw error;
  }
}

// Update User Preferences
export const updateUserPreferencesApi = async (data) => {
  try {
    const response = await createAxiosInstance().put(`${USER_PREFERENCES_URL}/${data.user_id}`, data.sites);
    return response.data;
  }
  catch (error) {
    throw error;
  }
}
=======
export const getUserDefaults = async () => {
  return await createAxiosInstance()
    .get(USER_DEFAULTS_URL)
    .then((response) => response.data);
};

export const updateUserDefaults = async (defaultsId, defaults) => {
  return await createAxiosInstance()
    .put(USER_DEFAULTS_URL, defaults, {
      params: {
        id: defaultsId,
      },
    })
    .then((response) => response.data);
};

export const getUserChecklists = async (userID) => {
  return await createAxiosInstance()
    .get(`${USER_CHECKLISTS_URL}/${userID}`)
    .then((response) => response.data);
};

export const upsertUserChecklists = async (checklist) => {
  return await createAxiosInstance()
    .post(USER_CHECKLISTS_UPSERT_URL, checklist)
    .then((response) => response.data);
};
>>>>>>> f705832b
<|MERGE_RESOLUTION|>--- conflicted
+++ resolved
@@ -6,9 +6,10 @@
   GROUPS_URL,
   UPDATE_USER_DETAILS_URL,
   USER_DEFAULTS_URL,
-<<<<<<< HEAD
   VERIFY_USER_URL,
   USER_PREFERENCES_URL,
+  USER_CHECKLISTS_UPSERT_URL,
+  USER_CHECKLISTS_URL,
 } from '../urls/authentication';
 import axios from 'axios';
 import createAxiosInstance from './axiosConfig';
@@ -21,12 +22,6 @@
 const API_TOKEN = process.env.NEXT_PUBLIC_API_TOKEN;
 
 axios.defaults.headers.common.Authorization = jwtToken;
-=======
-  USER_CHECKLISTS_UPSERT_URL,
-  USER_CHECKLISTS_URL,
-} from '../urls/authentication';
-import createAxiosInstance from './axiosConfig';
->>>>>>> f705832b
 
 // Register User Details
 export const postUserCreationDetails = async (data) => {
@@ -72,7 +67,6 @@
 
 // Update [Individual]User Details
 export const updateUserCreationDetails = async (data, identifier) => {
-<<<<<<< HEAD
   try {
     const response = await axios
       .put(`${UPDATE_USER_DETAILS_URL}/${identifier}`, data)
@@ -80,11 +74,6 @@
   } catch (error) {
     return error;
   }
-=======
-  return await createAxiosInstance()
-    .put(`${UPDATE_USER_DETAILS_URL}/${identifier}`, data)
-    .then((response) => response.data);
->>>>>>> f705832b
 };
 
 // Create Organisation
@@ -107,7 +96,6 @@
   }
 };
 
-<<<<<<< HEAD
 // Post User Defaults
 export const postUserDefaultsApi = async (data) => {
   try {
@@ -165,7 +153,6 @@
     throw error;
   }
 }
-=======
 export const getUserDefaults = async () => {
   return await createAxiosInstance()
     .get(USER_DEFAULTS_URL)
@@ -192,5 +179,4 @@
   return await createAxiosInstance()
     .post(USER_CHECKLISTS_UPSERT_URL, checklist)
     .then((response) => response.data);
-};
->>>>>>> f705832b
+};