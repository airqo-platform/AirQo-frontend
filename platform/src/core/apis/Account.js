<<<<<<< HEAD
import { data } from 'autoprefixer';
import {
  AUTH_URL,
  GOOGLE_AUTH_URL,
  LOGIN_URL,
  USERS_URL,
  GROUPS_URL,
} from '../urls/authentication';
=======
import { AUTH_URL, GOOGLE_AUTH_URL, LOGIN_URL, BASE_AUTH_URL, UPDATE_USER_DETAILS_URL } from '../urls/authentication';
>>>>>>> 60394621
import axios from 'axios';
import { NEXT_PUBLIC_API_TOKEN } from '../../lib/envConstants';

let jwtToken;
if (typeof window !== 'undefined') {
  jwtToken = window.localStorage.getItem('token');
}
axios.defaults.headers.common.Authorization = jwtToken;

export const postUserCreationDetails = async (data) =>
  await axios.post(AUTH_URL, data).then((response) => response.data);

export const getGoogleAuthDetails = async () => {
  await axios.get(GOOGLE_AUTH_URL);
};

export const postUserLoginDetails = async (data) => {
<<<<<<< HEAD
  return await axios.post(LOGIN_URL, data).then((response) => response.data);
};

export const getUserDetails = async (userID) => {
  return await axios.get(`${USERS_URL}/${userID}`).then((response) => response.data);
};

export const getAssignedGroupMembers = async (groupID) => {
  return await axios
    .get(`${GROUPS_URL}/${groupID}/assigned-users`)
    .then((response) => response.data);
};

export const inviteUserToGroupTeam = async (groupID, userEmails) => {
  return await axios
    .post(`${USERS_URL}/requests/emails/groups/${groupID}`, { emails: userEmails })
    .then((response) => response.data);
};

export const acceptGroupTeamInvite = async (body) => {
  return await axios
    .post(`${USERS_URL}/requests/emails/accept`, body)
    .then((response) => response.data);
};
=======
  try {
    const response = await axios.post(LOGIN_URL, data);
    return response.data;
  } catch (error) {
    console.error(`Error posting user login details: ${error}`);
    throw error;
  }
}

export const updateUserCreationDetails = async (data, identifier) => {
  await axios.put(`${UPDATE_USER_DETAILS_URL}/${identifier}?token=${NEXT_PUBLIC_API_TOKEN}`, data).then(response => response.data)
}
>>>>>>> 60394621
<|MERGE_RESOLUTION|>--- conflicted
+++ resolved
@@ -1,4 +1,3 @@
-<<<<<<< HEAD
 import { data } from 'autoprefixer';
 import {
   AUTH_URL,
@@ -6,10 +5,8 @@
   LOGIN_URL,
   USERS_URL,
   GROUPS_URL,
+  UPDATE_USER_DETAILS_URL,
 } from '../urls/authentication';
-=======
-import { AUTH_URL, GOOGLE_AUTH_URL, LOGIN_URL, BASE_AUTH_URL, UPDATE_USER_DETAILS_URL } from '../urls/authentication';
->>>>>>> 60394621
 import axios from 'axios';
 import { NEXT_PUBLIC_API_TOKEN } from '../../lib/envConstants';
 
@@ -27,7 +24,6 @@
 };
 
 export const postUserLoginDetails = async (data) => {
-<<<<<<< HEAD
   return await axios.post(LOGIN_URL, data).then((response) => response.data);
 };
 
@@ -52,17 +48,9 @@
     .post(`${USERS_URL}/requests/emails/accept`, body)
     .then((response) => response.data);
 };
-=======
-  try {
-    const response = await axios.post(LOGIN_URL, data);
-    return response.data;
-  } catch (error) {
-    console.error(`Error posting user login details: ${error}`);
-    throw error;
-  }
-}
 
 export const updateUserCreationDetails = async (data, identifier) => {
-  await axios.put(`${UPDATE_USER_DETAILS_URL}/${identifier}?token=${NEXT_PUBLIC_API_TOKEN}`, data).then(response => response.data)
-}
->>>>>>> 60394621
+  await axios
+    .put(`${UPDATE_USER_DETAILS_URL}/${identifier}?token=${NEXT_PUBLIC_API_TOKEN}`, data)
+    .then((response) => response.data);
+};