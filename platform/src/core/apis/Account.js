import {
  AUTH_URL,
  GOOGLE_AUTH_URL,
  LOGIN_URL,
  USERS_URL,
  GROUPS_URL,
  UPDATE_USER_DETAILS_URL,
} from '../urls/authentication';
import createAxiosInstance from './axiosConfig';

// Register User Details
export const postUserCreationDetails = async (data) =>
  await createAxiosInstance()
    .post(AUTH_URL, data)
    .then((response) => response.data);

export const getGoogleAuthDetails = async () => {
  await createAxiosInstance().get(GOOGLE_AUTH_URL);
};
// User Login
export const postUserLoginDetails = async (data) => {
  return await createAxiosInstance()
    .post(LOGIN_URL, data)
    .then((response) => response.data);
};

export const getUserDetails = async (userID, token) => {
  return await createAxiosInstance()
    .get(`${USERS_URL}/${userID}`, {
      headers: {
        Authorization: token,
      },
      params: {
        token: API_TOKEN,
      },
    })
    .then((response) => response.data);
};

export const updateUserDetails = async (userID, data) => {
  return await axios.put(`${USERS_URL}/${userID}`, data).then((response) => response.data);
};

export const getAssignedGroupMembers = async (groupID) => {
  return await createAxiosInstance(false)
    .get(`${GROUPS_URL}/${groupID}/assigned-users`)
    .then((response) => response.data);
};

export const inviteUserToGroupTeam = async (groupID, userEmails) => {
  return await createAxiosInstance()
    .post(`${USERS_URL}/requests/emails/groups/${groupID}`, { emails: userEmails })
    .then((response) => response.data);
};

export const acceptGroupTeamInvite = async (body) => {
  return await createAxiosInstance()
    .post(`${USERS_URL}/requests/emails/accept`, body)
    .then((response) => response.data);
};

// Update [Individual]User Details
export const updateUserCreationDetails = async (data, identifier) => {
  await createAxiosInstance()
    .put(`${UPDATE_USER_DETAILS_URL}/${identifier}`, data)
    .then((response) => response.data);
};

// Create Organisation
export const createOrganisation = async (data) => {
  try {
<<<<<<< HEAD
    const response = await createAxiosInstance().post(`${GROUPS_URL}`, data);
=======
    const response = await axios.post(`${GROUPS_URL}`, data);
>>>>>>> 2b4bd9f0
    return response.data;
  } catch (error) {
    return error;
  }
};

// Update Organisation
export const updateOrganisationApi = async (data, identifier) => {
  try {
<<<<<<< HEAD
    const response = await createAxiosInstance().put(`${GROUPS_URL}/${data.grp_id}`, data);
=======
    const response = await axios.put(`${GROUPS_URL}/${data.grp_id}`, data);
>>>>>>> 2b4bd9f0
    return response.data;
  } catch (error) {
    return error;
  }
};<|MERGE_RESOLUTION|>--- conflicted
+++ resolved
@@ -69,11 +69,7 @@
 // Create Organisation
 export const createOrganisation = async (data) => {
   try {
-<<<<<<< HEAD
     const response = await createAxiosInstance().post(`${GROUPS_URL}`, data);
-=======
-    const response = await axios.post(`${GROUPS_URL}`, data);
->>>>>>> 2b4bd9f0
     return response.data;
   } catch (error) {
     return error;
@@ -83,11 +79,7 @@
 // Update Organisation
 export const updateOrganisationApi = async (data, identifier) => {
   try {
-<<<<<<< HEAD
     const response = await createAxiosInstance().put(`${GROUPS_URL}/${data.grp_id}`, data);
-=======
-    const response = await axios.put(`${GROUPS_URL}/${data.grp_id}`, data);
->>>>>>> 2b4bd9f0
     return response.data;
   } catch (error) {
     return error;
