import {
  AUTH_URL,
  GOOGLE_AUTH_URL,
  LOGIN_URL,
  USERS_URL,
  GROUPS_URL,
  UPDATE_USER_DETAILS_URL,
} from '../urls/authentication';
import axios from 'axios';

let jwtToken;
if (typeof window !== 'undefined') {
  jwtToken = window.localStorage.getItem('token');
}

axios.defaults.headers.common.Authorization = jwtToken;

// Register User Details
export const postUserCreationDetails = async (data) =>
  await axios.post(AUTH_URL, data).then((response) => response.data);

export const getGoogleAuthDetails = async () => {
  await axios.get(GOOGLE_AUTH_URL);
};
// User Login
export const postUserLoginDetails = async (data) => {
  return await axios.post(LOGIN_URL, data).then((response) => response.data);
};

<<<<<<< HEAD
// Update [Individual]User Details
export const getUserDetails = async (userID) => {
=======
export const getUserDetails = async (userID, token) => {
  axios.defaults.headers.common.Authorization = token;
>>>>>>> c4f0ca7c
  return await axios.get(`${USERS_URL}/${userID}`).then((response) => response.data);
};

export const getAssignedGroupMembers = async (groupID) => {
  return await axios
    .get(`${GROUPS_URL}/${groupID}/assigned-users`)
    .then((response) => response.data);
};

export const inviteUserToGroupTeam = async (groupID, userEmails) => {
  return await axios
    .post(`${USERS_URL}/requests/emails/groups/${groupID}`, { emails: userEmails })
    .then((response) => response.data);
};

export const acceptGroupTeamInvite = async (body) => {
  return await axios
    .post(`${USERS_URL}/requests/emails/accept`, body)
    .then((response) => response.data);
};

// Update [Individual]User Details
export const updateUserCreationDetails = async (data, identifier) => {
  await axios
    .put(`${UPDATE_USER_DETAILS_URL}/${identifier}`, data)
    .then((response) => response.data);
};

// Create Organisation
export const createOrganisation = async (data) => {
  await axios.post(`${GROUPS_URL}`, data).then((response) => response.data)
}<|MERGE_RESOLUTION|>--- conflicted
+++ resolved
@@ -27,13 +27,8 @@
   return await axios.post(LOGIN_URL, data).then((response) => response.data);
 };
 
-<<<<<<< HEAD
-// Update [Individual]User Details
-export const getUserDetails = async (userID) => {
-=======
 export const getUserDetails = async (userID, token) => {
   axios.defaults.headers.common.Authorization = token;
->>>>>>> c4f0ca7c
   return await axios.get(`${USERS_URL}/${userID}`).then((response) => response.data);
 };
 
