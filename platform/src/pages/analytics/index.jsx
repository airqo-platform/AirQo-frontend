import React, { useEffect, useState } from 'react';
import Tabs from '@/components/Tabs';
import Tab from '@/components/Tabs/Tab';
import withAuth from '@/core/utils/protectedRoute';
import Layout from '@/components/Layout';
import OverView from './tabs/OverView';
import Explore from './tabs/Explore';
import CustomCalendar from '@/components/Calendar/CustomCalendar';
import Button from '@/components/Button';
import SettingsIcon from '@/icons/settings.svg';
<<<<<<< HEAD
import CustomiseLocationsComponent from '@/components/Customise';

const AuthenticatedHomePage = () => {
  const [customise, setCustomise] = useState(false);

  const toggleCustomise = () => {
    customise ? setCustomise(false) : setCustomise(true);
  };
=======
import DownloadIcon from '@/icons/Common/download.svg';
import { useWindowSize } from '@/lib/windowSize';
import { useDispatch, useSelector } from 'react-redux';
import { fetchUserDefaults } from '@/lib/store/services/charts/userDefaultsSlice';
import ExportDataModal from '@/components/Modal/ExportDataModal';
import AlertBox from '@/components/AlertBox';
import jsPDF from 'jspdf';
import html2canvas from 'html2canvas';
import PrintReportModal from '@/components/Modal/PrintReportModal';

const AuthenticatedHomePage = () => {
  const dispatch = useDispatch();
  const isMobile = useWindowSize().width < 500;
  const chartDataRange = useSelector((state) => state.chart.chartDataRange);
  const chartSites = useSelector((state) => state.chart.chartSites);
  const [openConfirmModal, setOpenConfirmModal] = useState(false);
  const [openPrintModal, setOpenPrintModal] = useState(false);
  const [data, setData] = useState({});
  const [alert, setAlert] = useState({
    type: '',
    message: '',
    show: false,
  });

  useEffect(() => {
    const userId = JSON.parse(localStorage.getItem('loggedUser'))._id;
    if (userId) {
      dispatch(fetchUserDefaults(userId));
    }
  }, []);

  const exportFile = () => {
    if (
      chartSites &&
      chartDataRange &&
      chartDataRange.startDate &&
      chartDataRange.endDate &&
      chartSites.length > 0
    ) {
      let exportData = {
        startDate: chartDataRange.startDate,
        endDate: chartDataRange.endDate,
        sites: chartSites,
      };
      setData(exportData);
      setOpenConfirmModal(true);
    } else {
      setAlert({
        type: 'error',
        message: 'Please select sites and date range',
        show: true,
      });
    }
  };

  const openPrintModalFunc = () => {
    if (
      chartDataRange &&
      chartDataRange.startDate &&
      chartDataRange.endDate &&
      chartSites.length > 0
    ) {
      let exportData = {
        startDate: chartDataRange.startDate,
        endDate: chartDataRange.endDate,
      };

      setData(exportData);
      setOpenPrintModal(true);
    } else {
      setAlert({
        type: 'error',
        message: 'Please select sites and date range',
        show: true,
      });
    }
  };

  const printFile = () => {
    const chartContainer = document.getElementById('explore-chart-container');

    if (chartContainer) {
      const rect = chartContainer.getBoundingClientRect();
      const extraSpace = 20;
      const width = rect.width + extraSpace;
      const height = rect.height + extraSpace;

      html2canvas(chartContainer, {
        scale: 3,
        useCORS: true,
        backgroundColor: rect.backgroundColor,
        width: width,
        height: height,
      }).then((canvas) => {
        const link = document.createElement('a');
        link.download = `chart.pdf`;

        const pdf = new jsPDF({
          orientation: 'landscape',
          unit: 'px',
          format: [width, height],
        });
        pdf.addImage(canvas.toDataURL('image/png'), 'PNG', 0, 0, width, height);
        pdf.save('chart.pdf');
      });
    }
  };

>>>>>>> f705832b
  const renderChildrenRight = () => {
    return [
      {
        label: 'Overview',
        children: (
          <div className='flex space-x-3 mb-2'>
            <CustomCalendar
              initialStartDate={new Date()}
              initialEndDate={new Date()}
              id='datePicker1'
              position='down'
              className='left-[60px] md:right-0 lg:right-0'
              dropdown
            />
<<<<<<< HEAD
            <TabButtons Icon={SettingsIcon} btnText='Customize' onClick={() => toggleCustomise()} />
=======
            <Button variant='outlined' className='text-sm font-medium' Icon={SettingsIcon}>
              Customize
            </Button>
>>>>>>> f705832b
          </div>
        ),
      },
      {
        label: 'Explore',
        children: (
          <div className='flex space-x-3 mb-3'>
            <Button
              className='text-sm font-medium capitalize'
              variant='outlined'
              onClick={openPrintModalFunc}
            >
              Print
            </Button>
            <Button
              className='text-sm font-medium capitalize'
              variant='filled'
              Icon={DownloadIcon}
              onClick={exportFile}
            >
              Export
            </Button>
          </div>
        ),
      },
    ];
  };
  return (
    <Layout topbarTitle={'Analytics'} noBorderBottom>
<<<<<<< HEAD
      <Tabs childrenRight={renderChildrenRight()}>
        <Tab label='Overview'>
          <OverView />
        </Tab>
        <Tab label='Explore'>
          <Explore />
        </Tab>
      </Tabs>
      {customise && <CustomiseLocationsComponent toggleCustomise={toggleCustomise} />}
=======
      <AlertBox
        type={alert.type}
        message={alert.message}
        show={alert.show}
        hide={() => setAlert({ ...alert, show: false })}
      />
      <div className='pt-2'>
        <Tabs childrenRight={!isMobile && renderChildrenRight()}>
          <Tab label='Overview'>
            {isMobile && (
              <div className='flex justify-end px-3 lg:px-16'>
                {renderChildrenRight()[0].children}
              </div>
            )}
            <OverView />
          </Tab>
          <Tab label='Explore'>
            {isMobile && (
              <div className='flex justify-end px-3 lg:px-16'>
                {renderChildrenRight()[1].children}
              </div>
            )}
            <Explore />
          </Tab>
        </Tabs>
      </div>
      {openConfirmModal && (
        <ExportDataModal
          open={openConfirmModal}
          onClose={() => setOpenConfirmModal(false)}
          handleExportPDF={printFile}
          data={data}
        />
      )}

      {openPrintModal && (
        <PrintReportModal
          open={openPrintModal}
          onClose={() => setOpenPrintModal(false)}
          handlePrintPDF={printFile}
          data={data}
        />
      )}
>>>>>>> f705832b
    </Layout>
  );
};

export default withAuth(AuthenticatedHomePage);<|MERGE_RESOLUTION|>--- conflicted
+++ resolved
@@ -8,16 +8,7 @@
 import CustomCalendar from '@/components/Calendar/CustomCalendar';
 import Button from '@/components/Button';
 import SettingsIcon from '@/icons/settings.svg';
-<<<<<<< HEAD
 import CustomiseLocationsComponent from '@/components/Customise';
-
-const AuthenticatedHomePage = () => {
-  const [customise, setCustomise] = useState(false);
-
-  const toggleCustomise = () => {
-    customise ? setCustomise(false) : setCustomise(true);
-  };
-=======
 import DownloadIcon from '@/icons/Common/download.svg';
 import { useWindowSize } from '@/lib/windowSize';
 import { useDispatch, useSelector } from 'react-redux';
@@ -27,6 +18,7 @@
 import jsPDF from 'jspdf';
 import html2canvas from 'html2canvas';
 import PrintReportModal from '@/components/Modal/PrintReportModal';
+import TabButtons from '@/components/Button/TabButtons';
 
 const AuthenticatedHomePage = () => {
   const dispatch = useDispatch();
@@ -41,6 +33,11 @@
     message: '',
     show: false,
   });
+  const [customise, setCustomise] = useState(false);
+
+  const toggleCustomise = () => {
+    customise ? setCustomise(false) : setCustomise(true);
+  };
 
   useEffect(() => {
     const userId = JSON.parse(localStorage.getItem('loggedUser'))._id;
@@ -126,7 +123,6 @@
     }
   };
 
->>>>>>> f705832b
   const renderChildrenRight = () => {
     return [
       {
@@ -141,13 +137,7 @@
               className='left-[60px] md:right-0 lg:right-0'
               dropdown
             />
-<<<<<<< HEAD
             <TabButtons Icon={SettingsIcon} btnText='Customize' onClick={() => toggleCustomise()} />
-=======
-            <Button variant='outlined' className='text-sm font-medium' Icon={SettingsIcon}>
-              Customize
-            </Button>
->>>>>>> f705832b
           </div>
         ),
       },
@@ -158,16 +148,14 @@
             <Button
               className='text-sm font-medium capitalize'
               variant='outlined'
-              onClick={openPrintModalFunc}
-            >
+              onClick={openPrintModalFunc}>
               Print
             </Button>
             <Button
               className='text-sm font-medium capitalize'
               variant='filled'
               Icon={DownloadIcon}
-              onClick={exportFile}
-            >
+              onClick={exportFile}>
               Export
             </Button>
           </div>
@@ -177,17 +165,6 @@
   };
   return (
     <Layout topbarTitle={'Analytics'} noBorderBottom>
-<<<<<<< HEAD
-      <Tabs childrenRight={renderChildrenRight()}>
-        <Tab label='Overview'>
-          <OverView />
-        </Tab>
-        <Tab label='Explore'>
-          <Explore />
-        </Tab>
-      </Tabs>
-      {customise && <CustomiseLocationsComponent toggleCustomise={toggleCustomise} />}
-=======
       <AlertBox
         type={alert.type}
         message={alert.message}
@@ -213,6 +190,7 @@
             <Explore />
           </Tab>
         </Tabs>
+        {customise && <CustomiseLocationsComponent toggleCustomise={toggleCustomise} />}
       </div>
       {openConfirmModal && (
         <ExportDataModal
@@ -231,7 +209,6 @@
           data={data}
         />
       )}
->>>>>>> f705832b
     </Layout>
   );
 };
