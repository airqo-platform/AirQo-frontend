--- conflicted
+++ resolved
@@ -1,15 +1,13 @@
 import Layout from '@/components/Layout';
+import ContentBox from '@/components/Layout/content_box';
 import Tabs from '@/components/Tabs';
 import Tab from '@/components/Tabs/Tab';
-<<<<<<< HEAD
 import TeamsTable from '@/components/Settings/Teams/table';
 import Button from '@/components/Button';
 import AddIcon from '@/icons/Actions/plus.svg';
 import TeamInviteForm from '@/components/Settings/Teams/InviteForm';
 import { useState } from 'react';
-=======
 import Password from './Tabs/Password';
->>>>>>> 36fa41ff
 
 const Settings = () => {
   const [open, setOpen] = useState(false);
