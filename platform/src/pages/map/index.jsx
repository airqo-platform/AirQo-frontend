import React, { useState, useEffect } from 'react';
import { useSelector, useDispatch } from 'react-redux';
import MapLayout from '@/components/Layout/MapLayout';
import MenuIcon from '@/icons/map/menuIcon';
import AirQoMap from '@/components/Map/AirQoMap';
import { useRouter } from 'next/router';
import { AirQualityLegend } from '@/components/Map/components/Legend';
import Sidebar from '@/components/Map/components/Sidebar';
import { getSitesSummary } from '@/lib/store/services/deviceRegistry/GridsSlice';
import withAuth from '@/core/utils/protectedRoute';

const index = () => {
  const dispatch = useDispatch();
  const router = useRouter();
  const [showSideBar, setShowSideBar] = useState(true);
  const siteData = useSelector((state) => state.grids?.sitesSummary);
  const isAdmin = true;
  const [pollutant, setPollutant] = useState('pm2_5');
  const [selectedSites, setSelectedSites] = useState([]);

  /**
   * Site details
   */
  const siteDetails = siteData?.sites || [];

  // const findNearbySites = (location) => {
  //   try {
  //     const { lat, long } = location;
  //     let distance = 10;
  //     let nearbySites = [];

  //     nearbySites =
  //       siteDetails &&
  //       siteDetails.filter((site) => {
  //         const siteLat = site.latitude;
  //         const siteLong = site.longitude;
  //         const siteDistance = Math.sqrt(Math.pow(lat - siteLat, 2) + Math.pow(long - siteLong, 2));
  //         return siteDistance < distance;
  //       });

  //     return nearbySites;
  //   } catch (error) {
  //     console.error('Error finding nearby sites:', error);
  //     return [];
  //   }
  // };

  const findNearbySites = (location) => {
    try {
      const { lat, long } = location;
      const maxDistance = 0.1;
      const numberOfNearestSites = 6;
      let nearestSites = [];

      siteData &&
        siteData.forEach((site) => {
          const siteLat = site.latitude;
          const siteLong = site.longitude;
          const siteDistance = Math.sqrt(Math.pow(lat - siteLat, 2) + Math.pow(long - siteLong, 2));

          console.log('siteDistance', siteDistance);

          if (siteDistance < maxDistance) {
            if (nearestSites.length < numberOfNearestSites) {
              nearestSites.push({ ...site, distance: siteDistance });
            } else {
              const maxDistanceSite = nearestSites.reduce((prev, current) =>
                prev.distance > current.distance ? prev : current,
              );

              if (siteDistance < maxDistanceSite.distance) {
                const index = nearestSites.indexOf(maxDistanceSite);
                nearestSites[index] = { ...site, distance: siteDistance };
              }
            }
          }
        });

      return nearestSites;
    } catch (error) {
      console.error('Error finding nearest sites:', error);
      return [];
    }
  };

  useEffect(() => {
    const storedUserLocation = localStorage.getItem('userLocation')
      ? JSON.parse(localStorage.getItem('userLocation'))
      : null;
    if (!storedUserLocation) {
      navigator.geolocation.getCurrentPosition((position) => {
        localStorage.setItem(
          'userLocation',
          JSON.stringify({ lat: position.coords.latitude, long: position.coords.longitude }),
        );
      });
    }
  }, [siteData]);

  useEffect(() => {
    const storedUserLocation = localStorage.getItem('userLocation')
      ? JSON.parse(localStorage.getItem('userLocation'))
      : null;

    if (storedUserLocation) {
      setSelectedSites(findNearbySites(storedUserLocation));
    }
  }, [siteData]);

  /**
   * Fetch site details
   * @returns {void}
   */
  useEffect(() => {
    dispatch(getSitesSummary());
  }, []);

  /**
   * Show/hide sidebar on window resize
   */
  useEffect(() => {
    const handleResize = () => {
      if (
        (window.innerWidth < 768 || (window.innerWidth >= 600 && window.innerWidth <= 800)) &&
        router.pathname === '/map'
      ) {
        setShowSideBar(false);
      } else {
        setShowSideBar(true);
      }
    };

    window.addEventListener('resize', handleResize);
    handleResize();

    return () => window.removeEventListener('resize', handleResize);
  }, [router.pathname]);

  return (
    <MapLayout noTopNav={false}>
<<<<<<< HEAD
      <div className='relative'>
        <>
          {showSideBar && (
            <Sidebar
              siteDetails={siteDetails}
              selectedSites={selectedSites}
              isAdmin={isAdmin}
              showSideBar={showSideBar}
              setShowSideBar={setShowSideBar}
            />
          )}
          <div className={`${showSideBar ? 'hidden' : ''} md:hidden`}>
            <div
              className={`absolute bottom-2 ${
                showSideBar ? 'left-[calc(280px+15px)] md:left-[calc(340px+15px)]' : 'left-[15px]'
              } `}
              style={{ zIndex: 900 }}
            >
              <AirQualityLegend pollutant={pollutant} />
            </div>
            <div
              className={`absolute top-4 ${
                showSideBar ? 'left-[calc(280px+15px)] md:left-[calc(340px+15px)]' : 'left-[15px]'
              } z-50`}
            >
              <div className='flex flex-col space-y-4'>
                <button
                  className='inline-flex items-center justify-center w-[50px] h-[50px] mr-2 text-white rounded-full bg-white focus:outline-none focus:ring-2 focus:ring-offset-2 focus:ring-blue-500 shadow-md'
                  onClick={() => setShowSideBar(!showSideBar)}
                >
                  <MenuIcon />
                </button>
              </div>
=======
      <div className='relative flex w-full h-full'>
        {showSideBar && (
          <Sidebar
            siteDetails={siteDetails}
            selectedSites={selectedSites}
            isAdmin={isAdmin}
            showSideBar={showSideBar}
            setShowSideBar={setShowSideBar}
          />
        )}
        <div className={`${showSideBar ? 'hidden' : ''} relative left-4 z-50 md:block`}>
          <div className={`absolute bottom-2`} style={{ zIndex: 900 }}>
            <AirQualityLegend pollutant={pollutant} />
          </div>
          <div className={`absolute top-4`}>
            <div className='flex flex-col space-y-4'>
              <button
                className={`inline-flex items-center justify-center w-[50px] h-[50px] mr-2 text-white rounded-full bg-white focus:outline-none focus:ring-2 focus:ring-offset-2 focus:ring-blue-500 shadow-md lg:hidden`}
                onClick={() => setShowSideBar(!showSideBar)}>
                <MenuIcon />
              </button>
>>>>>>> e4259b56
            </div>
          </div>
        </div>

        <AirQoMap
          showSideBar={showSideBar}
          mapboxApiAccessToken={process.env.NEXT_PUBLIC_MAPBOX_ACCESS_TOKEN}
          customStyle='flex-grow h-screen w-full relative bg-[#e6e4e0]'
          pollutant={pollutant}
          resizeMap={showSideBar}
        />
      </div>
    </MapLayout>
  );
};
export default withAuth(index);<|MERGE_RESOLUTION|>--- conflicted
+++ resolved
@@ -138,8 +138,7 @@
 
   return (
     <MapLayout noTopNav={false}>
-<<<<<<< HEAD
-      <div className='relative'>
+      <div className='relative flex w-full h-full'>
         <>
           {showSideBar && (
             <Sidebar
@@ -150,20 +149,11 @@
               setShowSideBar={setShowSideBar}
             />
           )}
-          <div className={`${showSideBar ? 'hidden' : ''} md:hidden`}>
-            <div
-              className={`absolute bottom-2 ${
-                showSideBar ? 'left-[calc(280px+15px)] md:left-[calc(340px+15px)]' : 'left-[15px]'
-              } `}
-              style={{ zIndex: 900 }}
-            >
+          <div className={`${showSideBar ? 'hidden' : ''} relative left-4 z-50 md:block`}>
+            <div className={`absolute bottom-2 z-[900]`} style={{ zIndex: 900 }}>
               <AirQualityLegend pollutant={pollutant} />
             </div>
-            <div
-              className={`absolute top-4 ${
-                showSideBar ? 'left-[calc(280px+15px)] md:left-[calc(340px+15px)]' : 'left-[15px]'
-              } z-50`}
-            >
+            <div className={`absolute top-4`}>
               <div className='flex flex-col space-y-4'>
                 <button
                   className='inline-flex items-center justify-center w-[50px] h-[50px] mr-2 text-white rounded-full bg-white focus:outline-none focus:ring-2 focus:ring-offset-2 focus:ring-blue-500 shadow-md'
@@ -172,32 +162,9 @@
                   <MenuIcon />
                 </button>
               </div>
-=======
-      <div className='relative flex w-full h-full'>
-        {showSideBar && (
-          <Sidebar
-            siteDetails={siteDetails}
-            selectedSites={selectedSites}
-            isAdmin={isAdmin}
-            showSideBar={showSideBar}
-            setShowSideBar={setShowSideBar}
-          />
-        )}
-        <div className={`${showSideBar ? 'hidden' : ''} relative left-4 z-50 md:block`}>
-          <div className={`absolute bottom-2`} style={{ zIndex: 900 }}>
-            <AirQualityLegend pollutant={pollutant} />
-          </div>
-          <div className={`absolute top-4`}>
-            <div className='flex flex-col space-y-4'>
-              <button
-                className={`inline-flex items-center justify-center w-[50px] h-[50px] mr-2 text-white rounded-full bg-white focus:outline-none focus:ring-2 focus:ring-offset-2 focus:ring-blue-500 shadow-md lg:hidden`}
-                onClick={() => setShowSideBar(!showSideBar)}>
-                <MenuIcon />
-              </button>
->>>>>>> e4259b56
             </div>
           </div>
-        </div>
+        </>
 
         <AirQoMap
           showSideBar={showSideBar}
