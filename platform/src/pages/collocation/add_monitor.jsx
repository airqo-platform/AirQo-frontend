import Button from '../../common/components/Button';
import Layout from '../../common/components/Layout';
<<<<<<< HEAD
import ContentBox from '../../common/components/Layout/content_box';
import NavigationBreadCrumb from '../../common/components/Navigation/breadcrumb';
import Calendar from 'react-calendar';
import { format } from 'date-fns';
import ArrowRight from '@/icons/Common/arrow_right_blue.svg'
=======
import ArrowLeftIcon from '@/icons/keyboard_backspace.svg';
import FilterIcon from '@/icons/Actions/filter_alt.svg';
import KeyboardArrowLeftIcon from '@/icons/keyboard_arrow_left.svg';
import KeyboardArrowRightIcon from '@/icons/keyboard_arrow_right.svg';
import SearchIcon from '@/icons/Actions/search.svg';
import SortByAlphaIcon from '@/icons/Actions/sort_by_alpha.svg';
import ArrowDropDownIcon from '@/icons/arrow_drop_down';
import {
  useGetCollocationDevicesQuery,
  getCollocationDevices,
  getRunningQueriesThunk,
} from '@/lib/store/services/deviceRegistry';
import { wrapper } from '@/lib/store';
import { humanReadableDate } from '../../core/utils/dateTime';
import { useState } from 'react';
>>>>>>> 96b2fea0

export const getServerSideProps = wrapper.getServerSideProps((store) => async (context) => {
  const name = context.params?.name;
  if (typeof name === 'string') {
    store.dispatch(getCollocationDevices.initiate(name));
  }

  await Promise.all(store.dispatch(getRunningQueriesThunk()));

  return {
    props: {},
  };
});

export const DeviceTable = ({ collocationDevices }) => {
  // Table pagination
  const [currentPage, setCurrentPage] = useState(1);
  const pageSize = 8;

  const handlePrevClick = () => {
    setCurrentPage(currentPage - 1);
  };

  const handleNextClick = () => {
    setCurrentPage(currentPage + 1);
  };

  let startIndex = (currentPage - 1) * pageSize;
  let endIndex = startIndex + pageSize;
  let paginatedData =
    collocationDevices.length > 0 && collocationDevices.slice(startIndex, endIndex);

  if (paginatedData.length === 0 && collocationDevices.length > 0) {
    setCurrentPage(currentPage - 1);
    startIndex = (currentPage - 1) * pageSize;
    endIndex = startIndex + pageSize;
    paginatedData = collocationDevices.slice(startIndex, endIndex);
  }

  return (
    <div className='w-full'>
      <div className='flex justify-between items-center flex-wrap md:flex-nowrap w-auto mb-3 px-6'>
        <div className='relative w-full mb-2 md:mb-0'>
          <div className='absolute my-2 mx-3'>
            <SearchIcon />
          </div>
          <input
            type='text'
            placeholder='Search monitors'
            className='h-9 w-full md:max-w-[280px] bg-[#0000000A] flex justify-center pl-10 rounded-[4px] text-sm border-0'
          />
        </div>

        <div className='flex justify-end items-center w-full'>
          <Button
            className={
              'h-9 w-full max-w-[114px] bg-[#0000000A] rounded-[4px] text-black font-medium mr-2'
            }
          >
            <div className='mr-1'>
              <FilterIcon />
            </div>
            Filters
            <div className='ml-[10px]'>
              <ArrowDropDownIcon />
            </div>
          </Button>
          <Button
            className={
              'h-9 w-full max-w-[114px] bg-[#0000000A] rounded-[4px] text-black font-medium'
            }
          >
            <div className='mr-1'>
              <SortByAlphaIcon />
            </div>
<<<<<<< HEAD
            <div className='my-8 flex flex-row justify-between items-center flex-wrap'>
              {/* TODO: Duration upon range selection */}
              <span className='border border-grey-100 rounded-md py-1 px-3 opacity-50 tracking-wide'>
                {value}
              </span>
              <span className='bg-baby-blue h-8 w-8 flex justify-center items-center'>
                <ArrowRight />
              </span>
              <span className='border border-grey-100 rounded-md py-1 px-3 opacity-50 tracking-wide'>
                {value}
              </span>
=======
            Sort by
          </Button>
        </div>
      </div>
      <div className='overflow-x-scroll md:overflow-x-hidden'>
        <table className='border-collapse text-sm text-left w-full mb-6'>
          <thead>
            <tr className='border-b border-b-slate-300 text-black'>
              <th scope='col' className='font-normal w-[61px] py-3 px-6'>
                <input type='checkbox' />
              </th>
              <th scope='col' className='font-normal w-[145px] px-4 py-3 opacity-40'>
                Monitor name
              </th>
              <th scope='col' className='font-normal w-[145px] px-4 py-3 opacity-40'>
                Date added
              </th>
              <th scope='col' className='font-normal w-[145px] px-4 py-3 opacity-40'>
                Added by
              </th>
              <th scope='col' className='font-normal w-[209px] px-4 py-3 opacity-40'>
                Comments
              </th>
            </tr>
          </thead>
          <tbody>
            {paginatedData.length > 0 &&
              paginatedData.map((device) => {
                return (
                  <tr className='border-b border-b-slate-300' key={device._id}>
                    <td scope='row' className='w-[61px] py-3 px-6'>
                      <input type='checkbox' />
                    </td>
                    <td scope='row' className='w-[145px] px-4 py-3'>
                      {device.long_name}
                    </td>
                    <td scope='row' className='w-[145px] px-4 py-3'>
                      {humanReadableDate(device.createdAt)}
                    </td>
                    <td scope='row' className='w-[145px] px-4 py-3'>
                      {' '}
                    </td>
                    <td scope='row' className='w-[145px] px-4 py-3'></td>
                  </tr>
                );
              })}
          </tbody>
        </table>
        <div className='flex justify-center mb-10'>
          <button
            className='w-7 h-7 flex justify-center items-center border border-[#363A4429] rounded-[4px] mr-2 disabled:opacity-40'
            onClick={handlePrevClick}
            disabled={currentPage === 1}
          >
            <div className='w-[16.8px] h-[16.8px] flex justify-center items-center'>
              <KeyboardArrowLeftIcon />
>>>>>>> 96b2fea0
            </div>
          </button>
          <button
            className={`w-7 h-7 flex justify-center items-center border border-[#363A4429] rounded-[4px] disabled:opacity-40`}
            onClick={handleNextClick}
            disabled={endIndex >= collocationDevices.length}
          >
            <div className='w-[16.8px] h-[16.8px] flex justify-center items-center'>
              <KeyboardArrowRightIcon />
            </div>
          </button>
        </div>
        <div></div>
      </div>
    </div>
  );
};

const AddMonitor = () => {
  const {
    data: data,
    isLoading,
    // isSuccess,
    // isError,
    // error,
  } = useGetCollocationDevicesQuery();

  let collocationDevices = !isLoading && data.devices;
  return (
    <Layout>
      {isLoading && (
        <div className='flex justify-center items-center w-full h-full'>
          <progress className='progress w-56'></progress>
        </div>
      )}

      <div className='flex justify-between px-6 py-8'>
        <div className='flex items-center'>
          <div className='border border-grey rounded-[4px] w-7 h-7 flex items-center justify-center mr-4'>
            <span className='text-xl opacity-50'>
              <ArrowLeftIcon />
            </span>
          </div>

          <span className='text-xl font-semibold'>Add Device</span>
        </div>
        <Button
          className={
            'rounded-none text-white bg-blue border border-blue font-medium opacity-40 cursor-not-allowed'
          }
        >
          Start collocation
        </Button>
      </div>
      <div className='mx-6 mb-6 border-[0.5px] rounded-lg border-[#363A4429] md:max-w-[704px] w-auto'>
        <div className='mb-6 p-6'>
          <h3 className='text-xl mb-[2px] text-[#202223]'>Select monitor to collocate</h3>
          <h4 className='text-sm text-[#6D7175]'>
            You can choose more than one monitor to collocate{' '}
          </h4>
        </div>
        <DeviceTable collocationDevices={!isLoading && collocationDevices} isLoading />
      </div>
    </Layout>
  );
};

export default AddMonitor;<|MERGE_RESOLUTION|>--- conflicted
+++ resolved
@@ -1,12 +1,10 @@
 import Button from '../../common/components/Button';
 import Layout from '../../common/components/Layout';
-<<<<<<< HEAD
 import ContentBox from '../../common/components/Layout/content_box';
 import NavigationBreadCrumb from '../../common/components/Navigation/breadcrumb';
 import Calendar from 'react-calendar';
 import { format } from 'date-fns';
-import ArrowRight from '@/icons/Common/arrow_right_blue.svg'
-=======
+import ArrowRight from '@/icons/Common/arrow_right_blue.svg';
 import ArrowLeftIcon from '@/icons/keyboard_backspace.svg';
 import FilterIcon from '@/icons/Actions/filter_alt.svg';
 import KeyboardArrowLeftIcon from '@/icons/keyboard_arrow_left.svg';
@@ -22,7 +20,6 @@
 import { wrapper } from '@/lib/store';
 import { humanReadableDate } from '../../core/utils/dateTime';
 import { useState } from 'react';
->>>>>>> 96b2fea0
 
 export const getServerSideProps = wrapper.getServerSideProps((store) => async (context) => {
   const name = context.params?.name;
@@ -62,9 +59,13 @@
     paginatedData = collocationDevices.slice(startIndex, endIndex);
   }
 
+  // AVOID USING ABSOLUTE NAMING FOR CLASSES e.g text-[#1C1B1F]. CONFIGURE STYLES IN THE tailwind.config.js FILE TO ENCOURAGE REUSABILITY AND EASY MAINTENANCE
+  // CREATE COMPONENTS FOR REPETITIVE LAYOUTS. FOLDER: src/common/components/Layout
+  // CREATE FOLDERS FOR IMAGES AND ICONS. FOLDER: public/icons/${folder}/...
+
   return (
-    <div className='w-full'>
-      <div className='flex justify-between items-center flex-wrap md:flex-nowrap w-auto mb-3 px-6'>
+    <div className='border-r border-grey-150 col-span-2 gap-0'>
+      <div>
         <div className='relative w-full mb-2 md:mb-0'>
           <div className='absolute my-2 mx-3'>
             <SearchIcon />
@@ -75,13 +76,11 @@
             className='h-9 w-full md:max-w-[280px] bg-[#0000000A] flex justify-center pl-10 rounded-[4px] text-sm border-0'
           />
         </div>
-
         <div className='flex justify-end items-center w-full'>
           <Button
             className={
               'h-9 w-full max-w-[114px] bg-[#0000000A] rounded-[4px] text-black font-medium mr-2'
-            }
-          >
+            }>
             <div className='mr-1'>
               <FilterIcon />
             </div>
@@ -93,13 +92,136 @@
           <Button
             className={
               'h-9 w-full max-w-[114px] bg-[#0000000A] rounded-[4px] text-black font-medium'
-            }
-          >
+            }>
             <div className='mr-1'>
               <SortByAlphaIcon />
             </div>
-<<<<<<< HEAD
-            <div className='my-8 flex flex-row justify-between items-center flex-wrap'>
+            Sort by
+          </Button>
+        </div>
+      </div>
+      <div className='overflow-x-scroll md:overflow-x-hidden'>
+        <table className='border-collapse text-sm text-left w-full mb-6'>
+          <thead>
+            <tr className='border-b border-b-slate-300 text-black'>
+              <th scope='col' className='font-normal w-[61px] py-3 px-6'>
+                <input type='checkbox' />
+              </th>
+              <th scope='col' className='font-normal w-[145px] px-4 py-3 opacity-40'>
+                Monitor name
+              </th>
+              <th scope='col' className='font-normal w-[145px] px-4 py-3 opacity-40'>
+                Date added
+              </th>
+              <th scope='col' className='font-normal w-[145px] px-4 py-3 opacity-40'>
+                Added by
+              </th>
+              <th scope='col' className='font-normal w-[209px] px-4 py-3 opacity-40'>
+                Comments
+              </th>
+            </tr>
+          </thead>
+          <tbody>
+            {paginatedData.length > 0 &&
+              paginatedData.map((device) => {
+                return (
+                  <tr className='border-b border-b-slate-300' key={device._id}>
+                    <td scope='row' className='w-[61px] py-3 px-6'>
+                      <input type='checkbox' />
+                    </td>
+                    <td scope='row' className='w-[145px] px-4 py-3'>
+                      {device.long_name}
+                    </td>
+                    <td scope='row' className='w-[145px] px-4 py-3'>
+                      {humanReadableDate(device.createdAt)}
+                    </td>
+                    <td scope='row' className='w-[145px] px-4 py-3'>
+                      {' '}
+                    </td>
+                    <td scope='row' className='w-[145px] px-4 py-3'></td>
+                  </tr>
+                );
+              })}
+          </tbody>
+        </table>
+        <div className='flex justify-center mb-10'>
+          <button
+            className='w-7 h-7 flex justify-center items-center border border-[#363A4429] rounded-[4px] mr-2 disabled:opacity-40'
+            onClick={handlePrevClick}
+            disabled={currentPage === 1}>
+            <div className='w-[16.8px] h-[16.8px] flex justify-center items-center'>
+              <KeyboardArrowLeftIcon />
+            </div>
+          </button>
+          <button
+            className={`w-7 h-7 flex justify-center items-center border border-[#363A4429] rounded-[4px] disabled:opacity-40`}
+            onClick={handleNextClick}
+            disabled={endIndex >= collocationDevices.length}>
+            <div className='w-[16.8px] h-[16.8px] flex justify-center items-center'>
+              <KeyboardArrowRightIcon />
+            </div>
+          </button>
+        </div>
+        <div></div>
+      </div>
+    </div>
+  );
+};
+
+const AddMonitor = () => {
+  const {
+    data: data,
+    isLoading,
+    // isSuccess,
+    // isError,
+    // error,
+  } = useGetCollocationDevicesQuery();
+
+  // Errors comes from this line of code, appended
+  let collocationDevices = !isLoading && []; 
+
+  const collocationDurations = [4, 7, 14];
+  const [duration, setDuration] = useState(new Date());
+  const value = format(duration, 'dd/mm/yyyy');
+  return (
+    <Layout>
+      {isLoading && (
+        <div className='flex justify-center items-center w-full h-full'>
+          <progress className='progress w-56'></progress>
+        </div>
+      )}
+
+      <NavigationBreadCrumb backLink={'/collocation/collocate'} navTitle={'Add monitor'}>
+        <button
+          className='flex justify-center items-center btn btn-blue normal-case gap-2 rounded-none bg-blue border-transparent hover:bg-dark-blue hover:border-dark-blue text-base'
+          disabled>
+          Start collocation
+        </button>
+      </NavigationBreadCrumb>
+      <ContentBox>
+        <div className='grid grid-cols-1 md:grid-cols-3'>
+          <DeviceTable collocationDevices={!isLoading && collocationDevices} isLoading />
+          {/* CALENDAR */}
+          <div className='px-8 py-6'>
+            <div>
+              <h3 className='font-medium text-2xl'> Choose collocation period</h3>
+              <h5 className='text text-light-text mb-4'> Select your collocation period.</h5>
+              {collocationDurations.length > 0 ? (
+                collocationDurations.map((duration) => (
+                  <div className='border border-grey-100 py-2 px-4 rounded-md my-2 flex flex-row justify-between items-center font-medium'>
+                    {duration} {'days'}
+                    <input type='radio' />
+                  </div>
+                ))
+              ) : (
+                <div />
+              )}
+              <div className='border border-grey-100 py-2 px-4 rounded-md my-2 flex flex-row justify-between items-center font-medium'>
+                Custom
+                <input type='radio' />
+              </div>
+            </div>
+            <div className='my-8 flex flex-row justify-between items-center'>
               {/* TODO: Duration upon range selection */}
               <span className='border border-grey-100 rounded-md py-1 px-3 opacity-50 tracking-wide'>
                 {value}
@@ -110,127 +232,14 @@
               <span className='border border-grey-100 rounded-md py-1 px-3 opacity-50 tracking-wide'>
                 {value}
               </span>
-=======
-            Sort by
-          </Button>
-        </div>
-      </div>
-      <div className='overflow-x-scroll md:overflow-x-hidden'>
-        <table className='border-collapse text-sm text-left w-full mb-6'>
-          <thead>
-            <tr className='border-b border-b-slate-300 text-black'>
-              <th scope='col' className='font-normal w-[61px] py-3 px-6'>
-                <input type='checkbox' />
-              </th>
-              <th scope='col' className='font-normal w-[145px] px-4 py-3 opacity-40'>
-                Monitor name
-              </th>
-              <th scope='col' className='font-normal w-[145px] px-4 py-3 opacity-40'>
-                Date added
-              </th>
-              <th scope='col' className='font-normal w-[145px] px-4 py-3 opacity-40'>
-                Added by
-              </th>
-              <th scope='col' className='font-normal w-[209px] px-4 py-3 opacity-40'>
-                Comments
-              </th>
-            </tr>
-          </thead>
-          <tbody>
-            {paginatedData.length > 0 &&
-              paginatedData.map((device) => {
-                return (
-                  <tr className='border-b border-b-slate-300' key={device._id}>
-                    <td scope='row' className='w-[61px] py-3 px-6'>
-                      <input type='checkbox' />
-                    </td>
-                    <td scope='row' className='w-[145px] px-4 py-3'>
-                      {device.long_name}
-                    </td>
-                    <td scope='row' className='w-[145px] px-4 py-3'>
-                      {humanReadableDate(device.createdAt)}
-                    </td>
-                    <td scope='row' className='w-[145px] px-4 py-3'>
-                      {' '}
-                    </td>
-                    <td scope='row' className='w-[145px] px-4 py-3'></td>
-                  </tr>
-                );
-              })}
-          </tbody>
-        </table>
-        <div className='flex justify-center mb-10'>
-          <button
-            className='w-7 h-7 flex justify-center items-center border border-[#363A4429] rounded-[4px] mr-2 disabled:opacity-40'
-            onClick={handlePrevClick}
-            disabled={currentPage === 1}
-          >
-            <div className='w-[16.8px] h-[16.8px] flex justify-center items-center'>
-              <KeyboardArrowLeftIcon />
->>>>>>> 96b2fea0
-            </div>
-          </button>
-          <button
-            className={`w-7 h-7 flex justify-center items-center border border-[#363A4429] rounded-[4px] disabled:opacity-40`}
-            onClick={handleNextClick}
-            disabled={endIndex >= collocationDevices.length}
-          >
-            <div className='w-[16.8px] h-[16.8px] flex justify-center items-center'>
-              <KeyboardArrowRightIcon />
-            </div>
-          </button>
-        </div>
-        <div></div>
-      </div>
-    </div>
-  );
-};
-
-const AddMonitor = () => {
-  const {
-    data: data,
-    isLoading,
-    // isSuccess,
-    // isError,
-    // error,
-  } = useGetCollocationDevicesQuery();
-
-  let collocationDevices = !isLoading && data.devices;
-  return (
-    <Layout>
-      {isLoading && (
-        <div className='flex justify-center items-center w-full h-full'>
-          <progress className='progress w-56'></progress>
-        </div>
-      )}
-
-      <div className='flex justify-between px-6 py-8'>
-        <div className='flex items-center'>
-          <div className='border border-grey rounded-[4px] w-7 h-7 flex items-center justify-center mr-4'>
-            <span className='text-xl opacity-50'>
-              <ArrowLeftIcon />
-            </span>
+            </div>
+            {/* TODO: Calendar styling and connecting duration */}
+            <div>
+              <Calendar onChange={setDuration} value={duration} selectRange={true} />
+            </div>
           </div>
-
-          <span className='text-xl font-semibold'>Add Device</span>
-        </div>
-        <Button
-          className={
-            'rounded-none text-white bg-blue border border-blue font-medium opacity-40 cursor-not-allowed'
-          }
-        >
-          Start collocation
-        </Button>
-      </div>
-      <div className='mx-6 mb-6 border-[0.5px] rounded-lg border-[#363A4429] md:max-w-[704px] w-auto'>
-        <div className='mb-6 p-6'>
-          <h3 className='text-xl mb-[2px] text-[#202223]'>Select monitor to collocate</h3>
-          <h4 className='text-sm text-[#6D7175]'>
-            You can choose more than one monitor to collocate{' '}
-          </h4>
-        </div>
-        <DeviceTable collocationDevices={!isLoading && collocationDevices} isLoading />
-      </div>
+        </div>
+      </ContentBox>
     </Layout>
   );
 };
