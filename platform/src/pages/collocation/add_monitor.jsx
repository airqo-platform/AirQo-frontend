import Button from '@/components/Button';
import ContentBox from '@/components/Layout/content_box';
import NavigationBreadCrumb from '@/components/Navigation/breadcrumb';
import {
  useGetCollocationDevicesQuery,
  getCollocationDevices,
  getRunningQueriesThunk,
} from '@/lib/store/services/deviceRegistry';
import { wrapper } from '@/lib/store';
import Table from '@/components/Collocation/AddMonitor/Table';
import SkeletonFrame from '@/components/Collocation/AddMonitor/Skeletion';
import { useDispatch, useSelector } from 'react-redux';
import CheckCircleIcon from '@/icons/check_circle';
import ScheduleCalendar from '@/components/Collocation/AddMonitor/Calendar';
import { useCollocateDevicesMutation } from '@/lib/store/services/collocation';
import { removeDevices } from '@/lib/store/services/collocation/selectedCollocateDevicesSlice';
import Toast from '@/components/Toast';
import { useRouter } from 'next/router';
import { useState } from 'react';
import Layout from '@/components/Layout';
<<<<<<< HEAD
import withAuth from '@/core/utils/protectedRoute';
=======
import withAuth, { withPermission } from '@/core/utils/protectedRoute';
import Head from 'next/head';
>>>>>>> 5823ccc9

export const getServerSideProps = wrapper.getServerSideProps((store) => async (context) => {
  const name = context.params?.name;
  if (typeof name === 'string') {
    store.dispatch(getCollocationDevices.initiate(name));
  }

  await Promise.all(store.dispatch(getRunningQueriesThunk()));

  return {
    props: {},
  };
});

const AddMonitor = () => {
  const router = useRouter();
  const dispatch = useDispatch();
  const [isCollocating, setCollocating] = useState(false);

  const {
    data: data,
    isLoading,
    isError: isFetchRunningDevicesError,
  } = useGetCollocationDevicesQuery();

  let collocationDevices = data ? data.devices : [];
  const [collocateDevices, { isError: isCollocateDeviceError }] = useCollocateDevicesMutation();

  const selectedCollocateDevices = useSelector(
    (state) => state.selectedCollocateDevices.selectedCollocateDevices,
  );

  const startDate = useSelector((state) => state.selectedCollocateDevices.startDate);
  const endDate = useSelector((state) => state.selectedCollocateDevices.endDate);
  const scheduledBatchName = useSelector(
    (state) => state.selectedCollocateDevices.scheduledBatchName,
  );
  const scheduledBatchDataCompletenessThreshold = useSelector(
    (state) => state.selectedCollocateDevices.scheduledBatchDataCompletenessThreshold,
  );
  const scheduledBatchInterCorrelationThreshold = useSelector(
    (state) => state.selectedCollocateDevices.scheduledBatchInterCorrelationThreshold,
  );
  const scheduledBatchIntraCorrelationThreshold = useSelector(
    (state) => state.selectedCollocateDevices.scheduledBatchIntraCorrelationThreshold,
  );
  const scheduledBatchDifferencesThreshold = useSelector(
    (state) => state.selectedCollocateDevices.scheduledBatchDifferencesThreshold,
  );

  const handleCollocation = async () => {
    setCollocating(true);
    if (startDate && endDate && selectedCollocateDevices) {
      const body = {
        startDate,
        endDate,
        devices: selectedCollocateDevices,
        batchName: scheduledBatchName,
        differencesThreshold: scheduledBatchDifferencesThreshold,
        dataCompletenessThreshold: scheduledBatchDataCompletenessThreshold,
        interCorrelationThreshold: scheduledBatchInterCorrelationThreshold,
        intraCorrelationThreshold: scheduledBatchIntraCorrelationThreshold,
      };

      const response = await collocateDevices(body);

      if (!response.error) {
        router.push('/collocation/collocate_success');
      }
    }
    setCollocating(false);
    dispatch(removeDevices(selectedCollocateDevices));
  };

  return (
    <Layout pageTitle={'Add monitor | Collocation'}>
      {(isFetchRunningDevicesError || isCollocateDeviceError) && (
        <Toast
          type={'error'}
          message={
            'Uh-oh! Unable to collocate devices. Please check your connection or try again later.'
          }
          dataTestId={'collocation-error-toast'}
        />
      )}
      {/* SKELETON LOADER */}
      {isLoading ? (
        <SkeletonFrame />
      ) : (
        <>
          <NavigationBreadCrumb navTitle={'Add monitor'}>
            <div className='flex'>
              {/* {isCollocating && (
                <Button className={'mr-1'}>
                  <div className='mr-1'>
                    <CheckCircleIcon />
                  </div>{' '}
                  Saved
                </Button>
              )} */}
              <Button
                className={`rounded-none text-white bg-blue-900 border border-blue-900 font-medium ${
                  selectedCollocateDevices.length > 0 &&
                  endDate &&
                  startDate &&
                  scheduledBatchName &&
                  !isCollocating
                    ? 'cursor-pointer'
                    : 'opacity-40 cursor-not-allowed'
                }`}
                onClick={handleCollocation}
                dataTestId={'collocation-schedule-button'}>
                Start collocation
              </Button>
            </div>
          </NavigationBreadCrumb>
          <ContentBox>
            <div className='grid grid-cols-1 md:grid-cols-3'>
              {/* DEVICE TABLE */}
              <Table collocationDevices={collocationDevices} />
              {/* CALENDAR */}
              <ScheduleCalendar />
            </div>
          </ContentBox>
        </>
      )}
    </Layout>
  );
};

export default withPermission(withAuth(AddMonitor), 'CREATE_UPDATE_AND_DELETE_NETWORK_DEVICES');<|MERGE_RESOLUTION|>--- conflicted
+++ resolved
@@ -18,12 +18,8 @@
 import { useRouter } from 'next/router';
 import { useState } from 'react';
 import Layout from '@/components/Layout';
-<<<<<<< HEAD
-import withAuth from '@/core/utils/protectedRoute';
-=======
 import withAuth, { withPermission } from '@/core/utils/protectedRoute';
 import Head from 'next/head';
->>>>>>> 5823ccc9
 
 export const getServerSideProps = wrapper.getServerSideProps((store) => async (context) => {
   const name = context.params?.name;
