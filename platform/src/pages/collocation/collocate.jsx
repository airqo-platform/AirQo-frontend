import React, { useEffect } from 'react';
import HeaderNav from '@/components/Layout/header';
import BoxedAddIcon from '@/icons/Actions/addBoxed.svg';
import UploadIcon from '@/icons/Actions/upload.svg';
import Button from '@/components/Button';
import ContentBox from '@/components/Layout/content_box';
import { useDispatch } from 'react-redux';
import {
  useGetDeviceStatusSummaryQuery,
  getDeviceStatusSummary,
  getRunningQueriesThunk,
} from '@/lib/store/services/collocation';
import Tabs from '@/components/Tabs';
import Tab from '@/components/Tabs/Tab';
import Table from '@/components/Collocation/DeviceStatus/Table';
import Toast from '@/components/Toast';
import { wrapper } from '@/lib/store';
import { isEmpty } from 'underscore';
import EmptyState from '@/components/Collocation/Collocate/empty_state';
import Layout from '@/components/Layout';
<<<<<<< HEAD
import withAuth from '@/core/utils/protectedRoute';
=======
import withAuth, { withPermission } from '@/core/utils/protectedRoute';
import Head from 'next/head';
>>>>>>> 5823ccc9

export const getServerSideProps = wrapper.getServerSideProps((store) => async (context) => {
  try {
    const name = context.params?.name;

    if (typeof name === 'string') {
      await store.dispatch(getDeviceStatusSummary.initiate(name));
    }

    await Promise.all(store.dispatch(getDeviceStatusSummary.util.getRunningQueriesThunk()));

    const deviceStatusSummary = store.getState().collocationData.deviceStatusSummary;

    return {
      props: {
        deviceStatusSummary,
      },
    };
  } catch (error) {
    console.error('Error in getServerSideProps:', error);

    return {
      props: {},
    };
  }
});

const Collocate = () => {
  const {
    data: data,
    isLoading,
    isSuccess,
    isError,
    error,
    refetch,
  } = useGetDeviceStatusSummaryQuery();
  let deviceStatusSummary = data ? data.data : [];

  const filterDevicesByStatus = (status) =>
    deviceStatusSummary.filter((device) => device.status === status);

  useEffect(() => {
    // Fetch data every 2 minutes
    const intervalId = setInterval(() => {
      refetch();
    }, 200000);

    // Clear interval on unmount
    return () => clearInterval(intervalId);
  }, [refetch]);

  return (
    <Layout topbarTitle={'Collocation'} pageTitle={'Collocate | Collocation'}>
      <HeaderNav category={'Collocation'} component={'Collocate'}>
        {isError && (
          <Toast
            type={'error'}
            timeout={5000}
            message={'Uh-oh! Server error. Please try again later.'}
          />
        )}
        {isLoading ||
          (isSuccess && (
            <div className='flex'>
              <Button
                className={
                  'bg-white text-black-600 border border-black-600 opacity-30 hover:cursor-not-allowed font-medium text-sm'
                }>
                <div className='mr-[10px]'>
                  <UploadIcon />
                </div>
                Import data
              </Button>
              <div className='mr-[14px]'></div>
              <Button
                className={
                  'rounded-none text-white bg-blue-900 border border-blue-900 hover:bg-dark-blue hover:border-dark-blue font-medium text-sm'
                }
                path='/collocation/add_monitor'>
                <div className='mr-[10px]'>
                  <BoxedAddIcon />
                </div>
                Add monitors
              </Button>
            </div>
          ))}
      </HeaderNav>
      <ContentBox>
        {isLoading || isSuccess ? (
          <div className='w-full'>
            <Tabs>
              <Tab label='All'>
                <Table collocationDevices={deviceStatusSummary} isLoading={isLoading} />
              </Tab>
              <Tab label='Passed'>
                <Table collocationDevices={filterDevicesByStatus('PASSED')} isLoading={isLoading} />
              </Tab>
              <Tab label='Failed'>
                <Table collocationDevices={filterDevicesByStatus('FAILED')} isLoading={isLoading} />
              </Tab>
              <Tab label='Running'>
                <Table
                  collocationDevices={filterDevicesByStatus('RUNNING')}
                  isLoading={isLoading}
                />
              </Tab>
              <Tab label='Scheduled'>
                <Table
                  collocationDevices={filterDevicesByStatus('SCHEDULED')}
                  isLoading={isLoading}
                />
              </Tab>
            </Tabs>
          </div>
        ) : (
          <EmptyState />
        )}
      </ContentBox>
    </Layout>
  );
};

export default withPermission(withAuth(Collocate), 'CREATE_UPDATE_AND_DELETE_NETWORK_DEVICES');<|MERGE_RESOLUTION|>--- conflicted
+++ resolved
@@ -18,12 +18,8 @@
 import { isEmpty } from 'underscore';
 import EmptyState from '@/components/Collocation/Collocate/empty_state';
 import Layout from '@/components/Layout';
-<<<<<<< HEAD
-import withAuth from '@/core/utils/protectedRoute';
-=======
 import withAuth, { withPermission } from '@/core/utils/protectedRoute';
 import Head from 'next/head';
->>>>>>> 5823ccc9
 
 export const getServerSideProps = wrapper.getServerSideProps((store) => async (context) => {
   try {
