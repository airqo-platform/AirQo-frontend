--- conflicted
+++ resolved
@@ -1,15 +1,6 @@
 import { configureStore } from '@reduxjs/toolkit';
 import { createWrapper } from 'next-redux-wrapper';
-import {
-  persistReducer,
-  persistStore,
-  FLUSH,
-  REHYDRATE,
-  PAUSE,
-  PERSIST,
-  PURGE,
-  REGISTER,
-} from 'redux-persist';
+import { persistReducer, persistStore } from 'redux-persist';
 import storage from 'redux-persist/lib/storage';
 import { combineReducers } from 'redux';
 
@@ -79,15 +70,9 @@
     reducer: persistedReducer,
     middleware: (getDefaultMiddleware) =>
       getDefaultMiddleware({
-<<<<<<< HEAD
-        serializableCheck: {
-          ignoredActions: [FLUSH, REHYDRATE, PAUSE, PERSIST, PURGE, REGISTER],
-        },
-=======
         thunk: true,
         immutableCheck: false,
         serializableCheck: false,
->>>>>>> e76eb954
       }),
   });
 
