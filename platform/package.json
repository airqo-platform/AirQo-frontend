{
<<<<<<< HEAD
    "name": "platform",
    "version": "0.1.0",
    "private": true,
    "scripts": {
        "dev": "next dev",
        "build": "next build",
        "start": "next start",
        "lint": "next lint",
        "cypress:open": "cypress open"
    },
    "dependencies": {
        "next": "^12.2.4",
        "react": "^18.2.0",
        "react-dom": "^18.2.0",
        "sass": "^1.54.3"
    },
    "devDependencies": {
        "@cypress/code-coverage": "^3.10.0",
        "babel-plugin-istanbul": "^6.1.1",
        "cypress": "^10.6.0",
        "webpack": "^5.74.0"
    }
=======
  "name": "platform",
  "version": "0.1.0",
  "private": true,
  "scripts": {
    "dev": "next dev",
    "build": "next build",
    "start": "next start",
    "lint": "npx pretty-quick",
    "lint-staged": "npx pretty-quick --stagedlint staged"
  },
  "dependencies": {
    "next": "^12.2.4",
    "react": "^18.2.0",
    "react-dom": "^18.2.0",
    "sass": "^1.54.3"
  },
  "devDependencies": {
    "eslint": "^8.23.0",
    "eslint-config-airbnb": "^19.0.4",
    "eslint-config-next": "^12.2.5",
    "eslint-config-prettier": "^8.5.0",
    "eslint-plugin-import": "^2.26.0",
    "eslint-plugin-jsx-a11y": "^6.6.1",
    "eslint-plugin-react": "^7.31.1",
    "eslint-plugin-react-hooks": "^4.6.0",
    "prettier": "2.7.1",
    "pretty-quick": "^3.1.3"
  }
>>>>>>> 55b044b0
}<|MERGE_RESOLUTION|>--- conflicted
+++ resolved
@@ -1,28 +1,4 @@
 {
-<<<<<<< HEAD
-    "name": "platform",
-    "version": "0.1.0",
-    "private": true,
-    "scripts": {
-        "dev": "next dev",
-        "build": "next build",
-        "start": "next start",
-        "lint": "next lint",
-        "cypress:open": "cypress open"
-    },
-    "dependencies": {
-        "next": "^12.2.4",
-        "react": "^18.2.0",
-        "react-dom": "^18.2.0",
-        "sass": "^1.54.3"
-    },
-    "devDependencies": {
-        "@cypress/code-coverage": "^3.10.0",
-        "babel-plugin-istanbul": "^6.1.1",
-        "cypress": "^10.6.0",
-        "webpack": "^5.74.0"
-    }
-=======
   "name": "platform",
   "version": "0.1.0",
   "private": true,
@@ -31,7 +7,8 @@
     "build": "next build",
     "start": "next start",
     "lint": "npx pretty-quick",
-    "lint-staged": "npx pretty-quick --stagedlint staged"
+    "lint-staged": "npx pretty-quick --stagedlint staged",
+    "cypress:open": "cypress open"
   },
   "dependencies": {
     "next": "^12.2.4",
@@ -40,6 +17,9 @@
     "sass": "^1.54.3"
   },
   "devDependencies": {
+    "@cypress/code-coverage": "^3.10.0",
+    "babel-plugin-istanbul": "^6.1.1",
+    "cypress": "^10.6.0",
     "eslint": "^8.23.0",
     "eslint-config-airbnb": "^19.0.4",
     "eslint-config-next": "^12.2.5",
@@ -49,7 +29,7 @@
     "eslint-plugin-react": "^7.31.1",
     "eslint-plugin-react-hooks": "^4.6.0",
     "prettier": "2.7.1",
-    "pretty-quick": "^3.1.3"
+    "pretty-quick": "^3.1.3",
+    "webpack": "^5.74.0"
   }
->>>>>>> 55b044b0
 }