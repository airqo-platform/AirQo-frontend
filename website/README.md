# AirQo Website
---

- [Prerequisites](#prerequisites)
  - [Docker](#docker)
  - [OSX, Linux, Windows](#osx-linux-windows)
- [Setting up the development environment](#setting-up-the-development-environment)
  - [Clone the repository](#clone-the-repository)
  - [OSX](#osx)
  - [Linux](#linux)
  - [Windows](#windows)
- [Running the stack](#running-the-stack)
  - [Create the .envrc and .env files](#create-the-envrc-and-env-files)
  - [Docker](#docker-1)
  - [OSX, Linux, and Windows](#osx-linux-and-windows)
- [Development Invoke Commands](#development-invoke-commands)
  - [Running servers](#running-servers)
  - [Lint checks and auto fixing](#lint-checks-and-auto-fixing)
  - [Static builds](#static-builds)

## Prerequisites
#### Docker
-   `Git` [Installing Git](https://gist.github.com/derhuerst/1b15ff4652a867391f03)
-   `Docker` [Install Docker Engine](https://docs.docker.com/engine/install/)
-   `Docker Compose` [Install Docker Compose](https://docs.docker.com/compose/install/)

#### OSX, Linux, Windows
-   `Git` [Installing Git](https://gist.github.com/derhuerst/1b15ff4652a867391f03)
-   `Python 3.6 or higher (Python 3.7 preferred)` [Python Software Foundation](https://www.python.org/)
-   `NodeJs` [Download nodejs](https://nodejs.org/en/download/)
-   `Npm` [NpmJs](https://www.npmjs.com/get-npm)

## Setting up the development environment
### Clone the repository
Clone the AirQo repo

    git clone https://github.com/airqo-platform/AirQo-frontend.git

Change directory into the `website` folder of the cloned  `AirQo-frontend` folder

### OSX
#### HomeBrew

Install homebrew

    /usr/bin/ruby -e "$(curl -fsSL https://raw.githubusercontent.com/Homebrew/install/master/install)"

#### Direnv

Install direnv on your local machine, and set it up so it works
in your shell. These are the instructions for the (default) bash shell. If
you're using a different shell, you probably know where to configure it for
yours or the check the [direnv setup page](https://direnv.net/docs/hook.html) for your shell:

    brew install direnv   # for Macs

Then, add the following line to the end of your shell configuration file as follows:

For BASH, add below to `~/.bash_profile` or `~/.profile`

    eval "$(direnv hook bash)"

For ZSH, add below to `~/.zshrc`

    eval "$(direnv hook zsh)"


#### PostgreSQL

The easiest way to install postgres on MacOS is through the [native app](https://postgresapp.com/downloads.html).

Use version 13.x

Brew installation

    brew install postgresql@13.4

After installing, follow the post-install console output and put the correct path to postgresql@13.4 in your `bash_profile` or `.zshrc` file.

start the local service

    brew services start postgresql@13.4 # if installed using homebrew
    or
    pg_ctl -D /usr/local/var/postgres start # if not installed using homebrew

Now we need to create two new users in postgresql.

    psql postgres

_NOTE_: if using zsh, error `zsh: command not found: psql`, you need to include `export PATH="/usr/local/Cellar/postgresql@13.4/13.4.XX/bin:$PATH"` in your `~/.zshrc`, after replacing `XX` with the actual patch/directory you have.

-   type `CREATE USER YOURUSERNAME CREATEDB;` (use your `whoami` username).
-   then press enter and exit the psql shell with `\q`

Stop the postgresql service using

    brew services stop postgresql@13.4  # if installed using homebrew
    or
    pg_ctl -D /usr/local/var/postgres stop  # if not installed using homebrew
    
### Linux
**_NOTE_**:

Currently the environment does not run well on Windows Bash / WSL ( Windows Subsystem for Linux ).
There are too many issues with line terminators and other environment inconsistencies.

The best option is to run "bare metal" Linux or dual boot. You can run Linux in a VM, but performance will suffer, buyer beware.

#### Direnv

Install direnv on your local machine, and set it up so it works
in your shell. These are the instructions for the (default) bash shell. If
you're using a different shell, you probably know where to configure it for
yours or the check the [direnv setup page](https://direnv.net/docs/hook.html) for your shell:

    sudo apt install direnv   # for Linux

Then, add the following line to the end of your shell configuration file as follows:

For BASH, add below to `.bashrc`

    eval "$(direnv hook bash)"

For ZSH, add below to `.zshrc`

    eval "$(direnv hook zsh)"
    
#### PostgreSQL

To use the apt repository, follow these steps:  

    # Create the file repository configuration:
    sudo sh -c 'echo "deb http://apt.postgresql.org/pub/repos/apt $(lsb_release -cs)-pgdg main" > /etc/apt/sources.list.d/pgdg.list'

    # Import the repository signing key:
    wget --quiet -O - https://www.postgresql.org/media/keys/ACCC4CF8.asc | sudo apt-key add -

    # Update the package lists:
    sudo apt-get update

    # Install the latest version of PostgreSQL.
    # If you want a specific version, use 'postgresql-12' or similar instead of 'postgresql':
    sudo apt-get -y install postgresql

#### Set up PostgreSQL

After installed, run PostgreSQL to generate the initial data using

    sudo service postgresql start
or

    sudo systemctl start postgresql
    
Now we need to create a new user in postgresql.

    sudo su postgres
    
- open a postgresql shell using `psql`.
- type `CREATE USER <YOURUSERNAME> CREATEDB;` where `<YOURUSERNAME>` matches your login / `whoami`
- type `CREATE USER gitprime_app_user CREATEDB;`
- type `ALTER USER <YOURUSERNAME> WITH SUPERUSER;` to give your user the super role.
- then press enter and exit the shell with `\q`

Stop the postgresql service using

    sudo service postgresql stop
or
    
    sudo systemctl stop postgresql
    
### Windows
**NOTE**: Currently the environment does not run well on Windows Bash / WSL ( Windows Subsystem for Linux ).
There are too many issues with line terminators and other environment inconsistencies.

We will have to configure the environment manually, `direnv` cant help us here.

First install postgresql on windows [Postgresql Windows Installers](https://www.postgresql.org/download/windows/)



#### Create Python Virtual Environment
In your Windows command shell prompt type in

    pip install virtualenv
 
Create the virtual environment 
  
    virtualenv env
    
Activate the environment

    \env\Scripts\activate.bat
    
**NOTE**: It is important at this point to add the path to the `node_modules` in the environment path variable. check [windows setting path](https://www.windows-commandline.com/set-path-command-line/)
for more details.

## Running the stack
#### Create the `.envrc` and `.env` files

In the `.envrc` file add the following code

    layout python python3.7
    PATH_add node_modules/.bin
    dotenv

In summary, this ensures a python virtual environment is created each time you cd into this directory.
The `PATH` variable is updated with the `node_modules` path and `.env` loaded.

Populate the `.env` file with the following keys and their respective values

    DATABASE_URI
    SECRET_KEY
    CLOUDINARY_NAME
    CLOUDINARY_KEY
    CLOUDINARY_SECRET
    REACT_WEB_STATIC_HOST
    DJANGO_ALLOWED_HOSTS      # alist od comma seperated hosts
    GS_BUCKET_NAME
    CONTAINER_ENV             # True for docker
    REACT_NETMANAGER_BASE_URL
    REACT_APP_BASE_AIRQLOUDS_URL
    REACT_APP_BASE_NEWSLETTER_URL
<<<<<<< HEAD
    GOOGLE_APPLICATION_CREDENTIALS
    REACT_APP_WEBSITE_BASE_URL
    SECURE_SSL_REDIRECT
    HTTP_X_FORWARDED_PROTO
=======
>>>>>>> 6dbcfe2c

**Note**: Remove `DATABASE_URI` variable  if you are using docker.

#### Docker
Run the command below to build and run the containers for the database and website app

    REACT_WEB_STATIC_HOST=<web-static-host> REACT_NETMANAGER_BASE_URL=<netmanager-base-url> REACT_APP_BASE_AIRQLOUDS_URL=<app-base-airqlouds-url> REACT_APP_BASE_NEWSLETTER_URL=<app-base-newsletter-url> docker-compose -f docker/docker-compose-dev.yml up --build

When the build is complete and both _airqo-website_ and _airqo-website-db_ containers, you can access the website app at http://localhost:8000/

#### OSX, Linux, and Windows

**For OSX and Linux**, you need to allow `direnv` to load the new changes, so run the command below

    direnv allow .

##### Install `Python` and `node` requirements

Python requirements

    pip install -r requirements.txt

Node requirements

    npm install

##### Run the website app

Once properly setup, run the following in two separate terminals:

    # Terminal 1
    inv run-web

    # Terminal 2
    inv webpack-server

At this point you should be able to navigate to the local instance at http://localhost:8000/

## Development Invoke Commands

#### Running servers

Running django server

    inv run-web

Running webpack dev-server

    inv webpack-server

#### Lint checks and auto fixing

Running `JS` lint checks

    inv lint-js

Auto fixing `JS` lint issues

    inv prettier-js

#### Static builds

Running `Webpack` build (production)

    inv run-build<|MERGE_RESOLUTION|>--- conflicted
+++ resolved
@@ -220,13 +220,10 @@
     REACT_NETMANAGER_BASE_URL
     REACT_APP_BASE_AIRQLOUDS_URL
     REACT_APP_BASE_NEWSLETTER_URL
-<<<<<<< HEAD
     GOOGLE_APPLICATION_CREDENTIALS
     REACT_APP_WEBSITE_BASE_URL
     SECURE_SSL_REDIRECT
     HTTP_X_FORWARDED_PROTO
-=======
->>>>>>> 6dbcfe2c
 
 **Note**: Remove `DATABASE_URI` variable  if you are using docker.
 
