--- conflicted
+++ resolved
@@ -276,15 +276,7 @@
       }
     },
     "publications": {
-<<<<<<< HEAD
-      "title": "RESOURCE <br /> <2>CENTER</2>",
-      "card": {
-        "download": "Download",
-        "readmore": "Read more"
-      },
-=======
       "title": "Resource center",
->>>>>>> ac8d2dfd
       "navs": {
         "toolkits": "toolkits",
         "reports": "technical reports",
