--- conflicted
+++ resolved
@@ -11,10 +11,7 @@
     TAGS_URL,
     PARTNERS_URL,
     BOARD_MEMBERS_URL,
-<<<<<<< HEAD
-=======
     PUBLICATIONS_URL,
->>>>>>> b375f236
 } from '../config/urls';
 
 axios.defaults.headers.common.Authorization = `JWT ${process.env.REACT_APP_AUTHORIZATION_TOKEN}`;
@@ -48,12 +45,8 @@
 
 // Board Members endpoints
 export const getBoardMembersApi = async () =>
-<<<<<<< HEAD
-  await axios.get(BOARD_MEMBERS_URL).then((response) => response.data);
-=======
   await axios.get(BOARD_MEMBERS_URL).then((response) => response.data);
 
 // Publications endpoints
 export const getAllPublicationsApi = async () =>
-  await axios.get(PUBLICATIONS_URL).then((response) => response.data);
->>>>>>> b375f236
+  await axios.get(PUBLICATIONS_URL).then((response) => response.data);