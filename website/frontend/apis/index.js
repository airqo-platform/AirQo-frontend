import axios from 'axios';
import {
  AIRQLOUD_SUMMARY,
  NEWSLETTER_SUBSCRIPTION,
  INQUIRY_URL,
  EXPLORE_DATA_URL,
  CAREERS_URL,
  DEPARTMENTS_URL,
  TEAMS_URL,
  HIGHLIGHTS_URL,
  TAGS_URL,
  PARTNERS_URL,
  BOARD_MEMBERS_URL,
  PUBLICATIONS_URL,
  EVENTS_URL,
  CITIES_URL,
  PRESS_URL,
<<<<<<< HEAD
  LOCATIONS_TRACKING_URL,
  IMPACT_URL
=======
  IMPACT_URL,
  CLEAN_AIR_URL
>>>>>>> ebbd41dc
} from '../config/urls';

const API_TOKEN = process.env.REACT_APP_AUTHORIZATION_TOKEN;

export const getAirQloudSummaryApi = async () =>
  await axios
    .get(AIRQLOUD_SUMMARY, {
      params: {
        token: API_TOKEN
      }
    })
    .then((response) => response.data);

export const newsletterSubscriptionApi = async (data) =>
  await axios
    .post(NEWSLETTER_SUBSCRIPTION, data, {
      params: {
        token: API_TOKEN
      }
    })
    .then((response) => response.data);

export const contactUsApi = async (data) =>
  await axios
    .post(INQUIRY_URL, data, {
      params: {
        token: API_TOKEN
      }
    })
    .then((response) => response.data);

export const sendInquiryApi = async (data) =>
  await axios
    .post(INQUIRY_URL, data, {
      params: {
        token: API_TOKEN
      }
    })
    .then((response) => response.data);

export const requestDataAccessApi = async (data) =>
  await axios
    .post(EXPLORE_DATA_URL, data, {
      params: {
        token: API_TOKEN
      }
    })
    .then((response) => response.data);

// Careers endpoints
export const getAllCareersApi = async () =>
  await axios.get(CAREERS_URL).then((response) => response.data);

export const getAllDepartmentsApi = async () =>
  await axios.get(DEPARTMENTS_URL).then((response) => response.data);

// Teams endpoints
export const getAllTeamMembersApi = async () =>
  await axios.get(TEAMS_URL).then((response) => response.data);

// Highlights endpoints
export const getAllHighlightsApi = async () =>
  await axios.get(HIGHLIGHTS_URL).then((response) => response.data);
export const getAllTagsApi = async () =>
  await axios.get(TAGS_URL).then((response) => response.data);

// Partners endpoints
export const getAllPartnersApi = async () =>
  await axios.get(PARTNERS_URL).then((response) => response.data);

// Board Members endpoints
export const getBoardMembersApi = async () =>
  await axios.get(BOARD_MEMBERS_URL).then((response) => response.data);

// Publications endpoints
export const getAllPublicationsApi = async () =>
  await axios.get(PUBLICATIONS_URL).then((response) => response.data);

// Press endpoints
export const getAllPressApi = async () =>
  await axios.get(PRESS_URL).then((response) => response.data);

// Events endpoint
export const getAllEventsApi = async () =>
  await axios.get(EVENTS_URL).then((response) => response.data);

// African Cities endpoint
export const getAllCitiesApi = async () =>
  await axios.get(CITIES_URL).then((response) => response.data);

// Locations Tracking endpoint
export const getAllLocationsTrackingApi = async () =>
  await axios.get(LOCATIONS_TRACKING_URL).then((response) => response.data);

// Impact Numbers endpoint
export const getAllImpactNumbersApi = async () =>
<<<<<<< HEAD
  await axios.get(IMPACT_URL).then((response) => response.data);
=======
  await axios.get(IMPACT_URL).then((response) => response.data);

// Clean Air endpoints
export const getAllCleanAirApi = async () =>
  await axios.get(CLEAN_AIR_URL).then((response) => response.data);
>>>>>>> ebbd41dc
<|MERGE_RESOLUTION|>--- conflicted
+++ resolved
@@ -15,13 +15,8 @@
   EVENTS_URL,
   CITIES_URL,
   PRESS_URL,
-<<<<<<< HEAD
-  LOCATIONS_TRACKING_URL,
-  IMPACT_URL
-=======
   IMPACT_URL,
   CLEAN_AIR_URL
->>>>>>> ebbd41dc
 } from '../config/urls';
 
 const API_TOKEN = process.env.REACT_APP_AUTHORIZATION_TOKEN;
@@ -118,12 +113,8 @@
 
 // Impact Numbers endpoint
 export const getAllImpactNumbersApi = async () =>
-<<<<<<< HEAD
-  await axios.get(IMPACT_URL).then((response) => response.data);
-=======
   await axios.get(IMPACT_URL).then((response) => response.data);
 
 // Clean Air endpoints
 export const getAllCleanAirApi = async () =>
-  await axios.get(CLEAN_AIR_URL).then((response) => response.data);
->>>>>>> ebbd41dc
+  await axios.get(CLEAN_AIR_URL).then((response) => response.data);