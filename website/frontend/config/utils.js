const URL_PATTERN = new RegExp(
<<<<<<< HEAD
  '^(https?:\\/\\/)?' + // protocol
    '((([a-z\\d]([a-z\\d-]*[a-z\\d])*)\\.?)+[a-z]{2,}|' + // domain name
    '((\\d{1,3}\\.){3}\\d{1,3}))' + // ip (v4) address
    '(\\:\\d+)?(\\/[-a-z\\d%_.~+]*)*' + // port
    '(\\?[;&amp;a-z\\d%_.~+=-]*)?' + // query string
    '(\\#[-a-z\\d_]*)?$',
  'i'
=======
  '^(https?:\\/\\/)?' // protocol
  + '((([a-z\\d]([a-z\\d-]*[a-z\\d])*)\\.?)+[a-z]{2,}|' // domain name
  + '((\\d{1,3}\\.){3}\\d{1,3}))' // ip (v4) address
  + '(\\:\\d+)?(\\/[-a-z\\d%_.~+]*)*' // port
  + '(\\?[;&amp;a-z\\d%_.~+=-]*)?' // query string
  + '(\\#[-a-z\\d_]*)?$',
  'i',
>>>>>>> f3e22892
);

export const validateUrl = (url) => URL_PATTERN.test(url);

export const stripTrailingSlash = (url) => {
<<<<<<< HEAD
  if (url === undefined) {
    return '';
  }
  return url.replace(/\/$/, '');
};
=======
  if (url)
    return url.replace(/\/$/, '');
  else
    return url
}
>>>>>>> f3e22892
<|MERGE_RESOLUTION|>--- conflicted
+++ resolved
@@ -1,5 +1,4 @@
 const URL_PATTERN = new RegExp(
-<<<<<<< HEAD
   '^(https?:\\/\\/)?' + // protocol
     '((([a-z\\d]([a-z\\d-]*[a-z\\d])*)\\.?)+[a-z]{2,}|' + // domain name
     '((\\d{1,3}\\.){3}\\d{1,3}))' + // ip (v4) address
@@ -7,30 +6,11 @@
     '(\\?[;&amp;a-z\\d%_.~+=-]*)?' + // query string
     '(\\#[-a-z\\d_]*)?$',
   'i'
-=======
-  '^(https?:\\/\\/)?' // protocol
-  + '((([a-z\\d]([a-z\\d-]*[a-z\\d])*)\\.?)+[a-z]{2,}|' // domain name
-  + '((\\d{1,3}\\.){3}\\d{1,3}))' // ip (v4) address
-  + '(\\:\\d+)?(\\/[-a-z\\d%_.~+]*)*' // port
-  + '(\\?[;&amp;a-z\\d%_.~+=-]*)?' // query string
-  + '(\\#[-a-z\\d_]*)?$',
-  'i',
->>>>>>> f3e22892
 );
 
 export const validateUrl = (url) => URL_PATTERN.test(url);
 
 export const stripTrailingSlash = (url) => {
-<<<<<<< HEAD
-  if (url === undefined) {
-    return '';
-  }
-  return url.replace(/\/$/, '');
-};
-=======
-  if (url)
-    return url.replace(/\/$/, '');
-  else
-    return url
-}
->>>>>>> f3e22892
+  if (url) return url.replace(/\/$/, '');
+  else return url;
+};