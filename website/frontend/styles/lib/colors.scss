$aq-blue-0: #145DFF;

$aq-blue-1: #EDF3FF;

$aq-blue-2: #353E52;

$aq-white-0: #FFFFFF;

$aq-white-1: #F5F8FF;

$aq-white-2: rgba(255, 255, 255, 0.5);

$aq-white-3: #f2f1f6;

$aq-black-0: #000000;

$aq-black-1: #121723;

<<<<<<< HEAD
$aq-white-1: rgba(255, 255, 255, 0.5);

$aq-white-2: #EBF1FC;
=======
$aq-black-2: #353E52;

$aq-black-3: rgba(53, 62, 82, 0.3);

$aq-green-0: #F0FFF8;

$aq-green-1: #0CE87E;

$aq-grey-0: rgba(0, 0, 0, 0.4);

$aq-orange-0: #FFFCE6;

$aq-orange-1: #FFEA2B;
>>>>>>> 4289c42b
<|MERGE_RESOLUTION|>--- conflicted
+++ resolved
@@ -16,11 +16,8 @@
 
 $aq-black-1: #121723;
 
-<<<<<<< HEAD
-$aq-white-1: rgba(255, 255, 255, 0.5);
+$aq-white-4: #EBF1FC;
 
-$aq-white-2: #EBF1FC;
-=======
 $aq-black-2: #353E52;
 
 $aq-black-3: rgba(53, 62, 82, 0.3);
@@ -33,5 +30,4 @@
 
 $aq-orange-0: #FFFCE6;
 
-$aq-orange-1: #FFEA2B;
->>>>>>> 4289c42b
+$aq-orange-1: #FFEA2B;