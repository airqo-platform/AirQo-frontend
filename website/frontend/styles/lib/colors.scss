$aq-blue-0: #145DFF;

$aq-blue-1: #EDF3FF;

$aq-blue-2: #353E52;

$aq-blue-3: #EBF1FF;

$aq-blue-4: #135DFF;

$aq-blue-5: #135dff0f;

$aq-white-0: #FFFFFF;

$aq-white-1: #F5F8FF;

$aq-white-2: #ffffff80;

$aq-white-3: #F2F1F6;

$aq-white-4:#D1D3D9;

$aq-white-5: #FDFCFF;

$aq-black-0: #000000;

$aq-black-1: #121723;

$aq-white-1: rgba(255, 255, 255, 0.5);

$aq-black-2: #353E52;

$aq-black-3: #353e524d;

$aq-black-4: rgba(53, 62, 82, 0.08);

$aq-green-0: #F0FFF8;

$aq-green-1: #0CE87E;

<<<<<<< HEAD
=======
$aq-green-2: #EBFFEB;

$aq-green-3: #8AE68A;

$aq-green-4: #03A300;

$aq-green-5: #00A305;

$aq-green-6: rgba(58, 255, 56, 0.4);

$aq-green-7: rgba(3, 182, 0, 0.24);

$aq-green-8: #D4FAD4;

$aq-green-9: #03B600;

$aq-grey-0: #00000066;

$aq-grey-1:rgba(141, 141, 141, 0.08);

$aq-grey-2: rgba(53, 62, 82, 0.08);

>>>>>>> 836368c6
$aq-orange-0: #FFFCE6;

$aq-orange-1: #FFEA2B;<|MERGE_RESOLUTION|>--- conflicted
+++ resolved
@@ -38,8 +38,6 @@
 
 $aq-green-1: #0CE87E;
 
-<<<<<<< HEAD
-=======
 $aq-green-2: #EBFFEB;
 
 $aq-green-3: #8AE68A;
@@ -62,7 +60,6 @@
 
 $aq-grey-2: rgba(53, 62, 82, 0.08);
 
->>>>>>> 836368c6
 $aq-orange-0: #FFFCE6;
 
 $aq-orange-1: #FFEA2B;