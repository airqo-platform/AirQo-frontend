--- conflicted
+++ resolved
@@ -10,16 +10,13 @@
 
 $aq-black-1: #121723;
 
-<<<<<<< HEAD
 $aq-white-1: rgba(255, 255, 255, 0.5);
 
 $aq-orange-0: #FFFCE6;
-=======
 $aq-black-2: #353E52;
 
 $aq-black-3: rgba(53, 62, 82, 0.3);
 
 $aq-green-0: #F0FFF8;
 
-$aq-green-1: #0CE87E;
->>>>>>> 5890883f
+$aq-green-1: #0CE87E;