@import "lib/colors";
@import "lib/variables";

h3, h4 {
  margin: 0;
  padding: 0;
}

.TopBar {
  position: sticky;
  top: 0;
  width: 100%;
  height: 80px;
  padding: 16px 176px;
  box-sizing: border-box;
  box-shadow: 0 0 13px -11px #0000001a;
  background-color: $aq-white-0;
  z-index: 1000;

  .wrapper {
    max-width: $columnWidth;
    margin: 0 auto;
    margin-top: -2px;
    display: flex;
    justify-content: space-between;
    align-items: center;
    
    .nav-center, .nav-right {
      display: flex;
    }

    .nav-center {
      justify-content: space-between;

      .nav-dropdown-item {
        .dropdown {
          margin-top: 13px;
          margin-left: 24px;
          position: absolute;
          width: 674px;
          height: 274px;
          border-radius: 8px;
          background-color: $aq-white-0;
          box-shadow: 0px 8px 16px #cccccc40;
          box-sizing: border-box;

          .title {
            font-size: 16px;
            line-height: 22px;
            font-weight: 400;
            color: $aq-blue-2;
            padding-bottom: 20px;
            padding-top: 44px;
            padding-left: 40px;
            opacity: 0.4;
          }

          .dropdown-list {
            display: flex;
            flex-wrap: wrap;
            margin-left: 24px;
            
            .dropdown-list-item {
              margin-bottom: 22px;
              margin-right: 20px;
              width: 281px;
              padding: 8px 16px;
              cursor: pointer;

              h3 {
                font-weight: 500;
                font-size: 16px;
                color: $aq-blue-2;
              }

              h4 {
                font-weight: 400;
                font-size: 14px;
                line-height: 20px;
                color: $aq-blue-2;
                letter-spacing: -0.022em;
              }
            }

            .dropdown-list-item:hover {
              background-color: $aq-blue-5;
              border-radius: 8px;

              h3, h4 {
                color: $aq-blue-4;
              }
            }
          }
        }

        #african-cities-dropdown.dropdown, #our-work-dropdown.dropdown {
          display: none;
        }

        #african-cities-dropdown.toggle_dropdown, #our-work-dropdown.toggle_dropdown {
          display: block;
        }
      }
    }
  }

  .menu-btn, .close-menu-btn {
    display: none;
  }

}

@media(max-width: 1024px) {
  .TopBar {
    position: sticky;
    top: -1px;
    right: 0;
    left: 0;
    width: 100%;
    display: flex;
    justify-content: space-between;
    align-items: center;
    padding: 20px 16px;
    box-sizing: border-box;
    height: 80px;
    width: 100%;

    .wrapper {
      width: 100%;
      height: auto;
      margin: 0;
      position: absolute;
<<<<<<< HEAD
      top: 78px;
      margin-left: -32px;
=======
      top: 80px;
      left: 0;
      right: 0;
      // margin-left: -32px;
>>>>>>> f9c0b3e8
      flex-direction: column;
      justify-content: flex-end;
      align-items: flex-start;
      background-color: $aq-white-0;
      transition: all 0.5s ease;
      
      .logo {
        position: absolute;
        top: -68px;
        left: 16px;;
      }

      #nav-center.nav-center, #nav-right.nav-right {
        display: none;
      }

      #nav-center.toggle_nav_center, #nav-right.toggle_nav_right {
        display: block;
      }

      .nav-center {
        padding-top: 44px;
        padding-bottom: 44px;

        .nav-dropdown-item {
          .dropdown {
            position: relative;
            display: flex;
            flex-direction: column;
            margin-left: 0;
            box-shadow: none;
            height: 100%;

            .title {
              display: none;
            }
          }
        }
        
      }
    }

    #menu.toggle_menu_btn {
      display: none;
    }

    #close-menu.toggle_close_menu_btn {
      display: block;
      cursor: pointer;
      transition: all 0.5s ease;
      align-self: flex-end;
      position: absolute;
      right: 32px;
    }

    .menu-btn {
      display: block;
      cursor: pointer;
      transition: all 0.5s ease;
      position: absolute;
      right: 32px;
    }
  }
}

@media(max-width: $mainBreakPoint){
  .TopBar {
    .dropdown-list {
      flex-direction: column;
      flex-wrap: nowrap;
      margin-left: 24px;
    }
  
  }
}<|MERGE_RESOLUTION|>--- conflicted
+++ resolved
@@ -130,15 +130,8 @@
       height: auto;
       margin: 0;
       position: absolute;
-<<<<<<< HEAD
       top: 78px;
       margin-left: -32px;
-=======
-      top: 80px;
-      left: 0;
-      right: 0;
-      // margin-left: -32px;
->>>>>>> f9c0b3e8
       flex-direction: column;
       justify-content: flex-end;
       align-items: flex-start;
