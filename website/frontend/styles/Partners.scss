@import "lib/colors";
@import "lib/variables";

.partners-section{
    display:grid;
    grid-template-columns: $gridColumn;
    background-color: $aq-blue-1;
    .backdrop{
        grid-column: 2 / 3;
        .content{
            display: flex;
            flex-direction: column;
            align-items: center;
            justify-content: center;
            padding: 80px;
            .title{
                display: flex;
                flex-flow: row wrap;
                align-items: center;
                justify-content: center;
                font-weight: 700;
                font-size: 14px;
                line-height: 20px;
                text-transform: uppercase;
                color: rgba(53, 62, 82, 0.4);
                padding: 0 0 30px 0;
<<<<<<< HEAD
                strong{
                    color: $aq-black-1;
                    font-weight: 700;
                    padding-left: 5px;
                    mix-blend-mode: normal;
                }
=======
>>>>>>> cf23bc1a
            }
            .logos{
                display: flex;
                flex-flow: row wrap;
                align-items: center;
                justify-content: center;
                div{
                display: flex;
                align-items: center;
                justify-content: center;
                border: 1px solid $aq-white-6;
                min-width: 184px;
                height: 80px;
                border-radius: 0;
                mix-blend-mode: multiply;
                }
            }
        }
    }
}

@media (max-width: $mainBreakPoint){
    .partners-section{
        margin-top:80px;
        .backdrop{
            .content{
                padding:50px 0;
                .logos{
                    >div{
                        min-width: 164px;
                    }
                }
            }
        }
    }
}<|MERGE_RESOLUTION|>--- conflicted
+++ resolved
@@ -24,15 +24,6 @@
                 text-transform: uppercase;
                 color: rgba(53, 62, 82, 0.4);
                 padding: 0 0 30px 0;
-<<<<<<< HEAD
-                strong{
-                    color: $aq-black-1;
-                    font-weight: 700;
-                    padding-left: 5px;
-                    mix-blend-mode: normal;
-                }
-=======
->>>>>>> cf23bc1a
             }
             .logos{
                 display: flex;
