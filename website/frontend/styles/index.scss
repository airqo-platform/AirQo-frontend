@import url('https://fonts.googleapis.com/css2?family=Inter:wght@100;200;300;400;500;600;700;800;900&display=swap');

@import "normalize";

@import "NotificationBanner";

@import "TopBar";

@import "NavTab";

@import "Footer";

@import "HomePage";

<<<<<<< HEAD
@import "BackedBy";
=======
@import "MapSection";

@import "GetApp";

@import "Hero";

@import "Monitor";

*, *::before, *::after {
  box-sizing: inherit;
}

html {
  box-sizing: border-box;
}
>>>>>>> 8dbb5648

body {
  font-family: 'Inter', sans-serif;
  overflow-y: scroll;
  overflow-x: hidden;
}

.Page {
  width: 100%;
  max-width: 1500px;
  margin: auto;
}<|MERGE_RESOLUTION|>--- conflicted
+++ resolved
@@ -12,9 +12,6 @@
 
 @import "HomePage";
 
-<<<<<<< HEAD
-@import "BackedBy";
-=======
 @import "MapSection";
 
 @import "GetApp";
@@ -23,6 +20,8 @@
 
 @import "Monitor";
 
+@import "BackedBy";
+
 *, *::before, *::after {
   box-sizing: inherit;
 }
@@ -30,7 +29,6 @@
 html {
   box-sizing: border-box;
 }
->>>>>>> 8dbb5648
 
 body {
   font-family: 'Inter', sans-serif;
