@import url('https://fonts.googleapis.com/css2?family=Inter:wght@100;200;300;400;500;600;700;800;900&display=swap');

@import "normalize";

@import "NotificationBanner";

@import "TopBar";

@import "NavTab";

@import "Footer";

@import "HomePage";

@import "MapSection";

@import "GetApp";

@import "Hero";

@import "Monitor";

<<<<<<< HEAD
@import "Partners";
=======
@import "NewsletterSection";
>>>>>>> 983109e8

*, *::before, *::after {
  box-sizing: inherit;
}

html {
  box-sizing: border-box;
}

body {
  font-family: 'Inter', sans-serif;
  overflow-y: scroll;
  overflow-x: hidden;
}

.Page {
  width: 100%;
  max-width: 1500px;
  margin: auto;
}<|MERGE_RESOLUTION|>--- conflicted
+++ resolved
@@ -20,11 +20,9 @@
 
 @import "Monitor";
 
-<<<<<<< HEAD
 @import "Partners";
-=======
+
 @import "NewsletterSection";
->>>>>>> 983109e8
 
 *, *::before, *::after {
   box-sizing: inherit;
