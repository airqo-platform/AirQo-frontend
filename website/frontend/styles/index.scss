@import url('https://fonts.googleapis.com/css2?family=Inter:wght@100;200;300;400;500;600;700;800;900&display=swap');

@import "normalize";

@import "NotificationBanner";

@import "TopBar";

@import "NavTab";

<<<<<<< HEAD
@import "AnalyticsSection";
=======
@import "ApiSection";
>>>>>>> b46dd3d5

@import "Footer";

@import "HomePage";

@import "MapSection";

@import "GetApp";

@import "Hero";

@import "Monitor";

@import "NewsletterSection";

*, *::before, *::after {
  box-sizing: inherit;
}

html {
  box-sizing: border-box;
}

body {
  font-family: 'Inter', sans-serif;
  overflow-y: scroll;
  overflow-x: hidden;
}

.Page {
  width: 100%;
  max-width: 1500px;
  margin: auto;
}<|MERGE_RESOLUTION|>--- conflicted
+++ resolved
@@ -8,11 +8,9 @@
 
 @import "NavTab";
 
-<<<<<<< HEAD
 @import "AnalyticsSection";
-=======
+
 @import "ApiSection";
->>>>>>> b46dd3d5
 
 @import "Footer";
 
