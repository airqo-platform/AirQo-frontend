import React, { Suspense } from 'react';
import { BrowserRouter as Router, Route, Routes } from 'react-router-dom';
import { Provider } from 'react-redux';

import Loadspinner from './src/components/LoadSpinner';

const HomePage = React.lazy(() => import('src/pages/HomePage'));
const Press = React.lazy(() => import('src/pages/Press/Press'));
const Terms = React.lazy(() => import('src/pages/Legal/Terms'));
const ResearchPage = React.lazy(() => import('src/pages/ResearchPage'));
const CommunityPage = React.lazy(() => import('src/pages/CommunityPage'));
const AfricanCitiesPage = React.lazy(() => import('src/pages/AfricanCitiesPage'));
const AboutUsPage = React.lazy(() => import('src/pages/AboutUsPage'));
const ContactUsPage = React.lazy(() => import('src/pages/ContactUs/ContactUs'));
const ContactForm = React.lazy(() => import('src/pages/ContactUs/ContactForm'));
const GetInvolved = React.lazy(() => import('src/pages/GetInvolved'));
const Register = React.lazy(() => import('src/pages/GetInvolved/Register'));
const CheckMail = React.lazy(() => import('src/pages/GetInvolved/CheckMail'));
const Feedback = React.lazy(() => import('src/pages/ContactUs/Feedback'));

import { loadAirQloudSummaryData } from 'reduxStore/AirQlouds/operations';
import { ContentUganda, ContentKenya } from './src/pages/AfricanCitiesPage';
import store from './store';
<<<<<<< HEAD


store.dispatch(loadAirQloudSummaryData());

const App = () => {
    return (
        <Provider store={store}>
            <Router>
                <Suspense
                    fallback={<Loadspinner />}>
                    <Routes>
                        <Route path="/" element={<HomePage />} />
                        <Route path="/solutions/research" element={<ResearchPage />} />
                        <Route path="/solutions/communities" element={<CommunityPage />} />
                        <Route path="/solutions/african-cities" element={<AfricanCitiesPage />}>
                            <Route path="uganda" element={<ContentUganda />} />
                            <Route path="kenya" element={<ContentKenya />} />
                        </Route>
                        <Route path="/about-us" element={<AboutUsPage />} />
                        <Route path="/press" element={<Press />} />
                        <Route path="/terms" element={<Terms />} />
                        <Route path="/contact" element={<ContactUsPage />} />
                        <Route path="/contact/form" element={<ContactForm />} />
                        <Route path="/contact/sent" element={<Feedback />} />
                        <Route path="/get-involved" element={<GetInvolved />} />
                        <Route path="/get-involved/register" element={<Register />} />
                        <Route path="/get-involved/check-mail" element={<CheckMail />} />
                    </Routes>
                </Suspense>
            </Router>
        </Provider>
    )
};
=======
import ExploreData, {
  ExploreGetStarted, ExploreUserCategory, ExploreUserProfessionType, ExploreOrganisationType, ExploreUserRegistry, ExploreRegistryConfirmation, ExploreApp, ExploreBusinessRegistry, ExploreOrganisationRegistry,
} from './src/pages/ExploreData';
import Feedback from './src/pages/ContactUs/Feedback';

store.dispatch(loadAirQloudSummaryData());

const App = () => (
    <Provider store={store}>
        <Router>
            <Routes>
                <Route path="/" element={<HomePage />} />
                <Route path="/solutions/research" element={<ResearchPage />} />
                <Route path="/solutions/communities" element={<CommunityPage />} />
                <Route path="/solutions/african-cities" element={<AfricanCitiesPage />}>
                    <Route path="uganda" element={<ContentUganda />} />
                    <Route path="kenya" element={<ContentKenya />} />
                </Route>
                <Route path="/about-us" element={<AboutUsPage />} />
                <Route path="/press" element={<Press />} />
                <Route path="/terms" element={<Terms />} />
                <Route path="/contact" element={<ContactUsPage />} />
                <Route path="/contact/form" element={<ContactForm />} />
                <Route path="/contact/sent" element={<Feedback />} />
                <Route path="/get-involved" element={<GetInvolved />} />
                <Route path="/get-involved/register" element={<Register />} />
                <Route path="/get-involved/check-mail" element={<CheckMail />} />
                <Route path="/explore-data" element={<ExploreData />} />
                <Route path="/explore-data/download-apps" element={<ExploreApp />} />
                <Route path="/explore-data/get-started" element={<ExploreGetStarted />} />
                <Route path="/explore-data/get-started/user" element={<ExploreUserCategory />} />
                <Route path="/explore-data/get-started/user/individual" element={<ExploreUserProfessionType />} />
                <Route path="/explore-data/get-started/user/organisation" element={<ExploreOrganisationType />} />
                <Route path="/explore-data/get-started/user/register" element={<ExploreUserRegistry />} />
                <Route path="/explore-data/get-started/user/register/business" element={<ExploreBusinessRegistry />} />
                <Route path="/explore-data/get-started/user/register/organisation" element={<ExploreOrganisationRegistry />} />
                <Route path="/explore-data/get-started/user/check-mail" element={<ExploreRegistryConfirmation />} />
            </Routes>
        </Router>
    </Provider>
);
>>>>>>> d5c6f9e4

export default App;<|MERGE_RESOLUTION|>--- conflicted
+++ resolved
@@ -17,11 +17,14 @@
 const Register = React.lazy(() => import('src/pages/GetInvolved/Register'));
 const CheckMail = React.lazy(() => import('src/pages/GetInvolved/CheckMail'));
 const Feedback = React.lazy(() => import('src/pages/ContactUs/Feedback'));
+const ExploreData = React.lazy(() => import('src/pages/ExploreData'));
 
 import { loadAirQloudSummaryData } from 'reduxStore/AirQlouds/operations';
 import { ContentUganda, ContentKenya } from './src/pages/AfricanCitiesPage';
 import store from './store';
-<<<<<<< HEAD
+import {
+    ExploreGetStarted, ExploreUserCategory, ExploreUserProfessionType, ExploreOrganisationType, ExploreUserRegistry, ExploreRegistryConfirmation, ExploreApp, ExploreBusinessRegistry, ExploreOrganisationRegistry,
+} from './src/pages/ExploreData';
 
 
 store.dispatch(loadAirQloudSummaryData());
@@ -49,54 +52,21 @@
                         <Route path="/get-involved" element={<GetInvolved />} />
                         <Route path="/get-involved/register" element={<Register />} />
                         <Route path="/get-involved/check-mail" element={<CheckMail />} />
+                        <Route path="/explore-data" element={<ExploreData />} />
+                        <Route path="/explore-data/download-apps" element={<ExploreApp />} />
+                        <Route path="/explore-data/get-started" element={<ExploreGetStarted />} />
+                        <Route path="/explore-data/get-started/user" element={<ExploreUserCategory />} />
+                        <Route path="/explore-data/get-started/user/individual" element={<ExploreUserProfessionType />} />
+                        <Route path="/explore-data/get-started/user/organisation" element={<ExploreOrganisationType />} />
+                        <Route path="/explore-data/get-started/user/register" element={<ExploreUserRegistry />} />
+                        <Route path="/explore-data/get-started/user/register/business" element={<ExploreBusinessRegistry />} />
+                        <Route path="/explore-data/get-started/user/register/organisation" element={<ExploreOrganisationRegistry />} />
+                        <Route path="/explore-data/get-started/user/check-mail" element={<ExploreRegistryConfirmation />} />
                     </Routes>
                 </Suspense>
             </Router>
         </Provider>
     )
 };
-=======
-import ExploreData, {
-  ExploreGetStarted, ExploreUserCategory, ExploreUserProfessionType, ExploreOrganisationType, ExploreUserRegistry, ExploreRegistryConfirmation, ExploreApp, ExploreBusinessRegistry, ExploreOrganisationRegistry,
-} from './src/pages/ExploreData';
-import Feedback from './src/pages/ContactUs/Feedback';
-
-store.dispatch(loadAirQloudSummaryData());
-
-const App = () => (
-    <Provider store={store}>
-        <Router>
-            <Routes>
-                <Route path="/" element={<HomePage />} />
-                <Route path="/solutions/research" element={<ResearchPage />} />
-                <Route path="/solutions/communities" element={<CommunityPage />} />
-                <Route path="/solutions/african-cities" element={<AfricanCitiesPage />}>
-                    <Route path="uganda" element={<ContentUganda />} />
-                    <Route path="kenya" element={<ContentKenya />} />
-                </Route>
-                <Route path="/about-us" element={<AboutUsPage />} />
-                <Route path="/press" element={<Press />} />
-                <Route path="/terms" element={<Terms />} />
-                <Route path="/contact" element={<ContactUsPage />} />
-                <Route path="/contact/form" element={<ContactForm />} />
-                <Route path="/contact/sent" element={<Feedback />} />
-                <Route path="/get-involved" element={<GetInvolved />} />
-                <Route path="/get-involved/register" element={<Register />} />
-                <Route path="/get-involved/check-mail" element={<CheckMail />} />
-                <Route path="/explore-data" element={<ExploreData />} />
-                <Route path="/explore-data/download-apps" element={<ExploreApp />} />
-                <Route path="/explore-data/get-started" element={<ExploreGetStarted />} />
-                <Route path="/explore-data/get-started/user" element={<ExploreUserCategory />} />
-                <Route path="/explore-data/get-started/user/individual" element={<ExploreUserProfessionType />} />
-                <Route path="/explore-data/get-started/user/organisation" element={<ExploreOrganisationType />} />
-                <Route path="/explore-data/get-started/user/register" element={<ExploreUserRegistry />} />
-                <Route path="/explore-data/get-started/user/register/business" element={<ExploreBusinessRegistry />} />
-                <Route path="/explore-data/get-started/user/register/organisation" element={<ExploreOrganisationRegistry />} />
-                <Route path="/explore-data/get-started/user/check-mail" element={<ExploreRegistryConfirmation />} />
-            </Routes>
-        </Router>
-    </Provider>
-);
->>>>>>> d5c6f9e4
 
 export default App;