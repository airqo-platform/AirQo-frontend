--- conflicted
+++ resolved
@@ -57,7 +57,6 @@
           </Link>
         </div>
         <div className="nav-center" id="nav-center">
-<<<<<<< HEAD
           <div className="nav-wrapper">
             <div className="nav-dropdown-item">
               <NavTab text="Products" onClick={() => handleClick('Products')} />
@@ -94,30 +93,6 @@
                       <h4>Discover the quality of air around you</h4>
                     </Link>
                   </div>
-=======
-          <div className="nav-dropdown-item">
-            <NavTab text="Products" onClick={() => handleClick('Products')} />
-            <div className="dropdown" id={openItem === 'Products' ? 'solutions-dropdown' : ''}>
-              <h3 className="title">Products</h3>
-              <div className="dropdown-list">
-                <div className="dropdown-list-item">
-                  <Link to="/products/monitor" style={{ textDecoration: 'none' }}>
-                    <h3>Binos Monitor</h3>
-                    <h4>Built in Africa for African cities</h4>
-                  </Link>
-                </div>
-                <div className="dropdown-list-item">
-                  <Link to="/products/analytics" style={{ textDecoration: 'none' }}>
-                    <h3>Analytics Dashboard</h3>
-                    <h4>Access and visualise air quality data</h4>
-                  </Link>
-                </div>
-                <div className="dropdown-list-item">
-                  <Link to="/products/mobile-app" style={{ textDecoration: 'none' }}>
-                    <h3>Mobile App</h3>
-                    <h4>Discover the quality of air around you</h4>
-                  </Link>
->>>>>>> 5d0a47b5
                 </div>
               </div>
             </div>
