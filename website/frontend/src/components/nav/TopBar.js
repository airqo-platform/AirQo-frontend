--- conflicted
+++ resolved
@@ -1,4 +1,4 @@
-import React, { useEffect } from 'react';
+import React from 'react';
 import AirQo from 'icons/nav/AirQo';
 import NavTab from './NavTab';
 import MenuIcon from 'assets/svg/Menu.svg';
@@ -6,18 +6,6 @@
 import { Link } from 'react-router-dom';
 
 const TopBar = () => {
-
-    const toggleDropdown = (dropdownId) => () => {
-        // var dropdownElems = document.getElementsByClassName("dropdown");
-
-        // for(let i=0; i<dropdownElems.length; i++){
-        //     if(dropdownElems[i] != document.getElementById(dropdownId)){
-        //         dropdownElems[i].classList.remove("toggle_dropdown");
-        //     }
-        // }
-
-        // document.getElementById(dropdownId).classList.toggle("toggle_dropdown");
-    }
 
     const toggleMenu = () => {
         document.getElementById("menu").classList.toggle("toggle_menu_btn");
@@ -73,15 +61,7 @@
                     <NavTab text="Get involved" path="/get-involved" hideArrow colored />
                     <NavTab text="Explore data"  hideArrow filled />
                 </div>
-                {/* <div className="nav-right" id="nav-right">
-                    <NavTab text="Sign In"  hideArrow colored />
-<<<<<<< HEAD
-                    
-                </div> */}
-=======
-                    <NavTab text="Explore data"  hideArrow filled />
-                </div>
->>>>>>> 7aa72da9
+                
             </div>
             <MenuIcon className="menu-btn" id="menu" onClick={toggleMenu} />
             <CloseIcon className="close-menu-btn" id="close-menu" onClick={toggleCloseMenu} />
