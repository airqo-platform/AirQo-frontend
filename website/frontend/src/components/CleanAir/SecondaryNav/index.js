--- conflicted
+++ resolved
@@ -17,11 +17,7 @@
     }
   };
 
-<<<<<<< HEAD
-  const tabs = ['About', 'Membership', 'Press', 'For You'];
-=======
-  const tabs = ['About', 'Memberships'];
->>>>>>> 4f62a77e
+  const tabs = ['About', 'Membership'];
 
   return (
     <div className="header-subnav">
