--- conflicted
+++ resolved
@@ -12,11 +12,7 @@
                 <span className='content-p'>
                     <p>A better way to visualize hourly air quality information with a single click over our growing network across African cities</p>
                 </span>
-<<<<<<< HEAD
                 {/* <span id='second-pill'><p>Learn more</p> <i> <ArrowRight/> </i></span> */}
-=======
-                <span id='second-pill'><p>View map</p> <i> <ArrowRight/> </i></span>
->>>>>>> f9c0b3e8
             </div>
             <div className='map-image'>
                 <img className='map-img' src={HomePageMap}/>
