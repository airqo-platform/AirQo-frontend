import React, { useState, useEffect } from 'react';
import { useDispatch } from 'react-redux';
import { Link } from 'react-router-dom';
import { Modal, Box } from '@mui/material';
import MakText from 'icons/nav/MakText';
import AirQo from 'icons/footer/AirQo';
import Twitter from 'icons/footer/Twitter';
import Facebook from 'icons/footer/Facebook';
import Youtube from 'icons/footer/Youtube';
import LinkedIn from 'icons/footer/LinkedIn.svg';
import Location from 'icons/footer/Location';
import ArrowDown from 'icons/footer/ArrowDown';
import CancelIcon from 'icons/footer/cancel.svg';

import Uganda from 'icons/africanCities/countries/uganda.svg';
import Kenya from 'icons/africanCities/countries/kenya.svg';
import Nigeria from 'icons/africanCities/countries/nigeria.svg';
import Ghana from 'icons/africanCities/countries/ghana.svg';
import Burundi from 'icons/africanCities/countries/burundi.svg';
import Senegal from 'icons/africanCities/countries/senegal.svg';
import Mozambique from 'icons/africanCities/countries/mozambique.svg';
import Cameroon from 'icons/africanCities/countries/cameroon.svg';

import { useAirqloudSummaryData, useCurrentAirqloudData } from 'reduxStore/AirQlouds/selectors';
import { setCurrentAirQloudData } from 'reduxStore/AirQlouds/operations';
<<<<<<< HEAD
import { useTranslation, Trans } from 'react-i18next';
=======
import LocationTracker from './LoctionTracker/LocationTracker';
>>>>>>> 257ddde7

const style = {
  position: 'absolute',
  top: '50%',
  left: '50%',
  transform: 'translate(-50%, -50%)',
  maxWidth: 600,
  // minHeight: 200,
  width: '90%',
  bgcolor: 'background.paper',
  outline: 'none'
  // boxShadow: 24,
  // p: 4,
};

const flagMapper = {
  uganda: <Uganda />,
  kenya: <Kenya />,
  nigeria: <Nigeria />,
  ghana: <Ghana />,
  burundi: <Burundi />,
  senegal: <Senegal />,
  mozambique: <Mozambique />,
  cameroon: <Cameroon />
};

const CountryTab = ({ className, flag, name, onClick }) => (
  <div className={className} onClick={onClick}>
    {flag} <span>{name}</span>
  </div>
);

const Footer = () => {
  const dispatch = useDispatch();
  const [open, setOpen] = useState(false);
  const [selectedCountry, setSelectedCountry] = useState('');

  const airqloudSummaries = useAirqloudSummaryData();
  const currentAirqloud = useCurrentAirqloudData();
  const [selectedAirqloud, setSelectedAirqloud] = useState(currentAirqloud);
  const { t } = useTranslation();

  const currentAirqloudData = airqloudSummaries[currentAirqloud] || { numberOfSites: 0 };

  const explodeSummaryCount = (numberOfSites) => {
    const paddedCount = numberOfSites.toString().padStart(4, '0');
    return paddedCount.split('');
  };

  const toggleOpen = () => setOpen(!open);

  const active = (country) => (country === selectedCountry ? 'tab-selected' : '');

  const onTabClick = (country) => () => {
    setSelectedCountry(country);
    setSelectedAirqloud(country);
  };

  const onCancel = () => {
    setSelectedCountry(currentAirqloud);
    setOpen(false);
  };

  const onSave = () => {
    dispatch(setCurrentAirQloudData(selectedCountry));
    setOpen(false);
  };

  useEffect(() => {
    setSelectedCountry(currentAirqloud);
  }, [currentAirqloud]);

  // an array for the countries
  const countries = [
    { name: 'Uganda', flag: <Uganda /> },
    { name: 'Kenya', flag: <Kenya /> },
    { name: 'Nigeria', flag: <Nigeria /> },
    { name: 'Ghana', flag: <Ghana /> },
    { name: 'Burundi', flag: <Burundi /> },
    { name: 'Senegal', flag: <Senegal /> },
    { name: 'Mozambique', flag: <Mozambique /> },
    { name: 'Cameroon', flag: <Cameroon /> }
  ];

  return (
    <footer className="footer-wrapper">
      <div className="Footer">
        <div className="body-section">
          <div className="logo">
            <AirQo />
            <div className="logo-text">
              <Trans i18nKey="homepage.heroSection.title">
                Clean air for <br /> all African cities
              </Trans>
            </div>
            <div className="social-links">
              <a target="_blank" href="https://www.facebook.com/AirQo" rel="noreferrer">
                <Facebook />
              </a>
              <a
                target="_blank"
                href="https://www.youtube.com/channel/UCx7YtV55TcqKGeKsDdT5_XQ"
                rel="noreferrer">
                <Youtube />
              </a>
              <a
                target="_blank"
                href="https://www.linkedin.com/company/airqo/mycompany/"
                rel="noreferrer">
                <LinkedIn />
              </a>
              <a target="_blank" href="https://twitter.com/AirQoProject" rel="noreferrer">
                <Twitter />
              </a>
            </div>
          </div>
          <div className="content">
            <span className="content-tabs middle-tab">
              <span>{t('navbar.products.title')}</span>
              <div>
                <span>
                  <Link to="/products/monitor">{t('navbar.products.subnav.monitor.name')}</Link>
                </span>
                <span>
                  <Link to="/products/analytics">{t('navbar.products.subnav.dashboard.name')}</Link>
                </span>
                <span>
                  <Link to="/products/api">{t('navbar.products.subnav.api.name')}</Link>
                </span>
                <span>
                  <Link to="/products/mobile-app">{t('navbar.products.subnav.mobileapp.name')}</Link>
                </span>
                <span>
                  <Link to="/products/calibrate">AirQalibrate</Link>
                </span>
              </div>
            </span>
            <span className="content-tabs middle-tab">
              <span>{t('navbar.solutions.title')}</span>
              <div>
                <span>
                  <Link to="/solutions/african-cities">{t('navbar.solutions.subnav.cities.name')}</Link>
                </span>
                <span>
                  <Link to="/solutions/communities">{t('navbar.solutions.subnav.communities.name')}</Link>
                </span>
                <span>
                  <Link to="/solutions/research">{t('navbar.solutions.subnav.research.name')}</Link>
                </span>
              </div>
            </span>
            <span className="content-tabs">
              <span>{t('navbar.about.title')}</span>
              <div>
                <span>
                  <Link to="/about-us">{t('navbar.about.title')}  AirQo</Link>
                </span>
                <span>
                  <Link to="/resources">{t('navbar.about.subnav.resources')}</Link>
                </span>
                <span>
                  <Link to="/events">{t('navbar.about.subnav.events')}</Link>
                </span>
                <span>
                  <Link to="/press">{t('navbar.about.subnav.press')}</Link>
                </span>
                <span>
                  <Link to="/careers">{t('navbar.about.subnav.careers')}</Link>
                </span>
                <span>
                  <Link to="/contact">{t('navbar.about.subnav.contact')}</Link>
                </span>
                <span>
                  <a target="_blank" href="https://medium.com/@airqo" rel="noreferrer noopener">
                    {t('footer.blog')}
                  </a>
                </span>
              </div>
            </span>
          </div>
          <div className="airqlouds-summary" onClick={toggleOpen}>
            <div className="airqloud-dropdown">
              <Location />
              <span>{currentAirqloud}</span>
              <ArrowDown />
            </div>
            <div className="airqloud-count">
              <span className="count-value">
                {explodeSummaryCount(currentAirqloudData.numberOfSites).map((value, key) => (
                  <span key={key}>{value}</span>
                ))}
              </span>{' '}
              <span className="count-text">{t('footer.monitors')} <span className='airqloud-name'>{currentAirqloud}</span></span>
            </div>
          </div>
        </div>
        <div className="copyright-section">
          <div className="copyright-container">
            <div className="text-copyright">© {new Date().getFullYear()} AirQo</div>
            <div className="terms-section">
              <span className="text-terms mr-24">
                <Link to="/legal">{t('footer.tos')}</Link>
              </span>
              <span className="text-terms mr-24">
                <Link to="/legal">{t('footer.privacy')}</Link>
              </span>
              {/* <span className="text-terms mr-24">Sustainability</span> */}
            </div>
          </div>
          <div className="project-container mb-24">
            <div className="project">
              <div className="project-text">{t('footer.by')}</div>
              <MakText />
            </div>
          </div>
        </div>
      </div>
      <LocationTracker countries={countries} />
      <Modal open={open} onClose={toggleOpen}>
        <Box sx={style}>
          <div className="modal">
            <div className="modal-title">
              <span>{t('footer.modal.title')}</span>
              <CancelIcon className="modal-cancel" onClick={toggleOpen} />
            </div>
            <div className="divider" />
            <div className="title">{t('footer.modal.subTitle')}</div>
            <div className="sub-title">{t('footer.modal.view')}</div>
            <div className="category-label">{t('footer.modal.select')}</div>
            <CountryTab
              className="tab tab-selected tab-margin"
              flag={flagMapper[selectedAirqloud.toLowerCase()]}
              name={selectedAirqloud}
            />
            <div className="category-label">{t('footer.modal.country')}</div>
            <div className="countries">
              {/* The country list displayed here */}
              {countries.map((country) => (
                <CountryTab
                  className={`tab tab-margin-sm ${active(country.name)}`}
                  flag={country.flag}
                  name={country.name}
                  onClick={onTabClick(country.name)}
                />
              ))}
              <CountryTab className={`tab tab-margin-sm`} />
            </div>
            <div className="divider" />
            <div className="btns">
              <div className="cancel-btn" onClick={onCancel}>
                {t('footer.modal.cancel')}
              </div>
              <div className="save-btn" onClick={onSave}>
                {t('footer.modal.save')}
              </div>
            </div>
          </div>
        </Box>
      </Modal>
    </footer>
  );
};

export default Footer;<|MERGE_RESOLUTION|>--- conflicted
+++ resolved
@@ -23,11 +23,8 @@
 
 import { useAirqloudSummaryData, useCurrentAirqloudData } from 'reduxStore/AirQlouds/selectors';
 import { setCurrentAirQloudData } from 'reduxStore/AirQlouds/operations';
-<<<<<<< HEAD
 import { useTranslation, Trans } from 'react-i18next';
-=======
 import LocationTracker from './LoctionTracker/LocationTracker';
->>>>>>> 257ddde7
 
 const style = {
   position: 'absolute',
