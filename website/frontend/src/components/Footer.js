import React from 'react';
import { Link } from 'react-router-dom';
import MakText from 'icons/nav/MakText';
import AirQo from 'icons/footer/AirQo';
import Instagram from 'icons/footer/Instagram';
import Facebook from 'icons/footer/Facebook';
import Youtube from 'icons/footer/Youtube';
import Twitter from 'icons/footer/Twitter';
import Location from 'icons/footer/Location';
import ArrowDown from 'icons/footer/ArrowDown';

const Footer = () => (
        <footer className="footer-wrapper">
            <div className="Footer">
            <div className="body-section">
                <div className="logo">
                    <AirQo />
                    <div className="logo-text">Closing the air quality data gap in Africa.</div>
                    <div className="social-links">
                        <Instagram />
                        <Facebook />
                        <Youtube />
                        <Twitter />
                    </div>
                </div>
                <div className="content">
                    <span className="content-tabs">
                        <span>Solutions</span>
                        <div>
<<<<<<< HEAD
                            <span>For African cities</span>
=======
                            <span><Link to="/solutions/african-cities/uganda">For African cities</Link></span>
>>>>>>> 836368c6
                            <span><Link to="/solutions/communities">For Communities</Link></span>
                            <span><Link to="/solutions/research">For Research</Link></span>
                        </div>
                    </span>
                    <span className="content-tabs middle-tab">
                        <span>Our Works</span>
                        <div>
                            <span>Air Quality Monitors</span>
                            <span>Air Quality Analytics</span>
                            <span>Air Quality Mobile App</span>
                        </div>
                    </span>
                    <span className="content-tabs">
                        <span>About</span>
                        <div>
                            <span><Link to="/about-us">About</Link></span>
                            <span><Link to="/contact">Contact</Link></span>
                            <span><Link to="/press">Press</Link></span>
                        </div>
                    </span>
                </div>
                <div className="airqlouds-summary">
                    <div className="airqloud-dropdown">
                        <Location />
                        <span>Uganda</span>
                        <ArrowDown />
                    </div>
                    <div className="airqloud-count">
                        <span className="count-value">
                            <span>0</span>
                            <span>1</span>
                            <span>1</span>
                            <span>3</span>
                        </span> {' '}
                        <span className="count-text">Monitors in Uganda</span>
                    </div>
                </div>
            </div>
            <div className="copyright-section">
                <div className="copyright-container">
                    <div className="text-copyright">© {new Date().getFullYear()} AirQo</div>
                    <div className="terms-section">
                        <span className="text-terms mr-24"><Link to="/terms">Terms of service</Link></span>
                        {/*<span className="text-terms mr-24">Privacy policy</span>*/}
                        {/*<span className="text-terms mr-24">Sustainability</span>*/}
                    </div>
                </div>
                <div className="project-container mb-24">
                    <div className="project">
                        <div className="project-text">A project by</div>
                        <MakText />
                    </div>
                </div>
            </div>
            </div>
        </footer>
);

export default Footer;<|MERGE_RESOLUTION|>--- conflicted
+++ resolved
@@ -27,11 +27,7 @@
                     <span className="content-tabs">
                         <span>Solutions</span>
                         <div>
-<<<<<<< HEAD
-                            <span>For African cities</span>
-=======
                             <span><Link to="/solutions/african-cities/uganda">For African cities</Link></span>
->>>>>>> 836368c6
                             <span><Link to="/solutions/communities">For Communities</Link></span>
                             <span><Link to="/solutions/research">For Research</Link></span>
                         </div>
