import React, { useState, useEffect } from 'react';
import { useDispatch } from 'react-redux';
import { useNavigate } from 'react-router-dom';
import { useInitScrollTop } from 'utils/customHooks';
import Page from './Page';
import { loadCareersListingData, loadCareersDepartmentsData } from 'reduxStore/Careers/operations';
import { useCareerListingData, useCareerDepartmentsData } from 'reduxStore/Careers/selectors';
import { isEmpty } from 'underscore';
import { groupBy } from 'underscore';
import SectionLoader from '../components/LoadSpinner/SectionLoader';

const JobListing = ({ title, uniqueTitle, type, key }) => {
    const navigate = useNavigate();
    const onClick = (uniqueTitle) => (event) => {
        event.preventDefault();
        navigate(`/careers/${uniqueTitle}/`);
    };
    return (
        <div className="listing" key={key} onClick={onClick(uniqueTitle)}>
            <span className="title">{title}</span>
            <span className="type">{type}</span>
            <span className="arrow" />
        </div>
    );
};

const DepartmentListing = ({ department, listing }) => {
    return (
        <>
            <div className="department">
                {department} ({String(listing.length).padStart(2, '0')})
            </div>
            {listing.map((job, key) => (
                <JobListing
                    key={key}
                    title={job.title}
                    uniqueTitle={job.unique_title}
                    type={job.type.replace('-', ' ')}
                />
            ))}
        </>
    );
};

const CareerPage = () => {
    useInitScrollTop();
    const dispatch = useDispatch();
    const careerListing = useCareerListingData();
    const departments = useCareerDepartmentsData();
    const [loading, setLoading] = useState(false);

    const groupedListing = groupBy(Object.values(careerListing), (v) => v['department']['name']);

    const [groupedKeys, setGroupedKeys] = useState(Object.keys(groupedListing));
    const [selectedTag, setSelectedTag] = useState('all');

    const filterGroups = (value) => {
        setSelectedTag(value);
        const allKeys = Object.keys(groupedListing);
        if (value === 'all') return setGroupedKeys(allKeys);
        return setGroupedKeys(allKeys.filter((v) => v === value));
    };

    const onTagClick = (value) => (event) => {
        event.preventDefault();
        filterGroups(value);
    };

    const selectedTagClassName = (tag) => {
        if (tag === selectedTag) return `tag tag-selected`;
        return `tag`;
    };

    useEffect(() => {
        setLoading(true);
        if (isEmpty(careerListing)) dispatch(loadCareersListingData());
        if (isEmpty(departments)) dispatch(loadCareersDepartmentsData());
        setLoading(false);
    }, []);

    useEffect(() => {
        setLoading(true);
        setGroupedKeys(Object.keys(groupedListing));
        setLoading(false);
    }, [careerListing]);

    return (
        <Page>
            <div className="CareersPage">
                <div className="careers-banner">
                    <div className="text-container">
                        <div className="sub-text">Careers {'>'} Welcome to AirQo</div>
                        <div className="main-text">Join our team</div>
                        <div className="text-brief">
                            Be part of a team pioneering air quality monitoring in Africa. Together, we work
                            passionately towards our vision for Clean Air for all African Cities
                        </div>
                    </div>
                </div>
<<<<<<< HEAD
                {loading ? (
                    <SectionLoader />
                ) : (
                    <div className="content">
                        <div className="container">
                            <div className="label">Categories</div>
                            <div className="tags">
                                <span className={selectedTagClassName('all')} onClick={onTagClick('all')}>
                                    Open positions
                                </span>
                                {departments.length > 0 ? (
                                    departments.map((department) => (
                                        <span
                                            className={selectedTagClassName(department.name)}
                                            key={department.id}
                                            onClick={onTagClick(department.name)}>
                                            {department.name}
                                        </span>
                                    ))
                                ) : (
                                    <span></span>
                                )}
                            </div>
                            {groupedKeys.length > 0 ? (
                                groupedKeys.map((groupedKey) => {
                                    const departmentListing = groupedListing[groupedKey];
                                    return (
                                        <DepartmentListing
                                            department={groupedKey}
                                            listing={departmentListing}
                                            key={groupedKey}
                                        />
                                    );
                                })
                            ) : (
                                <div className="no-listing">Currently, we have no open position.</div>
                            )}

                            <div className="self-intro">
                                <span>
                                    Don’t see a <br />
                                    position that fits you perfectly? Introduce yourself here{' '}
                                </span>
                                <a href="mailto:careers@airqo.net" className='mail-link'>careers@airqo.net</a>
                            </div>
=======
                <div className="content">
                    <div className="container">
                        <div className="label">Categories</div>
                        <div className="tags">
                            <span className={selectedTagClassName('all')} onClick={onTagClick('all')}>Open positions</span>
                            {departments.map((department) =>
                                <span className={selectedTagClassName(department.name)} key={department.id} onClick={onTagClick(department.name)}>{department.name}</span>)
                            }
                        </div>
                        {groupedKeys.length > 0 && groupedKeys.map((groupedKey, key) => {
                            const departmentListing = groupedListing[groupedKey]
                            return (
                                <DepartmentListing department={groupedKey} listing={departmentListing} key={groupedKey} />
                            )
                        })}

                        {groupedKeys.length <= 0 && <div className="no-listing">Currently, we have no open position.</div>}

                        <div className="self-intro">
                            <span>Don’t see a <br/>position that fits you perfectly? Introduce yourself here </span>
                            <span>careers@airqo.net</span>
>>>>>>> 2a2aa3a0
                        </div>
                    </div>
                )}
            </div>
        </Page>
    );
};

export default CareerPage;<|MERGE_RESOLUTION|>--- conflicted
+++ resolved
@@ -97,7 +97,6 @@
                         </div>
                     </div>
                 </div>
-<<<<<<< HEAD
                 {loading ? (
                     <SectionLoader />
                 ) : (
@@ -141,31 +140,10 @@
                                     Don’t see a <br />
                                     position that fits you perfectly? Introduce yourself here{' '}
                                 </span>
-                                <a href="mailto:careers@airqo.net" className='mail-link'>careers@airqo.net</a>
+                                <a href="mailto:careers@airqo.net" className="mail-link">
+                                    careers@airqo.net
+                                </a>
                             </div>
-=======
-                <div className="content">
-                    <div className="container">
-                        <div className="label">Categories</div>
-                        <div className="tags">
-                            <span className={selectedTagClassName('all')} onClick={onTagClick('all')}>Open positions</span>
-                            {departments.map((department) =>
-                                <span className={selectedTagClassName(department.name)} key={department.id} onClick={onTagClick(department.name)}>{department.name}</span>)
-                            }
-                        </div>
-                        {groupedKeys.length > 0 && groupedKeys.map((groupedKey, key) => {
-                            const departmentListing = groupedListing[groupedKey]
-                            return (
-                                <DepartmentListing department={groupedKey} listing={departmentListing} key={groupedKey} />
-                            )
-                        })}
-
-                        {groupedKeys.length <= 0 && <div className="no-listing">Currently, we have no open position.</div>}
-
-                        <div className="self-intro">
-                            <span>Don’t see a <br/>position that fits you perfectly? Introduce yourself here </span>
-                            <span>careers@airqo.net</span>
->>>>>>> 2a2aa3a0
                         </div>
                     </div>
                 )}
