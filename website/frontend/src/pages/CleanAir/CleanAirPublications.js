import React, { useEffect, useState, useRef } from 'react';
import SEO from 'utilities/seo';
import { useInitScrollTop } from 'utilities/customHooks';
import { useDispatch, useSelector } from 'react-redux';
import { setActiveResource } from 'reduxStore/CleanAirNetwork/CleanAir';
import { ReportComponent } from 'components/CleanAir';
<<<<<<< HEAD
import ListIcon from '@mui/icons-material/List';
import CloseIcon from '@mui/icons-material/Close';
import useWindowSize from 'utilities/customHooks';
import Loadspinner from 'src/components/LoadSpinner/SectionLoader';
import { useTranslation, Trans } from 'react-i18next';
import { fetchCleanAirData } from 'reduxStore/CleanAirNetwork/CleanAir';

const ResourceMenuItem = ({ activeResource, resource, dispatch, setToggle }) => {
  const { width } = useWindowSize();
  const isActive = activeResource === resource;
  const className = isActive ? 'active' : 'resource-menu-item-link';
  const onClick = () => {
    dispatch(setActiveResource(resource));
    if (width < 1081) {
      setToggle();
    }
  };

  return (
    <li className={className} onClick={onClick}>
      {resource.charAt(0).toUpperCase() + resource.slice(1)}
    </li>
  );
};
=======
import { getAllCleanAirApi } from 'apis/index.js';
import { useTranslation } from 'react-i18next';
import { RegisterSection, IntroSection, RotatingLoopIcon } from 'components/CleanAir';
import ResourceImage from 'assets/img/cleanAir/resource.png';
import DoneIcon from '@mui/icons-material/Done';
import Slide from '@mui/material/Slide';
import KeyboardDoubleArrowRightIcon from '@mui/icons-material/KeyboardDoubleArrowRight';
import KeyboardDoubleArrowLeftIcon from '@mui/icons-material/KeyboardDoubleArrowLeft';
import KeyboardArrowDownIcon from '@mui/icons-material/KeyboardArrowDown';
>>>>>>> ac8d2dfd

const CleanAirPublications = () => {
  useInitScrollTop();
  const { t } = useTranslation();
  const filterRef = useRef(null);
  const dispatch = useDispatch();
<<<<<<< HEAD
  const [toggle, setToggle] = useState(false);
  const cleanAirResources = useSelector((state) => state.cleanAirData.airData);
  const loading = useSelector((state) => state.cleanAirData.loading);
=======
  const [openfilter, setFilter] = useState(false);
  const [cleanAirResources, setCleanAirResources] = useState([]);
>>>>>>> ac8d2dfd
  const activeResource = useSelector((state) => state.cleanAirData.activeResource);
  const resources = [
    t('cleanAirSite.publications.navs.toolkits'),
    t('cleanAirSite.publications.navs.reports'),
    t('cleanAirSite.publications.navs.workshops'),
    t('cleanAirSite.publications.navs.research')
  ];
<<<<<<< HEAD
  const { width } = useWindowSize();
  const language = useSelector((state) => state.eventsNavTab.languageTab);
=======
  const [loading, setLoading] = useState(false);
>>>>>>> ac8d2dfd

  useEffect(() => {
    dispatch(setActiveResource(t('cleanAirSite.publications.navs.toolkits')));
    dispatch(fetchCleanAirData());
  }, [language]);

  const toolkitData = cleanAirResources.filter(
    (resource) => resource.resource_category === 'toolkit'
  );
  const technicalReportData = cleanAirResources.filter(
    (resource) => resource.resource_category === 'technical_report'
  );
  const workshopReportData = cleanAirResources.filter(
    (resource) => resource.resource_category === 'workshop_report'
  );
  const researchPublicationData = cleanAirResources.filter(
    (resource) => resource.resource_category === 'research_publication'
  );

  const ITEMS_PER_PAGE = 3;

  const renderData = (data, showSecondAuthor) => {
    const [currentPage, setCurrentPage] = useState(1);
    const totalPages = Math.ceil(data.length / ITEMS_PER_PAGE);

    const handleClickNext = () => {
      if (currentPage < totalPages) {
        setCurrentPage(currentPage + 1);
      }
    };

    const handleClickPrev = () => {
      if (currentPage > 1) {
        setCurrentPage(currentPage - 1);
      }
    };

    const currentItems = data.slice(
      (currentPage - 1) * ITEMS_PER_PAGE,
      currentPage * ITEMS_PER_PAGE
    );

    if (currentItems.length === 0 || !currentItems) {
      return (
        <div
          style={{
            display: 'flex',
            width: '100%',
            height: '100%',
            color: '#808080',
            justifyContent: 'center',
            alignItems: 'center',
            marginTop: '60px'
          }}>
          <h1>{t('cleanAirSite.publications.noResources')}</h1>
        </div>
      );
    }

    return (
      <div>
        {currentItems.map((item, index) => (
          <ReportComponent
            key={index}
            title={item.resource_title}
            authors_title={item.author_title}
            authors={item.resource_authors}
            link={item.resource_link}
            resourceCategory={item.resource_category}
            linkTitle={item.link_title || t('cleanAirSite.publications.cardBtnText')}
            showSecondAuthor={showSecondAuthor}
            resourceFile={item.resource_file}
          />
        ))}
        {data.length > ITEMS_PER_PAGE && (
          <div className="pagination">
            <button onClick={handleClickPrev} disabled={currentPage === 1}>
              <KeyboardDoubleArrowLeftIcon sx={{ fill: currentPage === 1 ? '#D1D1D1' : '#000' }} />
            </button>
            <p>
              {currentPage} of {totalPages}
            </p>
            <button onClick={handleClickNext} disabled={currentPage === totalPages}>
              <KeyboardDoubleArrowRightIcon
                sx={{ fill: currentPage === totalPages ? '#D1D1D1' : '#000' }}
              />
            </button>
          </div>
        )}
      </div>
    );
  };

  useEffect(() => {
    const handleClickOutside = (event) => {
      if (filterRef.current && !filterRef.current.contains(event.target)) {
        setFilter(false);
      }
    };

    document.addEventListener('mousedown', handleClickOutside);
    return () => {
      document.removeEventListener('mousedown', handleClickOutside);
    };
  }, [filterRef]);

  const handleFilterSelect = (filter) => {
    dispatch(setActiveResource(filter));
    setFilter(false);
  };

  return (
    <div className="page-wrapper">
      <SEO
        title="Partners"
        siteTitle="CLEAN-Air Network"
        description="CLEAN-Air Africa Network is a network of African cities and partners committed to improving air quality and reducing carbon emissions through knowledge sharing and capacity building."
      />

      {/* section 1 */}
      <IntroSection image={ResourceImage} imagePosition={'48%'} />

      {/* section 2 */}
      {loading && (
        <div
          style={{
            position: 'relative',
            padding: '50px 0',
            display: 'flex',
            justifyContent: 'center',
            alignItems: 'center'
          }}>
          <RotatingLoopIcon />
        </div>
      )}
      <div
        style={{
          position: 'relative',
          width: '100%',
          height: 'auto',
          margin: '70px auto',
          backgroundColor: '#EDF3FF',
          display: loading ? 'none' : 'block'
        }}>
        <div className="events">
          <div className="events-header">
            <h1 className="events-title">{t('cleanAirSite.publications.title')}</h1>
            <div className="events-header-buttons">
              <div style={{ position: 'relative' }}>
                <button onClick={() => setFilter(!openfilter)}>
                  <span style={{ marginRight: '10px', textTransform: 'capitalize' }}>
                    {activeResource}
                  </span>{' '}
                  <KeyboardArrowDownIcon />
                </button>
                <Slide direction="down" in={openfilter}>
                  <ul
                    className="drop-down-list"
                    ref={filterRef}
                    style={{
                      width: '240px'
                    }}>
                    {resources.map((resource) => (
                      <li
                        key={resource}
                        style={{
                          textTransform: 'capitalize',
                          backgroundColor: resource === activeResource ? '#EBF5FF' : ''
                        }}
                        onClick={() => {
                          handleFilterSelect(resource);
                        }}>
                        {resource}
                        {resource === activeResource && (
                          <DoneIcon sx={{ stroke: '#145FFF', width: '16px', height: '16px' }} />
                        )}
                      </li>
                    ))}
                  </ul>
                </Slide>
              </div>
            </div>
          </div>
          <div className="resource-body">
            {activeResource === t('cleanAirSite.publications.navs.toolkits') && (
              <div className="reports">{renderData(toolkitData, false)}</div>
            )}
            {activeResource === t('cleanAirSite.publications.navs.reports') && (
              <div className="reports">{renderData(technicalReportData, true)}</div>
            )}
            {activeResource === t('cleanAirSite.publications.navs.workshops') && (
              <div className="reports">{renderData(workshopReportData, false)}</div>
            )}
            {activeResource === t('cleanAirSite.publications.navs.research') && (
              <div className="reports">{renderData(researchPublicationData, true)}</div>
            )}
          </div>
        </div>
      </div>

      {/* Register Membership */}
      <RegisterSection link="https://docs.google.com/forms/d/e/1FAIpQLScIPz7VrhfO2ifMI0dPWIQRiGQ9y30LoKUCT-DDyorS7sAKUA/viewform" />
    </div>
  );
};

export default CleanAirPublications;<|MERGE_RESOLUTION|>--- conflicted
+++ resolved
@@ -4,32 +4,6 @@
 import { useDispatch, useSelector } from 'react-redux';
 import { setActiveResource } from 'reduxStore/CleanAirNetwork/CleanAir';
 import { ReportComponent } from 'components/CleanAir';
-<<<<<<< HEAD
-import ListIcon from '@mui/icons-material/List';
-import CloseIcon from '@mui/icons-material/Close';
-import useWindowSize from 'utilities/customHooks';
-import Loadspinner from 'src/components/LoadSpinner/SectionLoader';
-import { useTranslation, Trans } from 'react-i18next';
-import { fetchCleanAirData } from 'reduxStore/CleanAirNetwork/CleanAir';
-
-const ResourceMenuItem = ({ activeResource, resource, dispatch, setToggle }) => {
-  const { width } = useWindowSize();
-  const isActive = activeResource === resource;
-  const className = isActive ? 'active' : 'resource-menu-item-link';
-  const onClick = () => {
-    dispatch(setActiveResource(resource));
-    if (width < 1081) {
-      setToggle();
-    }
-  };
-
-  return (
-    <li className={className} onClick={onClick}>
-      {resource.charAt(0).toUpperCase() + resource.slice(1)}
-    </li>
-  );
-};
-=======
 import { getAllCleanAirApi } from 'apis/index.js';
 import { useTranslation } from 'react-i18next';
 import { RegisterSection, IntroSection, RotatingLoopIcon } from 'components/CleanAir';
@@ -39,21 +13,14 @@
 import KeyboardDoubleArrowRightIcon from '@mui/icons-material/KeyboardDoubleArrowRight';
 import KeyboardDoubleArrowLeftIcon from '@mui/icons-material/KeyboardDoubleArrowLeft';
 import KeyboardArrowDownIcon from '@mui/icons-material/KeyboardArrowDown';
->>>>>>> ac8d2dfd
 
 const CleanAirPublications = () => {
   useInitScrollTop();
   const { t } = useTranslation();
   const filterRef = useRef(null);
   const dispatch = useDispatch();
-<<<<<<< HEAD
-  const [toggle, setToggle] = useState(false);
-  const cleanAirResources = useSelector((state) => state.cleanAirData.airData);
-  const loading = useSelector((state) => state.cleanAirData.loading);
-=======
   const [openfilter, setFilter] = useState(false);
   const [cleanAirResources, setCleanAirResources] = useState([]);
->>>>>>> ac8d2dfd
   const activeResource = useSelector((state) => state.cleanAirData.activeResource);
   const resources = [
     t('cleanAirSite.publications.navs.toolkits'),
@@ -61,12 +28,7 @@
     t('cleanAirSite.publications.navs.workshops'),
     t('cleanAirSite.publications.navs.research')
   ];
-<<<<<<< HEAD
-  const { width } = useWindowSize();
-  const language = useSelector((state) => state.eventsNavTab.languageTab);
-=======
   const [loading, setLoading] = useState(false);
->>>>>>> ac8d2dfd
 
   useEffect(() => {
     dispatch(setActiveResource(t('cleanAirSite.publications.navs.toolkits')));
