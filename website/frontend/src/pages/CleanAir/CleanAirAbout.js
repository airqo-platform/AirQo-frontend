import React, { useState, useEffect } from 'react';
import { useInitScrollTop } from 'utilities/customHooks';
import { SplitSection, SingleSection, MainHighlight, ButtonCTA } from 'components/CleanAir';
import Section11 from 'assets/img/cleanAir/clean1.jpg';
import Section2 from 'assets/img/cleanAir/mission.jpeg';
import Section4 from 'assets/img/cleanAir/synergy.jpg';
import Section5 from 'assets/img/cleanAir/goals.JPG';
import Placeholder from 'assets/img/cleanAir/placeholder.png';
import Placeholder2 from 'assets/img/cleanAir/placeholder2.png';
import Placeholder3 from 'assets/img/cleanAir/placeholder3.png';
import ArrowUpwardIcon from '@mui/icons-material/ArrowUpward';
import SEO from 'utilities/seo';

const CleanAirAbout = () => {
  useInitScrollTop();

  const [showScroll, setShowScroll] = useState(false);

  const goals = [
    {
      title: 'Enhancing Regional Capacity',
      content:
        'Committed to fostering a deeper understanding, awareness and appreciation of air quality issues through evidence-informed and participatory advocacy, and knowledge sharing.',
      imgURL: Section5
    },
    {
      title: 'Collaboration and awareness',
      content:
        'Committed to fostering a deeper understanding, awareness and appreciation of air quality issues through evidence-informed and participatory advocacy, and knowledge sharing.',
      imgURL: Placeholder2
    },
    {
      title: 'Clean air solutions for cities',
      content:
        'CLEAN-Air network is a nexus for developing tangible and contextual clean air solutions and frameworks for African cities.',
      imgURL: Placeholder3
    }
  ];

  const checkScrollTop = () => {
    const shouldShowScroll = window.scrollY >= 400;
    if (showScroll !== shouldShowScroll) {
      setShowScroll(shouldShowScroll);
    }
  };

  useEffect(() => {
    window.addEventListener('scroll', checkScrollTop);
    return () => window.removeEventListener('scroll', checkScrollTop);
  }, [showScroll]);

  const ScrollTop = () => {
    window.scrollTo({
      top: 0,
      behavior: 'smooth'
    });
  };

  return (
    <div className="page-wrapper about-page">
      <SEO
        title="About"
        siteTitle="CLEAN-Air Network"
        description="An African led, multi-region network bringing together a community of practice for air quality solutions and air quality management across Africa."
      />
      {/* section 1 */}
      <div className="Hero">
        <span className="image-container">
          <img src={Section11} />
        </span>
        <div className="hero-content">
          <div>
            <p className="hero-title">
              The CLEAN-Air <br className="breaker" /> Network
            </p>
            <p className="hero-sub">
              <span className="fact">An African-led, multi-regional network</span> <br />
              bringing together a community of practice for air quality solutions and air quality
              management across Africa.
            </p>
            <ButtonCTA
              label="Join the Network"
              link="https://docs.google.com/forms/d/e/1FAIpQLScIPz7VrhfO2ifMI0dPWIQRiGQ9y30LoKUCT-DDyorS7sAKUA/viewform"
              style={{
                width: '200px'
              }}
            />
          </div>
        </div>
      </div>

      {/* section 2 */}
      <div className="page-section">
        <SingleSection
          content={
            <>
              <div className="acronym-content-container">
                <p>CLEAN-Air, is an acronym coined from</p>
                <h2 className="content-h">
                  “Championing Liveable urban Environments through African Networks for Air”
                </h2>
                <p>
                  The network brings together stakeholders and researchers in air quality management
                  to share best practices and knowledge on developing and implementing air quality
                  management solutions in African cities.
                </p>
                <p className="join-now">
                  Are you an organization or individual interested in air quality in Africa?
                  <a
                    href="https://docs.google.com/forms/d/e/1FAIpQLScIPz7VrhfO2ifMI0dPWIQRiGQ9y30LoKUCT-DDyorS7sAKUA/viewform"
                    target="_blank"
                    rel="noopener noreferrer">
                    {' '}
                    Join now
                  </a>
                </p>
              </div>
              <img srcSet={Placeholder} className="acronym-image" />
            </>
          }
          bgColor="#EDF3FF"
        />
      </div>

      {/* section 3 */}
      <div className="page-section">
        <SplitSection
          pillTitle="Mission"
          title="CLEAN-Air Mission"
          content="To strengthen regional networks for sustained partnerships and enable partners to co-develop solutions that enhance the capacity for air quality monitoring, modelling and management across cities in Africa."
          btnText={'Learn how -->'}
          showButton={false}
          link="#"
          imageStyle={{
            objectFit: 'cover',
            maxHeight: '400px'
          }}
          imgURL={Section2}
<<<<<<< HEAD
          bgColor="#FFFFFF"
=======
>>>>>>> 26c3820d
          pillBgColor="#ECF2FF"
          pillTextColor="#135DFF"
          reverse={false}
        />
      </div>

      {/* section 4 */}
      <div className="page-section">
        <SplitSection
          pillTitle="Membership"
          title="A Synergy for air quality in Africa"
          content="The network comprises a diverse stakeholder landscape including research organisations, city and national governments, the private sector, development partners, and individuals who are championing the air quality agenda in African cities.<br/> 
          Are you an organization or individual interested in air quality in Africa? We welcome you to join the CLEAN-Air Network. 
        "
          imgURL={Section4}
          imageStyle={{
            height: '420px',
            objectFit: 'cover'
          }}
          pillBgColor="#ECF2FF"
          pillTextColor="#135DFF"
          showButton={false}
          reverse={true}
        />
      </div>

      {/* section 5 */}
      <div className="page-section">
<<<<<<< HEAD
        <SplitSection
          pillTitle="CLEAN-Air Goals"
          imgURL={Section5}
          bgColor="#FFFFFF"
          pillBgColor="#ECF2FF"
          pillTextColor="#135DFF"
          reverse
          imageStyle={{
            objectFit: 'cover'
          }}
          showButton={false}>
          <div
            style={{
              display: 'grid',
              gridTemplateColumns: '1fr',
              gap: '1rem'
            }}>
            <div>
              <span
                style={{
                  fontWeight: 'bold',
                  fontSize: '1.5rem',
                  color: '#135DFF'
                }}>
                Enhancing Regional Capacity
              </span>
              :  Dedicated to improving capacity in air quality monitoring, modeling, data
              management and access through scaling up of ongoing localized initiatives in African
              Cities.
            </div>
            <div>
              <span
                style={{
                  fontWeight: 'bold',
                  fontSize: '1.5rem',
                  color: '#135DFF'
                }}>
                Collaboration and awareness
              </span>
              :  Committed to fostering a deeper understanding, awareness and appreciation of air
              quality issues through evidence-informed and participatory advocacy, and knowledge
              sharing.
            </div>
            <div>
              <span
=======
        <SingleSection
          content={
            <div className="goals-container">
              <div
>>>>>>> 26c3820d
                style={{
                  width: '100%',
                  display: 'flex',
                  flexDirection: 'column',
                  alignItems: 'flex-start'
                }}>
                <span id="first-pill" style={{ backgroundColor: '#FFF' }}>
                  <p style={{ color: '#135DFF' }}>Goals</p>
                </span>
                <h2 className="content-h">CLEAN Air Goals</h2>
              </div>

              <div className="goals">
                {goals.map((goal, index) => (
                  <div className={`goal ${index === 0 ? 'first' : ''}`} key={index}>
                    <div className="goal-image-container">
                      <img src={goal.imgURL} className="goal-image" />
                    </div>
                    <div className="goal-content">
                      <h3 className="goal-title">{goal.title}</h3>
                      <p className="goal-p">{goal.content}</p>
                    </div>
                  </div>
                ))}
              </div>
            </div>
          }
          padding="5rem 0"
          bgColor="#EDF3FF"
        />
      </div>

      {/* scroll top button */}
      {showScroll && (
        <div className="scroll-top" onClick={ScrollTop}>
          <ArrowUpwardIcon
            className="scroll-top-icon"
            sx={{
              width: '40px',
              height: '40px',
              color: '#FFF'
            }}
          />
        </div>
      )}

      {/* section 6 */}
      <div className="page-section">
        <MainHighlight />
      </div>
    </div>
  );
};

export default CleanAirAbout;<|MERGE_RESOLUTION|>--- conflicted
+++ resolved
@@ -136,10 +136,6 @@
             maxHeight: '400px'
           }}
           imgURL={Section2}
-<<<<<<< HEAD
-          bgColor="#FFFFFF"
-=======
->>>>>>> 26c3820d
           pillBgColor="#ECF2FF"
           pillTextColor="#135DFF"
           reverse={false}
@@ -168,58 +164,10 @@
 
       {/* section 5 */}
       <div className="page-section">
-<<<<<<< HEAD
-        <SplitSection
-          pillTitle="CLEAN-Air Goals"
-          imgURL={Section5}
-          bgColor="#FFFFFF"
-          pillBgColor="#ECF2FF"
-          pillTextColor="#135DFF"
-          reverse
-          imageStyle={{
-            objectFit: 'cover'
-          }}
-          showButton={false}>
-          <div
-            style={{
-              display: 'grid',
-              gridTemplateColumns: '1fr',
-              gap: '1rem'
-            }}>
-            <div>
-              <span
-                style={{
-                  fontWeight: 'bold',
-                  fontSize: '1.5rem',
-                  color: '#135DFF'
-                }}>
-                Enhancing Regional Capacity
-              </span>
-              :  Dedicated to improving capacity in air quality monitoring, modeling, data
-              management and access through scaling up of ongoing localized initiatives in African
-              Cities.
-            </div>
-            <div>
-              <span
-                style={{
-                  fontWeight: 'bold',
-                  fontSize: '1.5rem',
-                  color: '#135DFF'
-                }}>
-                Collaboration and awareness
-              </span>
-              :  Committed to fostering a deeper understanding, awareness and appreciation of air
-              quality issues through evidence-informed and participatory advocacy, and knowledge
-              sharing.
-            </div>
-            <div>
-              <span
-=======
         <SingleSection
           content={
             <div className="goals-container">
               <div
->>>>>>> 26c3820d
                 style={{
                   width: '100%',
                   display: 'flex',
