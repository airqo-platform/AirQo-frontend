import React, { useState, useEffect } from 'react';
import { useInitScrollTop } from 'utilities/customHooks';
import { SplitSection, SingleSection, MainHighlight, ButtonCTA } from 'components/CleanAir';
import Section11 from 'assets/img/cleanAir/clean1.jpg';
import Section2 from 'assets/img/cleanAir/mission.jpeg';
import Section4 from 'assets/img/cleanAir/synergy.jpg';
import Section5 from 'assets/img/cleanAir/goals.JPG';
import Placeholder from 'assets/img/cleanAir/placeholder.png';
import Placeholder2 from 'assets/img/cleanAir/placeholder2.png';
import Placeholder3 from 'assets/img/cleanAir/placeholder3.png';
import SEO from 'utilities/seo';
import { useTranslation, Trans } from 'react-i18next';

const CleanAirAbout = () => {
  useInitScrollTop();
  const { t } = useTranslation();

  const goals = [
    {
      title: t('cleanAirSite.about.section5.subSections.first.title'),
      content: t('cleanAirSite.about.section5.subSections.first.subText'),
      imgURL: Section5
    },
    {
<<<<<<< HEAD
      title: t('cleanAirSite.about.section5.subSections.second.title'),
      content: t('cleanAirSite.about.section5.subSections.second.subText'),
      imgURL: Placeholder3
    },
    {
      title: t('cleanAirSite.about.section5.subSections.third.title'),
      content: t('cleanAirSite.about.section5.subSections.third.subText'),
=======
      title: 'Collaboration and awareness',
      content:
        'Committed to fostering a deeper understanding, awareness and appreciation of air quality issues through evidence-informed and participatory advocacy, and knowledge sharing.',
      imgURL: Placeholder3
    },
    {
      title: 'Clean air solutions for cities',
      content:
        'CLEAN-Air network is a nexus for developing tangible and contextual clean air solutions and frameworks for African cities.',
>>>>>>> 57fb107f
      imgURL: Placeholder2
    }
  ];

  return (
    <div className="page-wrapper about-page">
      <SEO
        title="About"
        siteTitle="CLEAN-Air Network"
        description="An African led, multi-region network bringing together a community of practice for air quality solutions and air quality management across Africa."
      />
      {/* section 1 */}
      <div className="Hero">
        <span className="image-container">
          <img src={Section11} />
        </span>
        <div className="hero-content">
          <div>
            <p className="hero-title">
              <Trans i18nKey="cleanAirSite.about.section1.title">
                The CLEAN-Air <br className="breaker" /> Network
              </Trans>
            </p>
            <p className="hero-sub">
              <Trans i18nKey="cleanAirSite.about.section1.subText">
                <span className="fact">An African-led, multi-regional network</span> <br />
                bringing together a community of practice for air quality solutions and air quality
                management across Africa.
              </Trans>
            </p>
            <ButtonCTA
              label={t('cleanAirSite.about.section1.cta')}
              link="https://docs.google.com/forms/d/e/1FAIpQLScIPz7VrhfO2ifMI0dPWIQRiGQ9y30LoKUCT-DDyorS7sAKUA/viewform"
              style={{
                width: '200px'
              }}
            />
          </div>
        </div>
      </div>

      {/* section 2 */}
      <div className="page-section">
        <SingleSection
          content={
            <>
              <div className="acronym-content-container">
<<<<<<< HEAD
=======
                <p>
                  <b
                    style={{
                      color: '#135DFF'
                    }}>
                    CLEAN-Air
                  </b>
                  , is an acronym coined from
                </p>
                <h2 className="content-h">
                  “Championing Liveable urban Environments through African Networks for Air”
                </h2>
>>>>>>> 57fb107f
                <p>
                  <Trans i18nKey="cleanAirSite.about.section2.acronym">
                    <b
                      style={{
                        color: '#135DFF'
                      }}>
                      CLEAN-Air
                    </b>
                    , is an acronym coined from
                  </Trans>
                </p>
                <h2 className="content-h">{t('cleanAirSite.about.section2.title')}</h2>
                <p>{t('cleanAirSite.about.section2.subText')}</p>
                <p className="join-now">
<<<<<<< HEAD
                  <Trans i18nKey="cleanAirSite.about.section2.cta">
                    Are you an organization or individual interested in air quality in Africa?
                    <a
                      href="https://docs.google.com/forms/d/e/1FAIpQLScIPz7VrhfO2ifMI0dPWIQRiGQ9y30LoKUCT-DDyorS7sAKUA/viewform"
                      target="_blank"
                      rel="noopener noreferrer">
                      <b
                        style={{
                          color: '#135DFF'
                        }}>
                        {' '}
                        Join the network
                      </b>
                    </a>
                  </Trans>
=======
                  Are you an organization or individual interested in air quality in Africa?
                  <a
                    href="https://docs.google.com/forms/d/e/1FAIpQLScIPz7VrhfO2ifMI0dPWIQRiGQ9y30LoKUCT-DDyorS7sAKUA/viewform"
                    target="_blank"
                    rel="noopener noreferrer">
                    <b
                      style={{
                        color: '#135DFF'
                      }}>
                      {' '}
                      Join the network
                    </b>
                  </a>
>>>>>>> 57fb107f
                </p>
              </div>
              <img srcSet={Placeholder} className="acronym-image" />
            </>
          }
          bgColor="#EDF3FF"
        />
      </div>

      {/* section 3 */}
      <div className="page-section">
        <SplitSection
          pillTitle={t('cleanAirSite.about.section3.pillTitle')}
          title={t('cleanAirSite.about.section3.title')}
          content={t('cleanAirSite.about.section3.subText')}
          showButton={false}
          link="#"
          imageStyle={{
            objectFit: 'cover',
            maxHeight: '400px'
          }}
          imgURL={Section2}
          pillBgColor="#ECF2FF"
          pillTextColor="#135DFF"
          reverse={false}
        />
      </div>

      {/* section 4 */}
      <div className="page-section">
        <SplitSection
<<<<<<< HEAD
          pillTitle={t('cleanAirSite.about.section4.pillTitle')}
          title={t('cleanAirSite.about.section4.title')}
          content={t('cleanAirSite.about.section4.subText')}
=======
          pillTitle="Membership"
          title="A Synergy for air quality in Africa"
          content="The network comprises a diverse stakeholder landscape including research organisations, city and national governments, the private sector, development partners, and individuals who are championing the air quality agenda in African cities.<br/> <br/> 
          Are you an organization or individual interested in air quality in Africa? We welcome you to join the CLEAN-Air Network. 
        "
>>>>>>> 57fb107f
          imgURL={Section4}
          imageStyle={{
            height: '420px',
            objectFit: 'cover'
          }}
          pillBgColor="#ECF2FF"
          pillTextColor="#135DFF"
          showButton={false}
          reverse={true}
        />
      </div>

      {/* section 5 */}
      <div className="page-section">
        <SingleSection
          content={
            <div className="goals-container">
              <div
                style={{
                  width: '100%',
                  display: 'flex',
                  flexDirection: 'column',
                  alignItems: 'flex-start'
                }}>
                <span id="first-pill" style={{ backgroundColor: '#FFF' }}>
                  <p style={{ color: '#135DFF' }}>Goals</p>
                </span>
                <h2 className="content-h">CLEAN Air Goals</h2>
              </div>

              <div className="goals">
                {goals.map((goal, index) => (
                  <div className={`goal ${index === 0 ? 'first' : ''}`} key={index}>
                    <div className="goal-image-container">
                      <img src={goal.imgURL} className="goal-image" />
                    </div>
                    <div className="goal-content">
                      <h3 className="goal-title">{goal.title}</h3>
                      <p className="goal-p">{goal.content}</p>
                    </div>
                  </div>
                ))}
              </div>
            </div>
          }
          padding="5rem 0"
          bgColor="#EDF3FF"
        />
      </div>

      {/* section 6 */}
      <div className="page-section">
        <MainHighlight />
      </div>
    </div>
  );
};

export default CleanAirAbout;<|MERGE_RESOLUTION|>--- conflicted
+++ resolved
@@ -22,7 +22,6 @@
       imgURL: Section5
     },
     {
-<<<<<<< HEAD
       title: t('cleanAirSite.about.section5.subSections.second.title'),
       content: t('cleanAirSite.about.section5.subSections.second.subText'),
       imgURL: Placeholder3
@@ -30,17 +29,6 @@
     {
       title: t('cleanAirSite.about.section5.subSections.third.title'),
       content: t('cleanAirSite.about.section5.subSections.third.subText'),
-=======
-      title: 'Collaboration and awareness',
-      content:
-        'Committed to fostering a deeper understanding, awareness and appreciation of air quality issues through evidence-informed and participatory advocacy, and knowledge sharing.',
-      imgURL: Placeholder3
-    },
-    {
-      title: 'Clean air solutions for cities',
-      content:
-        'CLEAN-Air network is a nexus for developing tangible and contextual clean air solutions and frameworks for African cities.',
->>>>>>> 57fb107f
       imgURL: Placeholder2
     }
   ];
@@ -88,21 +76,6 @@
           content={
             <>
               <div className="acronym-content-container">
-<<<<<<< HEAD
-=======
-                <p>
-                  <b
-                    style={{
-                      color: '#135DFF'
-                    }}>
-                    CLEAN-Air
-                  </b>
-                  , is an acronym coined from
-                </p>
-                <h2 className="content-h">
-                  “Championing Liveable urban Environments through African Networks for Air”
-                </h2>
->>>>>>> 57fb107f
                 <p>
                   <Trans i18nKey="cleanAirSite.about.section2.acronym">
                     <b
@@ -117,7 +90,6 @@
                 <h2 className="content-h">{t('cleanAirSite.about.section2.title')}</h2>
                 <p>{t('cleanAirSite.about.section2.subText')}</p>
                 <p className="join-now">
-<<<<<<< HEAD
                   <Trans i18nKey="cleanAirSite.about.section2.cta">
                     Are you an organization or individual interested in air quality in Africa?
                     <a
@@ -133,21 +105,6 @@
                       </b>
                     </a>
                   </Trans>
-=======
-                  Are you an organization or individual interested in air quality in Africa?
-                  <a
-                    href="https://docs.google.com/forms/d/e/1FAIpQLScIPz7VrhfO2ifMI0dPWIQRiGQ9y30LoKUCT-DDyorS7sAKUA/viewform"
-                    target="_blank"
-                    rel="noopener noreferrer">
-                    <b
-                      style={{
-                        color: '#135DFF'
-                      }}>
-                      {' '}
-                      Join the network
-                    </b>
-                  </a>
->>>>>>> 57fb107f
                 </p>
               </div>
               <img srcSet={Placeholder} className="acronym-image" />
@@ -179,17 +136,9 @@
       {/* section 4 */}
       <div className="page-section">
         <SplitSection
-<<<<<<< HEAD
           pillTitle={t('cleanAirSite.about.section4.pillTitle')}
           title={t('cleanAirSite.about.section4.title')}
           content={t('cleanAirSite.about.section4.subText')}
-=======
-          pillTitle="Membership"
-          title="A Synergy for air quality in Africa"
-          content="The network comprises a diverse stakeholder landscape including research organisations, city and national governments, the private sector, development partners, and individuals who are championing the air quality agenda in African cities.<br/> <br/> 
-          Are you an organization or individual interested in air quality in Africa? We welcome you to join the CLEAN-Air Network. 
-        "
->>>>>>> 57fb107f
           imgURL={Section4}
           imageStyle={{
             height: '420px',
