--- conflicted
+++ resolved
@@ -28,15 +28,6 @@
   // Hooks
   const { t } = useTranslation();
   const dispatch = useDispatch();
-<<<<<<< HEAD
-  const navTabs = [
-    t('cleanAirSite.events.subNavs.upcoming'),
-    t('cleanAirSite.events.subNavs.past')
-  ];
-  const language = useSelector((state) => state.eventsNavTab.languageTab);
-  const selectedNavTab = useSelector((state) => state.eventsNavTab.tab);
-=======
->>>>>>> ac8d2dfd
   const allEventsData = useSelector((state) => state.eventsData.events);
   const navigate = useNavigate();
 
@@ -80,10 +71,6 @@
 
   // Effects
   useEffect(() => {
-<<<<<<< HEAD
-    dispatch(getAllEvents());
-  }, [language]);
-=======
     if (isEmpty(eventsApiData)) {
       setLoading(true);
       dispatch(getAllEvents())
@@ -96,7 +83,6 @@
         });
     }
   }, []);
->>>>>>> ac8d2dfd
 
   useEffect(() => {
     const handleClickOutside = (event) => {
