--- conflicted
+++ resolved
@@ -61,13 +61,8 @@
         <div className="page-header">
           <div className="content">
             <div className="title-wrapper">
-<<<<<<< HEAD
               <h2>{t('about.publications.header.title')}</h2>
               <span className="sub-title">{t('about.publications.header.subText')}</span>
-=======
-              <h2>Resources</h2>
-              <span className="sub-title">Discover our latest collection of resources</span>
->>>>>>> 326947c6
             </div>
             <div className="nav">
               <span id="tab1">
