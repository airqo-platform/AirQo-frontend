--- conflicted
+++ resolved
@@ -5,11 +5,8 @@
 import TopBar from '../components/nav/TopBar';
 import GetApp from '../components/get-app/GetApp';
 import MapSection from '../components/MapSection/MapSection';
-<<<<<<< HEAD
 import Partners from '../components/Partners';
-=======
 import { NewsletterSection } from '../components/NewsletterSection';
->>>>>>> 983109e8
 
 const HomePage = () => (
     <Page>
