import React from 'react';
import Page from './Page';
import Hero from '../components/Hero';
import Monitor from '../components/Monitor';
<<<<<<< HEAD
import TopBar from '../components/nav/TopBar';
=======
import GetApp from '../components/get-app/GetApp';
import MapSection from '../components/MapSection/MapSection';
>>>>>>> 8dbb5648

const HomePage = () => (
    <Page>
        <div className="HomePage">
            <TopBar />
            <Hero />
            <Monitor />
            <MapSection />
            <GetApp />
        </div>
    </Page>
);

export default HomePage;<|MERGE_RESOLUTION|>--- conflicted
+++ resolved
@@ -2,12 +2,9 @@
 import Page from './Page';
 import Hero from '../components/Hero';
 import Monitor from '../components/Monitor';
-<<<<<<< HEAD
 import TopBar from '../components/nav/TopBar';
-=======
 import GetApp from '../components/get-app/GetApp';
 import MapSection from '../components/MapSection/MapSection';
->>>>>>> 8dbb5648
 
 const HomePage = () => (
     <Page>
