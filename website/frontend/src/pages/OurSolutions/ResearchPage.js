--- conflicted
+++ resolved
@@ -111,21 +111,6 @@
 };
 
 const ResearchPage = () => {
-<<<<<<< HEAD
-    useInitScrollTop();
-    return (
-      <Page>
-        <div className="ResearchPage">
-          <SEO
-            title="Our Solutions"
-            siteTitle="For Research"
-            description="AirQo actively collaborates with researchers across the world to jointly tackle air quality research challenges."
-          />
-          <ResearchHeroSection />
-          <ResearchContent />
-          <PublicationsSection />
-
-=======
   useInitScrollTop();
   return (
     <Page>
@@ -133,29 +118,21 @@
         <SEO
           title="Our Solutions"
           siteTitle="For Research"
-          description="With the exciting air quality data, we actively collaborate with partners across Africa to jointly tackle air quality research challenges."
+          description="AirQo actively collaborates with researchers across the world to jointly tackle air quality research challenges."
         />
         <ResearchHeroSection />
-        <div>
-          <ResearchContent />
-          <PublicationsSection />
->>>>>>> b375f236
-          <section className="bottom-hero-section">
-            <h3>Explore our digital air quality tools.</h3>
-            <Link to="/explore-data" className="section-link">
-              <span>Explore data {'-->'}</span>
-            </Link>
-          </section>
-        </div>
-<<<<<<< HEAD
-      </Page>
-    );
-}
-=======
+        <ResearchContent />
+        <PublicationsSection />
+
+        <section className="bottom-hero-section">
+          <h3>Explore our digital air quality tools.</h3>
+          <Link to="/explore-data" className="section-link">
+            <span>Explore data {'-->'}</span>
+          </Link>
+        </section>
       </div>
     </Page>
   );
 };
->>>>>>> b375f236
 
 export default ResearchPage;