import React, { useState } from 'react';
import { Link, Outlet } from 'react-router-dom';
import Page from '../Page';
import Uganda from 'icons/africanCities/countries/uganda.svg';
import Kenya from 'icons/africanCities/countries/kenya.svg';
import Nigeria from 'icons/africanCities/countries/nigeria.svg';
import Ghana from 'icons/africanCities/countries/ghana.svg';
import Burundi from 'icons/africanCities/countries/burundi.svg';
import Senegal from 'icons/africanCities/countries/senegal.svg';
import Mozambique from 'icons/africanCities/countries/mozambique.svg';
import { useInitScrollTop } from 'utils/customHooks';
import BackgroundShape from 'icons/africanCities/background-shape.svg';
import ArrowRight from 'icons/research/arrow-right.svg';
import NEMACollabImg1 from 'assets/img/community/AirQo_Web_IMG05.jpg';
import NEMACollabImg2 from 'assets/img/community/AirQo_Web_IMG03.jpg';
import NEMACollabImg3 from 'assets/img/community/AirQo_Web_IMG04.jpg';
import KCCACollabImg1 from 'assets/img/community/AirQo_Web_IMG09.jpg';
import KCCACollabImg2 from 'assets/img/community/AirQo_Web_IMG08.jpg';
import KCCACollabImg3 from 'assets/img/community/AirQo_Web_IMG07.jpg';
import UnepKenyaImg1 from 'assets/img/AfricanCities/UnepKenya.jpg';
import UnepKenyaImg2 from 'assets/img/AfricanCities/UnepKenya-2.jpg';
import SEO from 'utils/seo';

const CityHeroSection = () => {
  return (
    <div className="city-title">
      <div className="page-nav">Solutions {'>'} For African Cities</div>
      <div className="city-main-text">For African cities</div>
      <div className="city-sub-text">
        Leveraging a high-resolution air quality monitoring network to advance air quality
        management in African cities.
      </div>
    </div>
  );
};

const CityBanner = () => {
  return (
    <div className="city-banner">
      Many African cities lack actionable data and evidence on the scale and magnitude of air
      pollution in order to tackle air pollution, a major urban environmental health challenge.
    </div>
  );
};

const AfricanCitiesApproach = () => (
  <section className="approach-section">
    <div className="section-row">
      <h2>Our Approach</h2>
      {/* <p>We empower city authorities and citizens with timely information and evidence to address the air pollution challenge.</p> */}
    </div>
    <div className="section-content">
      <div className="content">
        <h3 className="outstanding-text">
          Locally developed high-resolution air quality monitoring network
        </h3>
        <p>
          We want to see cleaner air in all African Cities. We leverage our understanding of the
          African context and close collaborations with relevant partners to deliver a high
          resolution air quality network to inform contextualised and locally relevant approaches to
          air quality management for African cities.
        </p>
      </div>
      <hr />
      <div className="content">
        <h3>Community-aware digital air quality platforms</h3>
        <p>
          We empower decision-makers and citizens in African Cities with increased access to air
          quality data evidence to help them tackle urban air quality and achieve cleaner air
          objectives.
        </p>
      </div>
      <hr />
      <div className="content">
        <h3>Policy Engagement</h3>
        <p>
          We engage city authorities and government agencies to build their capacity and empower
          them with evidence and digital tools for air quality management and informing air quality
          public policies.
        </p>
      </div>
      <hr />
      <div className="content">
        <h3>Community engagement</h3>
        <p>
          We empower local leaders and targeted communities with air quality information to create
          awareness of air quality issues.
        </p>
      </div>
    </div>
  </section>
);

const CityTab = ({ className, flag, name, link, onClick }) => (
  <Link to={link} onClick={onClick}>
    <span className={className}>
      {flag} <span className="text">{name}</span>
    </span>
  </Link>
);

const CityTabs = () => {
  const [active, setActive] = useState('uganda');
  const handleClick = (country) => () => setActive(country);

  const markActive = (country) => (country === active ? 'active' : '');
  return (
    <div className="city-tabs-wrapper">
      <div className="city-tabs">
        <CityTab
          className={`available ${markActive('uganda')}`}
          flag={<Uganda />}
          name="Kampala"
          link="/solutions/african-cities/uganda"
          onClick={handleClick('uganda')}
        />
        {/* <CityTab
                    className={`available ${markActive("kenya")}`}
                    flag={<Kenya />}
                    name="Nairobi"
                    link="/solutions/african-cities/kenya"
                    onClick={handleClick("kenya")}
                /> */}
        <span className="not-available">
          <Kenya /> <span className="text">Nairobi</span>
        </span>
        <span className="not-available">
          <Nigeria /> <span className="text">Lagos</span>
        </span>
        <span className="not-available">
          <Ghana /> <span className="text">Accra</span>
        </span>
        <span className="not-available">
          <Burundi /> <span className="text">Bujumbura</span>
        </span>
        <span className="not-available">
          <Senegal /> <span className="text">Dakar</span>
        </span>
        <span className="not-available extended">
          <Mozambique /> <span className="text text-extended">Manica and Maputo</span>
        </span>
      </div>
    </div>
  );
};

export const ContentUganda = () => {
  return (
    <div className="cities-content">
      <div className="ug-container">
        <div className="consult-text">
          <div>
            <p>Collaboration with KCCA</p>
            <p>
              AirQo partnered with the Kampala Capital City Authority (KCCA) in 2018, to facilitate
              air quality monitoring and data analytics tools across Kampala and other cities around
              the country.
            </p>
            <span className="number-list">
              <span>1</span>
              <span>
                Developed a physical network of low-cost air quality sensors in Kampala and the
                metropolitan areas comprising over 70 installations.
              </span>
            </span>
            <span className="number-list">
              <span>2</span>
              <span>
                Developed a dedicated data analytics dashboard and supporting capacity development
                on air quality monitoring.
              </span>
            </span>
            <span className="number-list">
              <span>3</span>
              <span>
                Improved air quality monitoring resolution. Kampala city is now one of the cities in
                Africa with the highest concentration of air quality monitors.
              </span>
            </span>
          </div>
        </div>
        <div className="consult-images">
          <img className="img-small" src={KCCACollabImg1} alt="consult image" />
          <img className="img-long" src={KCCACollabImg3} alt="consult long image" />
          <img className="img-small" src={KCCACollabImg2} alt="consult image 2" />
          <BackgroundShape className="background-shape" />
        </div>
      </div>

      <div className="cities-divider" />

      <div className="ug-container">
        <div className="consult-text">
          <div>
            <p>Collaboration with NEMA</p>
            <p>
              National Environment Management Authority (NEMA) is the lead government agency mandated to coordinate, supervise, and regulate
              environmental management in Uganda.
            </p>
            <span className="number-list">
              <span>1</span>
              <span>
                AirQo contributes to the air quality chapter in the national state of the
                environment report, a biennal statutory requirement.
              </span>
            </span>
            <span className="number-list">
              <span>2</span>
              <span>
                Officially contributed to the development of the national air quality regulations
                and standards for Uganda.
              </span>
            </span>
            <span className="number-list">
              <span>3</span>
              <span>
                Raise the profile of air quality as a national priority. Air quality is now featured
                as an important priority in the country’s National Development Plan III.
              </span>
            </span>
          </div>
        </div>
        <div className="consult-images">
          <img className="img-small" src={NEMACollabImg2} alt="consult image" />
          <img className="img-long-right" src={NEMACollabImg1} alt="consult long image" />
          <img className="img-small" src={NEMACollabImg3} alt="consult image 2" />
          <BackgroundShape className="background-shape" />
        </div>
      </div>
    </div>
  );
};

export const ContentKenya = () => {
  return (
    <div className="cities-content">
      <div className="cities-content">
        <div className="ke-container">
          <div className="consult-text">
            <div>
              <p>Network deployment in Kenya</p>
              <p>
                Nairobi is located over 600 km from Kampala. It is the first city outside Uganda to
                have an AirQo monitor.
              </p>
              <p>
                We are in advanced stages of developing the air quality network in Nairobi and have
                so far established a collocation installation in Nairobi in partnership with United
                Nations Environment Programme (UNEP).
              </p>
              <p>
                The collocation will also be an opportunity to support existing initiatives on data
                quality assurance for low-cost monitors.
              </p>
            </div>
          </div>
          <div className="consult-images">
            <img className="img-small" src={UnepKenyaImg2} alt="consult image" />
            <img className="img-long" src={UnepKenyaImg1} alt="consult long image" />
            <img className="img-small" src={UnepKenyaImg2} alt="consult image 2" />
            <BackgroundShape className="background-shape" />
          </div>
        </div>
      </div>
      <div className="cities-divider" />
    </div>
  );
};

const PublicationsSection = () => {
  return (
    <div className="publications-section">
      <div className="title">Publications</div>
      <div>
        <div className="main-text">
          Seeing the air in detail: Hyperlocal air quality dataset collected from spatially
          distributed AirQo network.
        </div>
        <div className="author">Published by</div>
        <div className="team">AirQo</div>
        <div>
          <div className="link">
            <a
              href="https://www.sciencedirect.com/science/article/pii/S2352340922007065?via%3Dihub"
              target="_blank"
              download
              rel="noopener noreferrer">
              <span>
                Read More <ArrowRight />
              </span>
            </a>
          </div>
        </div>
      </div>
    </div>
  );
};

const AfricanCitiesPage = () => {
<<<<<<< HEAD
    useInitScrollTop();
    return (
      <Page>
        <div className="AfricanCitiesPage">
          <SEO
            title="Our Solutions"
            siteTitle="For African Cities"
            description="Leveraging a high-resolution air quality monitoring network to advance air quality management in African cities."
          />
          <CityHeroSection />
          <CityBanner />
          <div className="cities-divider" />
          <AfricanCitiesApproach />
          <CityTabs />
          <Outlet />
          <PublicationsSection />
        </div>
      </Page>
    );
}
=======
  useInitScrollTop();
  return (
    <Page>
      <div className="AfricanCitiesPage">
        <SEO
          title="Our Solutions"
          siteTitle="For African Cities"
          description="Some cities already have programs for air quality monitoring, so we collaborate with them on how to increase their network coverage."
        />
        <CityHeroSection />
        <div style={{ flexWrap: 'nowrap' }}>
          <CityBanner />
          <div className="cities-divider" />
          <AfricanCitiesApproach />
        </div>
        <CityTabs />
        <Outlet />
        <PublicationsSection />
      </div>
    </Page>
  );
};
>>>>>>> b375f236

export default AfricanCitiesPage;<|MERGE_RESOLUTION|>--- conflicted
+++ resolved
@@ -297,7 +297,6 @@
 };
 
 const AfricanCitiesPage = () => {
-<<<<<<< HEAD
     useInitScrollTop();
     return (
       <Page>
@@ -318,29 +317,5 @@
       </Page>
     );
 }
-=======
-  useInitScrollTop();
-  return (
-    <Page>
-      <div className="AfricanCitiesPage">
-        <SEO
-          title="Our Solutions"
-          siteTitle="For African Cities"
-          description="Some cities already have programs for air quality monitoring, so we collaborate with them on how to increase their network coverage."
-        />
-        <CityHeroSection />
-        <div style={{ flexWrap: 'nowrap' }}>
-          <CityBanner />
-          <div className="cities-divider" />
-          <AfricanCitiesApproach />
-        </div>
-        <CityTabs />
-        <Outlet />
-        <PublicationsSection />
-      </div>
-    </Page>
-  );
-};
->>>>>>> b375f236
 
 export default AfricanCitiesPage;