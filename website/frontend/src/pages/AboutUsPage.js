import React, { useEffect } from 'react';
import { Link } from 'react-scroll';
import { useDispatch } from 'react-redux';
import { isEmpty } from 'underscore';
import { useInitScrollTop } from 'utils/customHooks';
import { useTeamData } from 'reduxStore/Team/selectors';
import { loadTeamData } from 'reduxStore/Team/operations';
import Profile from '../components/Profile';
import Page from './Page';
import WorldBankLogo from 'assets/img/partners/partner-logo-1.png';
import GoogleLogo from 'assets/img/partners/partner-logo-2.png';
import BirminghamUniLogo from 'assets/img/partners/partner-logo-3.png';
import EpsrcLogo from 'assets/img/partners/partner-logo-4.png';
import NRFLogo from 'assets/img/partners/partner-logo-5.png';
import ZindiLogo from 'assets/img/partners/partner-logo-6.png';
import TeamImg from 'assets/img/team.png';
import Vector1 from 'assets/img/about_us_vector_3.png';
import Vector2 from 'assets/img/about-us-vector-2.png';


<<<<<<< HEAD
const teamMembers = [
  { name: 'Prof. Engineer Bainomugisha', title: 'Project Lead', img: ProfileImg1 },
  { name: 'Deo Okure', title: 'Air Quality Scientist & Programme Manager', img: DeoImg },
  { name: 'Martin Bbaale', title: 'Software Engineering Lead', img: MartinImg },
  { name: 'Maclina Birungi, MSc, MCIM', title: 'Marketing And Communications Lead', img: MaclinaImg },
  { name: 'Joel Ssematimba', title: 'Hardware Development & Manufacturing Lead', img: JoelImg },
  { name: 'Dora Bampangana', title: 'Project Administrator', img: DoraImg },
  { name: 'Priscilla Adong', title: 'Data Scientist', img: PriscillaImg },
  { name: 'Joseph Odur', title: 'Software Engineer', img: ProfileImg7 },
  { name: 'Richard Sserunjogi', title: 'Data Scientist', img: RichardImg },
  { name: 'Proscovia Nakiranda', title: 'Data Scientist', img: ProssyImg },
  { name: 'Noah Nsimbe', title: 'Software Engineer', img: ProfileImg10 },
  { name: 'Paul Zana', title: 'UI/UX Designer', img: PaulImg },
  { name: 'Deo Okedi', title: 'Embedded Systems Engineer', img: OkediImg },
  { name: 'Marvin Banda', title: 'Assistant Embedded Systems Engineer', img: MarvinImg },
  { name: 'George Settala', title: 'Embedded Systems and Network Support Engineer', img: GeorgeImg },
  { name: 'Daniel Ogenrwot', title: 'Assistant Software Engineer', img: ProfileImg12 },
  { name: 'Lillian Muyama', title: 'Data Scientist', img: ProfileImg13 },
  { name: 'Pablo A Alvarado Duran', title: 'Research Scientist', img: ProfileImg14 },
  { name: 'Dennis M Reddyhoff', title: 'Researcher', img: ProfileImg15 },
  { name: 'Paterne Gahungu', title: 'Postdoctoral Researcher', img: ProfileImg16 },
  { name: 'Dr. Gabriel Okello', title: 'Visiting Research Fellow', img: ProfileImg17 },
  { name: 'Angela Nshimye', title: 'Policy And Engagement Officer', img: AngelaImg },
  { name: 'Adrine Priscah Warigo', title: 'Digital Communications Executive', img: PriscahImg },
  { name: 'Busigu Faith Daka', title: 'Frontend Engineer', img: FaithImg },
  { name: 'Wabinyai Fidel Raja', title: 'Data Scientist', img: FidelImg },
  { name: 'Belinda Marion Kobusingye', title: 'Frontend Engineer', img: BelindaImg },
  { name: 'Mike Mwanje', title: 'DevOps Engineer', img: MikeImg },
];
=======
>>>>>>> 26559b91

const AboutUsPage = () => {
  useInitScrollTop();
  const dispatch = useDispatch();
  const teamData = useTeamData();

  useEffect(() => {
    if (isEmpty(teamData)) dispatch(loadTeamData());
  }, []);

  return (
        <Page>
            <div className="AboutUsPage">
                <div className="AboutUsPage__hero">
                    <div className="content">
                        <h2>About</h2>
                        <ul className="AboutUsPage__nav">
                            <li className="active-link">
                                <Link
                                  activeClass="active"
                                  spy
                                  smooth
                                  offset={-70}
                                  duration={500}
                                  to="vision"
                                >Our vision
                                </Link>
                            </li>
                            <li>
                                <Link
                                  activeClass="active"
                                  spy
                                  smooth
                                  offset={-70}
                                  duration={500}
                                  to="story"
                                >Our story
                                </Link>
                            </li>
                            <li>
                                <Link
                                  activeClass="active"
                                  spy
                                  smooth
                                  offset={-70}
                                  duration={500}
                                  to="mission"
                                >Our mission
                                </Link>
                            </li>
                            <li>
                                <Link
                                  activeClass="active"
                                  spy
                                  smooth
                                  offset={-70}
                                  duration={500}
                                  to="values"
                                >Our values
                                </Link>
                            </li>
                            <li>
                                <Link
                                  activeClass="active"
                                  spy
                                  smooth
                                  offset={-70}
                                  duration={500}
                                  to="team"
                                >Our Team
                                </Link>
                            </li>
                        </ul>
                    </div>
                    {/* <img src={KitengiImg} alt="African Kitengi" /> */}
                </div>

                <div className="wrapper">
                    <h2 className="AboutUsPage__vision">At AirQo we empower communities across Africa with accurate, hyperlocal, and timely air quality data to drive air pollution mitigation actions.</h2>

                    <img src={TeamImg} className="team_img" alt="Team Photo" />

                    <div className="AboutUsPage__banner" id="vision">
                        <div className="section-title">
                            <h3>Our vision</h3>
                            <div>
                                <img src={Vector1} className="vector-1" />
                                <img src={Vector2} className="vector-2" />
                            </div>
                        </div>
                        <p>Clean air for all African cities.</p>
                    </div>

                    <hr className="separator-1" />

                    <div className="AboutUsPage__story" id="story">
                        <h3>Our story</h3>
                        <div className="section-info">
                            <p>We are on a mission to empower communities across Africa with information about the quality of the air they breathe.</p>
                            <p>AirQo was founded in 2015 at Makerere University to close the gaps in air quality monitoring across Africa. Our low-cost air quality monitors are designed to suit the African infrastructure, providing locally-led solutions to African air pollution challenges.</p>
                            <p>They provide accurate, hyperlocal, and timely data providing evidence of the magnitude and scale of air pollution across the continent.</p>
                            <p>By empowering citizens with air quality information, we hope to inspire change and action among African citizens to take effective action to reduce air pollution</p>
                        </div>
                    </div>

                    <hr />

                    <h2 className="AboutUsPage__mission" id="mission">Our mission is to efficiently collect, analyse and forecast air quality data to international standards and work with partners to reduce air pollution and raise awareness of its effects in African cities.</h2>

                    <hr />

                    <div className="AboutUsPage__values" id="values">
                        <h3 className="section-title">Our values</h3>
                        <div className="section-info">
                            <div className="subsection">
                                <h6>Citizen Focus</h6>
                                <p>At AirQo we believe that the main beneficiary of clean air are citizens and the positive impact it can have on their health and wellbeing.</p>
                            </div>
                            <div className="subsection">
                                <h6>Precision</h6>
                                <p>We convert low-cost sensor data into a reliable measure of air quality thus making our network and our models as accurate as they can be.</p>
                            </div>

                            <div className="subsection">
                                <h6>Collaboration and Openness</h6>
                                <p>In order to maximize our impact, we collaborate by sharing our data through partnerships.</p>
                            </div>

                            <div className="subsection">
                                <h6>Investment in People</h6>
                                <p>We work in a fast-moving field with continuous improvements in technology. We recruit the best teams and also commit to their ongoing professional development and training.</p>
                            </div>
                        </div>
                    </div>
                    <hr />
                    <div className="AboutUsPage__team" id="team">
                        <div className="AboutUsPage__team_info">
                            <h3 className="section-title">Meet the team</h3>
                            <p className="section-info">This is our team, a lot of smiling happy people who work hard to bridge the gap in air quality in Africa.</p>
                        </div>
                        <div className="AboutUsPage__pictorial">
                            {teamData.map((member) => (
                                <Profile
                                  ImgPath={member.picture}
                                  name={member.name}
                                  title={member.title}
                                />
                            ))}
                        </div>
                    </div>
                    <hr />
                    <div className="AboutUsPage__partners">
                        <h3 className="section-title">Our partners</h3>
                        <p className="section-info">We believe in the power of being stronger together. Together with our partners, we are solving large, complex air quality monitoring challenges across Africa. We are providing much-needed air quality data to Governments and individuals in the continent to facilitate policy changes that combat air pollution.</p>
                    </div>
                    <div className="partner-logos">
                        <table>
                            <tr>
                                <td><img src={WorldBankLogo} alt="World Bank Group" /></td>
                                <td><img src={GoogleLogo} alt="Google.org" /></td>
                                <td><img src={BirminghamUniLogo} alt="University of Birmingham" /></td>
                                <td><img src={EpsrcLogo} alt="EPSRC" /></td>
                            </tr>
                            <tr>
                                <td><img src={NRFLogo} alt="National Research Foundation" /></td>
                                <td><img src={ZindiLogo} alt="Zindi" /></td>
                                <td><img src={NRFLogo} alt="National Research Foundation" /></td>
                                <td><img src={ZindiLogo} alt="Zindi" /></td>
                            </tr>
                            <tr>
                                <td><img src={WorldBankLogo} alt="World Bank Group" /></td>
                                <td><img src={GoogleLogo} alt="Google.org" /></td>
                                <td><img src={BirminghamUniLogo} alt="University of Birmingham" /></td>
                                <td><img src={EpsrcLogo} alt="EPSRC" /></td>
                            </tr>
                            <tr>
                                <td><img src={NRFLogo} alt="National Research Foundation" /></td>
                                <td><img src={ZindiLogo} alt="Zindi" /></td>
                                <td><img src={NRFLogo} alt="National Research Foundation" /></td>
                                <td><img src={ZindiLogo} alt="Zindi" /></td>
                            </tr>
                        </table>
                    </div>
                </div>
            </div>
        </Page>
  );
};

export default AboutUsPage;<|MERGE_RESOLUTION|>--- conflicted
+++ resolved
@@ -17,8 +17,6 @@
 import Vector1 from 'assets/img/about_us_vector_3.png';
 import Vector2 from 'assets/img/about-us-vector-2.png';
 
-
-<<<<<<< HEAD
 const teamMembers = [
   { name: 'Prof. Engineer Bainomugisha', title: 'Project Lead', img: ProfileImg1 },
   { name: 'Deo Okure', title: 'Air Quality Scientist & Programme Manager', img: DeoImg },
@@ -48,8 +46,6 @@
   { name: 'Belinda Marion Kobusingye', title: 'Frontend Engineer', img: BelindaImg },
   { name: 'Mike Mwanje', title: 'DevOps Engineer', img: MikeImg },
 ];
-=======
->>>>>>> 26559b91
 
 const AboutUsPage = () => {
   useInitScrollTop();
