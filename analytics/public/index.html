--- conflicted
+++ resolved
@@ -13,7 +13,6 @@
     <link rel="stylesheet" href="//cdn.jsdelivr.net/chartist.js/latest/chartist.min.css" />
 
     <script src="//cdn.jsdelivr.net/chartist.js/latest/chartist.min.js"></script>
-<<<<<<< HEAD
     <link
       rel="stylesheet"
       href="https://fonts.googleapis.com/css?family=Roboto:300,400,500,700|Material+Icons"
@@ -22,10 +21,6 @@
       rel="stylesheet"
       href="https://cdnjs.cloudflare.com/ajax/libs/materialize/1.0.0/css/materialize.min.css"
     /> -->
-=======
-    <link rel="stylesheet" href="https://fonts.googleapis.com/css?family=Roboto:300,400,500,700|Material+Icons" />
-    <link rel="stylesheet" href="https://cdnjs.cloudflare.com/ajax/libs/materialize/1.0.0/css/materialize.min.css" />
->>>>>>> 6aa2d192
 
     <link href="https://fonts.googleapis.com/icon?family=Material+Icons" rel="stylesheet" />
     <link rel="stylesheet" href="//maxcdn.bootstrapcdn.com/font-awesome/4.7.0/css/font-awesome.min.css" />
