--- conflicted
+++ resolved
@@ -5,21 +5,14 @@
 
 import { RouteWithLayout } from '../components';
 import { Main as MainLayout, Minimal as MinimalLayout } from '../layouts';
-import PrivateRoute from "../views/components/PrivateRoute/PrivateRoute.js";
-import Register from "../views/components/Users/RegisterAnalytics";
+import PrivateRoute from '../views/components/PrivateRoute/PrivateRoute.js';
+import Register from '../views/components/Users/RegisterAnalytics';
 
 // import Users from '../views/components/Users/Users';
 import AddUser from '../views/components/Users/containers/AddUser';
-import {connectedUserList} from '../views/components/Users/containers/Users';
+import { connectedUserList } from '../views/components/Users/containers/Users';
 
 import {
-<<<<<<< HEAD
-  Dashboard as DashboardView,
-  Graphs as GraphView,
-  UserList as UserListView,
-=======
-
->>>>>>> 3bdc6c27
   Reports as ReportView,
   Account as AccountView,
   Settings as SettingsView,
@@ -29,33 +22,21 @@
   ReportTemplate,
   LocationList as LocationListView,
   SignUp as SignUpView,
-  Documentation,
+  Documentation
 } from '../views';
 
-<<<<<<< HEAD
-import Landing from "../views/layouts/Landing";
-import ForgotPassword from "../views/components/Users/ForgotPassword";
-import ResetPassword from "../views/components/Users/ResetPassword";
-import Defaults from "../views/components/Users/SetDefaults";
-import Login from "../views/components/Users/Login";
-// import ListUsers from "../views/components/Users/ListUserComponent";
-=======
-import {connectedDashboard as DashboardView} from 'views/components/Users/containers/Users'
+import { connectedDashboard as DashboardView } from 'views/components/Users/containers/Users';
 
 import Landing from '../views/layouts/Landing';
 import ForgotPassword from '../views/components/Users/ForgotPassword';
 import ResetPassword from '../views/components/Users/ResetPassword';
 import Login from '../views/components/Users/Login';
->>>>>>> 3bdc6c27
+import Defaults from '../views/components/Users/SetDefaults';
 
 const Routes = () => {
   return (
     <Switch>
-      <Redirect
-        exact
-        from="/"
-        to="/landing"
-      />
+      <Redirect exact from="/" to="/landing" />
       <PrivateRoute
         exact
         path="/dashboard"
@@ -96,13 +77,13 @@
         path="/settings"
       />
 
-    <PrivateRoute
-            component={Download}
-            exact
-            layout={MainLayout}
-            path="/download"
-          />
-      
+      <PrivateRoute
+        component={Download}
+        exact
+        layout={MainLayout}
+        path="/download"
+      />
+
       <PrivateRoute
         component={ReportTemplate}
         exact
@@ -110,7 +91,7 @@
         path="/report"
       />
 
-       <PrivateRoute
+      <PrivateRoute
         component={Defaults}
         exact
         layout={MainLayout}
@@ -144,37 +125,14 @@
         path="/documentation"
       />
 
-      <Route
-        component={Landing}
-        exact
-        path="/landing"
-      />
-      <Route
-        component={Login}
-        exact
-        path="/login"
-      />
-      <Route
-        component={ForgotPassword}
-        exact
-        path="/forgot"
-      />
-      <RouteWithLayout
-        component={ResetPassword}
-        exact
-        path="/reset"
-      />
-      <Route
-        exact path="/login"
-        component={Login} />
-      <Route
-        exact path="/forgot"
-        component={ForgotPassword} />
+      <Route component={Landing} exact path="/landing" />
+      <Route component={Login} exact path="/login" />
+      <Route component={ForgotPassword} exact path="/forgot" />
+      <RouteWithLayout component={ResetPassword} exact path="/reset" />
+      <Route exact path="/login" component={Login} />
+      <Route exact path="/forgot" component={ForgotPassword} />
 
-      
-      <Route 
-        exact path="/reset" 
-        component={ResetPassword} />
+      <Route exact path="/reset" component={ResetPassword} />
 
       <RouteWithLayout
         component={SignUpView}
@@ -182,21 +140,15 @@
         layout={MinimalLayout}
         path="/sign-up"
       />
-      
-    
-    <Route 
-    exact path="/reset/:token" 
-    component={ResetPassword} />
+
+      <Route exact path="/reset/:token" component={ResetPassword} />
 
       {/* <RouteWithLayout path="/add/users" component={AddUser}>
         <Route exact path="/users" component={Users} />
       </RouteWithLayout> */}
 
-      <RouteWithLayout
-        exact path="/reset"
-        component={ResetPassword} />
+      <RouteWithLayout exact path="/reset" component={ResetPassword} />
       <Redirect to="/not-found" />
-      
     </Switch>
   );
 };
