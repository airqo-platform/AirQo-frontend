import React from 'react';
/* eslint-disable */
import { IndexRoute } from 'react-router';
import { Switch, Redirect, Route } from 'react-router-dom';

import { RouteWithLayout } from '../components';
import { Main as MainLayout, Minimal as MinimalLayout } from '../layouts';
import PrivateRoute from '../views/components/PrivateRoute/PrivateRoute.js';
import Register from '../views/components/Users/RegisterAnalytics';

import {
  connectedUserList as ConnectedUserList,
  connectedCandidateList as ConnectedCandidateList,
  connectedSetDefaults as ConnectedSetDefaults
} from 'views/components/Users/containers/Users';

import {
  Dashboard as DashboardView,
  Graphs as GraphView,
  Reports as ReportView,
  Account as AccountView,
  Settings as SettingsView,
  NotFound as NotFoundView,
  Graphs,
  Download,
  ReportTemplate,
  LocationList as LocationListView,
  SignUp as SignUpView,
  Documentation,
} from '../views';

import Landing from '../views/layouts/Landing';
import ForgotPassword from '../views/components/Users/ForgotPassword';
import ResetPassword from '../views/components/Users/ResetPassword';
import Login from '../views/components/Users/Login';

const Routes = () => {
  return (
    <Switch>
      <Redirect exact from="/" to="/landing" />
      <PrivateRoute
        exact
        path="/dashboard"
        component={DashboardView}
        layout={MainLayout}
      />

      <PrivateRoute
        component={ConnectedUserList}
        exact
        layout={MainLayout}
        path="/admin/users"
      />

      <PrivateRoute
        component={ConnectedCandidateList}
        exact
        layout={MainLayout}
        path="/candidates"
      />

      <PrivateRoute
        component={Graphs}
        exact
        layout={MainLayout}
        path="/graphs"
      />
      <PrivateRoute
        component={ReportView}
        exact
        layout={MainLayout}
        path="/reports"
      />
      <PrivateRoute
        component={AccountView}
        exact
        layout={MainLayout}
        path="/account"
      />
      <PrivateRoute
        component={SettingsView}
        exact
        layout={MainLayout}
        path="/settings"
      />
<<<<<<< HEAD
      <PrivateRoute
        component={ConnectedSetDefaults}
=======

    <PrivateRoute
            component={Download}
            exact
            layout={MainLayout}
            path="/download"
          />
      
      <PrivateRoute
        component={ReportTemplate}
        exact
        layout={MainLayout}
        path="/report"
      />

       <PrivateRoute
        component={Defaults}
>>>>>>> 8a73ec1a
        exact
        layout={MainLayout}
        path="/defaults"
      />
      <PrivateRoute
        component={NotFoundView}
        exact
        layout={MinimalLayout}
        path="/not-found"
      />
<<<<<<< HEAD
      <Route component={Landing} exact path="/landing" />
      <Route exact path="/login" component={Login} />
      <Route exact path="/forgot" component={ForgotPassword} />

      <Route exact path="/register" component={Register} />

      <Route exact path="/reset/:token" component={ResetPassword} />
=======

      <PrivateRoute
        component={Graphs}
        exact
        layout={MainLayout}
        path="/location/:locationname"
      />

      <PrivateRoute
        component={LocationListView}
        exact
        layout={MainLayout}
        path="/locations"
      />

      <PrivateRoute
        component={Documentation}
        exact
        layout={MainLayout}
        path="/documentation"
      />

      <Route
        component={Landing}
        exact
        path="/landing"
      />
      <Route
        component={Login}
        exact
        path="/login"
      />
      <Route
        component={ForgotPassword}
        exact
        path="/forgot"
      />
      <RouteWithLayout
        component={ResetPassword}
        exact
        path="/reset"
      />
      <Route
        exact path="/login"
        component={Login} />
      <Route
        exact path="/forgot"
        component={ForgotPassword} />

      
      <Route 
        exact path="/reset" 
        component={ResetPassword} />

      <RouteWithLayout
        component={SignUpView}
        exact
        layout={MinimalLayout}
        path="/sign-up"
      />
      
    
    <Route 
    exact path="/reset/:token" 
    component={ResetPassword} />
>>>>>>> 8a73ec1a

      <RouteWithLayout exact path="/reset" component={ResetPassword} />

      <Redirect to="/not-found" />
      
    </Switch>
  );
};

export default Routes;<|MERGE_RESOLUTION|>--- conflicted
+++ resolved
@@ -83,10 +83,6 @@
         layout={MainLayout}
         path="/settings"
       />
-<<<<<<< HEAD
-      <PrivateRoute
-        component={ConnectedSetDefaults}
-=======
 
     <PrivateRoute
             component={Download}
@@ -103,8 +99,7 @@
       />
 
        <PrivateRoute
-        component={Defaults}
->>>>>>> 8a73ec1a
+        component={ConnectedSetDefaults}
         exact
         layout={MainLayout}
         path="/defaults"
@@ -115,15 +110,6 @@
         layout={MinimalLayout}
         path="/not-found"
       />
-<<<<<<< HEAD
-      <Route component={Landing} exact path="/landing" />
-      <Route exact path="/login" component={Login} />
-      <Route exact path="/forgot" component={ForgotPassword} />
-
-      <Route exact path="/register" component={Register} />
-
-      <Route exact path="/reset/:token" component={ResetPassword} />
-=======
 
       <PrivateRoute
         component={Graphs}
@@ -167,12 +153,10 @@
         path="/reset"
       />
       <Route
-        exact path="/login"
-        component={Login} />
-      <Route
         exact path="/forgot"
         component={ForgotPassword} />
 
+<Route exact path="/register" component={Register} />
       
       <Route 
         exact path="/reset" 
@@ -189,7 +173,6 @@
     <Route 
     exact path="/reset/:token" 
     component={ResetPassword} />
->>>>>>> 8a73ec1a
 
       <RouteWithLayout exact path="/reset" component={ResetPassword} />
 
