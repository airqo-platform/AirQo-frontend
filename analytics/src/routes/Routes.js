import React from 'react';
import { Switch, Redirect, Route } from 'react-router-dom';

import { RouteWithLayout } from '../components';
import { Main as MainLayout, Minimal as MinimalLayout} from '../layouts';
import PrivateRoute from "../views/components/PrivateRoute/PrivateRoute.js";

import {
  Dashboard as DashboardView,
  Graphs as GraphView,
  UserList as UserListView,
  Reports as ReportView,
  Account as AccountView,
  Settings as SettingsView,
  NotFound as NotFoundView,
  Graphs,
<<<<<<< HEAD
  Download
=======
  ReportTemplate as ReportTemplateView
>>>>>>> b32f30a6
} from '../views';

import Landing from "../views/layouts/Landing";
import ForgotPassword from "../views/components/input/ForgotPassword";
import ResetPassword from "../views/components/input/ResetPassword";
import Login from "../views/components/input/Login";

const Routes = () => {
  return (
    <Switch>
      <Redirect
        exact
        from="/"
        to="/login"
      />
      <PrivateRoute
        exact
        path="/dashboard"
        component={DashboardView}
        layout={MainLayout}
      />

      <PrivateRoute
        component={UserListView}
        exact
        layout={MainLayout}
        path="/admin/users"
      />
      <PrivateRoute
        component={Graphs}
        exact
        layout={MainLayout}
        path="/graphs"
      />
      <PrivateRoute
        component={ReportView}
        exact
        layout={MainLayout}
        path="/reports"
      />
<<<<<<< HEAD
      <PrivateRoute
=======
      <RouteWithLayout
        component={ReportTemplateView}
        exact
        layout={MainLayout}
        path="/report_template"
      />
      <RouteWithLayout
>>>>>>> b32f30a6
        component={AccountView}
        exact
        layout={MainLayout}
        path="/account"
      />
      <PrivateRoute
        component={SettingsView}
        exact
        layout={MainLayout}
        path="/settings"
      />

    <PrivateRoute
            component={Download}
            exact
            layout={MainLayout}
            path="/download"
          />
      
      
      <PrivateRoute
        component={NotFoundView}
        exact
        layout={MinimalLayout}
        path="/not-found"
      />
  
      <Route
        component={Landing}
        exact path="/landing"
      />
      <Route 
        exact path="/login" 
        component={Login} />
      <Route 
        exact path="/forgot" 
        component={ForgotPassword} />
      <Route 
        exact path="/reset" 
        component={ResetPassword} />
      <Redirect to="/not-found" />
    </Switch>
  );
};

export default Routes;<|MERGE_RESOLUTION|>--- conflicted
+++ resolved
@@ -14,11 +14,8 @@
   Settings as SettingsView,
   NotFound as NotFoundView,
   Graphs,
-<<<<<<< HEAD
-  Download
-=======
-  ReportTemplate as ReportTemplateView
->>>>>>> b32f30a6
+  Download,
+  ReportTemplate
 } from '../views';
 
 import Landing from "../views/layouts/Landing";
@@ -59,17 +56,7 @@
         layout={MainLayout}
         path="/reports"
       />
-<<<<<<< HEAD
       <PrivateRoute
-=======
-      <RouteWithLayout
-        component={ReportTemplateView}
-        exact
-        layout={MainLayout}
-        path="/report_template"
-      />
-      <RouteWithLayout
->>>>>>> b32f30a6
         component={AccountView}
         exact
         layout={MainLayout}
@@ -89,13 +76,21 @@
             path="/download"
           />
       
-      
+      <PrivateRoute
+        component={ReportTemplate}
+        exact
+        layout={MainLayout}
+        path="/report"
+      />
+
       <PrivateRoute
         component={NotFoundView}
         exact
         layout={MinimalLayout}
         path="/not-found"
       />
+
+
   
       <Route
         component={Landing}
