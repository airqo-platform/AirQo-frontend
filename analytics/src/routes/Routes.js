--- conflicted
+++ resolved
@@ -5,16 +5,12 @@
 
 import { RouteWithLayout } from '../components';
 import { Main as MainLayout, Minimal as MinimalLayout } from '../layouts';
-<<<<<<< HEAD
-import PrivateRoute from '../views/components/PrivateRoute/PrivateRoute.js';
-=======
 import PrivateRoute from "../views/components/PrivateRoute/PrivateRoute.js";
 import Register from "../views/components/Users/RegisterAnalytics";
 
 // import Users from '../views/components/Users/Users';
 import AddUser from '../views/components/Users/containers/AddUser';
 import {connectedUserList} from '../views/components/Users/containers/Users';
->>>>>>> 6aa2d192
 
 import {
   Dashboard as DashboardView,
@@ -32,19 +28,12 @@
   Documentation,
 } from '../views';
 
-<<<<<<< HEAD
-import Landing from '../views/layouts/Landing';
-import ForgotPassword from '../views/components/input/ForgotPassword';
-import ResetPassword from '../views/components/input/ResetPassword';
-import Login from '../views/components/input/Login';
-=======
 import Landing from "../views/layouts/Landing";
 import ForgotPassword from "../views/components/Users/ForgotPassword";
 import ResetPassword from "../views/components/Users/ResetPassword";
 import Defaults from "../views/components/Users/SetDefaults";
 import Login from "../views/components/Users/Login";
 // import ListUsers from "../views/components/Users/ListUserComponent";
->>>>>>> 6aa2d192
 
 const Routes = () => {
   return (
@@ -60,15 +49,6 @@
         component={DashboardView}
         layout={MainLayout}
       />
-<<<<<<< HEAD
-      <PrivateRoute
-        exact
-        path="/dashboard"
-        component={DashboardView}
-        layout={MainLayout}
-      />
-=======
->>>>>>> 6aa2d192
 
       <PrivateRoute
         component={connectedUserList}
@@ -108,7 +88,6 @@
         layout={MainLayout}
         path="/settings"
       />
-<<<<<<< HEAD
 
     <PrivateRoute
             component={Download}
@@ -124,21 +103,18 @@
         path="/report"
       />
 
-=======
        <PrivateRoute
         component={Defaults}
         exact
         layout={MainLayout}
         path="/defaults"
       />
->>>>>>> 6aa2d192
       <PrivateRoute
         component={NotFoundView}
         exact
         layout={MinimalLayout}
         path="/not-found"
       />
-<<<<<<< HEAD
 
       <PrivateRoute
         component={Graphs}
@@ -161,8 +137,6 @@
         path="/documentation"
       />
 
-=======
->>>>>>> 6aa2d192
       <Route
         component={Landing}
         exact
@@ -190,13 +164,7 @@
         exact path="/forgot"
         component={ForgotPassword} />
 
-      <Route 
-<<<<<<< HEAD
-        exact path="/login" 
-        component={Login} />
-      <Route 
-        exact path="/forgot" 
-        component={ForgotPassword} />
+      
       <Route 
         exact path="/reset" 
         component={ResetPassword} />
@@ -207,9 +175,7 @@
         layout={MinimalLayout}
         path="/sign-up"
       />
-=======
-      exact path="/register" 
-      component={Register} />
+      
     
     <Route 
     exact path="/reset/:token" 
@@ -222,7 +188,6 @@
       <RouteWithLayout
         exact path="/reset"
         component={ResetPassword} />
->>>>>>> 6aa2d192
       <Redirect to="/not-found" />
       
     </Switch>
