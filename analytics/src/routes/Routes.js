import React from 'react';
/* eslint-disable */
import { IndexRoute } from 'react-router';
import { Switch, Redirect, Route } from 'react-router-dom';

import { RouteWithLayout } from '../components';
import { Main as MainLayout, Minimal as MinimalLayout } from '../layouts';
import PrivateRoute from '../views/components/PrivateRoute/PrivateRoute.js';
<<<<<<< HEAD
=======
import Register from '../views/components/Users/RegisterAnalytics';

import {
  connectedUserList as ConnectedUserList,
  connectedCandidateList as ConnectedCandidateList,
  connectedSetDefaults as ConnectedSetDefaults
} from 'views/components/Users/containers/Users';
>>>>>>> d1dcc887

import {
  Dashboard as DashboardView,
  Graphs as GraphView,
  Reports as ReportView,
  Account as AccountView,
  Settings as SettingsView,
  NotFound as NotFoundView,
  Graphs,
  Download,
  ReportTemplate,
  LocationList as LocationListView,
  SignUp as SignUpView,
<<<<<<< HEAD
} from '../views';

import Landing from '../views/layouts/Landing';
import ForgotPassword from '../views/components/input/ForgotPassword';
import ResetPassword from '../views/components/input/ResetPassword';
import Login from '../views/components/input/Login';
=======
  Documentation,
} from '../views';

import Landing from '../views/layouts/Landing';
import ForgotPassword from '../views/components/Users/ForgotPassword';
import ResetPassword from '../views/components/Users/ResetPassword';
import Login from '../views/components/Users/Login';
>>>>>>> d1dcc887

const Routes = () => {
  return (
    <Switch>
      <Redirect exact from="/" to="/landing" />
      <PrivateRoute
        exact
        path="/dashboard"
        component={DashboardView}
        layout={MainLayout}
      />
<<<<<<< HEAD
      <PrivateRoute
        exact
        path="/dashboard"
        component={DashboardView}
        layout={MainLayout}
      />
=======
>>>>>>> d1dcc887

      <PrivateRoute
        component={ConnectedUserList}
        exact
        layout={MainLayout}
        path="/admin/users"
      />

      <PrivateRoute
        component={ConnectedCandidateList}
        exact
        layout={MainLayout}
        path="/candidates"
      />

      <PrivateRoute
        component={Graphs}
        exact
        layout={MainLayout}
        path="/graphs"
      />
      <PrivateRoute
        component={ReportView}
        exact
        layout={MainLayout}
        path="/reports"
      />
      <PrivateRoute
        component={AccountView}
        exact
        layout={MainLayout}
        path="/account"
      />
      <PrivateRoute
        component={SettingsView}
        exact
        layout={MainLayout}
        path="/settings"
      />

    <PrivateRoute
            component={Download}
            exact
            layout={MainLayout}
            path="/download"
          />
      
      <PrivateRoute
        component={ReportTemplate}
        exact
        layout={MainLayout}
        path="/report"
      />

<<<<<<< HEAD
=======
       <PrivateRoute
        component={ConnectedSetDefaults}
        exact
        layout={MainLayout}
        path="/defaults"
      />
>>>>>>> d1dcc887
      <PrivateRoute
        component={NotFoundView}
        exact
        layout={MinimalLayout}
        path="/not-found"
      />

      <PrivateRoute
        component={Graphs}
        exact
        layout={MainLayout}
        path="/location/:locationname"
      />

      <PrivateRoute
        component={LocationListView}
        exact
        layout={MainLayout}
        path="/locations"
      />
<<<<<<< HEAD
 
=======

      <PrivateRoute
        component={Documentation}
        exact
        layout={MainLayout}
        path="/documentation"
      />

>>>>>>> d1dcc887
      <Route
        component={Landing}
        exact
        path="/landing"
<<<<<<< HEAD
      />
      <Route
        component={Login}
        exact
        path="/login"
      />
      <Route
        component={ForgotPassword}
        exact
        path="/forgot"
      />
=======
      />
      <Route
        component={Login}
        exact
        path="/login"
      />
      <Route
        component={ForgotPassword}
        exact
        path="/forgot"
      />
>>>>>>> d1dcc887
      <RouteWithLayout
        component={ResetPassword}
        exact
        path="/reset"
      />
<<<<<<< HEAD
      <Route 
        exact path="/login" 
        component={Login} />
      <Route 
        exact path="/forgot" 
        component={ForgotPassword} />
      <Route 
=======
      <Route
        exact path="/forgot"
        component={ForgotPassword} />

<Route exact path="/register" component={Register} />
      
      <Route 
>>>>>>> d1dcc887
        exact path="/reset" 
        component={ResetPassword} />

      <RouteWithLayout
        component={SignUpView}
        exact
        layout={MinimalLayout}
        path="/sign-up"
      />
<<<<<<< HEAD
=======
      
    
    <Route 
    exact path="/reset/:token" 
    component={ResetPassword} />

      <RouteWithLayout exact path="/reset" component={ResetPassword} />

>>>>>>> d1dcc887
      <Redirect to="/not-found" />
      
    </Switch>
  );
};

export default Routes;<|MERGE_RESOLUTION|>--- conflicted
+++ resolved
@@ -6,8 +6,6 @@
 import { RouteWithLayout } from '../components';
 import { Main as MainLayout, Minimal as MinimalLayout } from '../layouts';
 import PrivateRoute from '../views/components/PrivateRoute/PrivateRoute.js';
-<<<<<<< HEAD
-=======
 import Register from '../views/components/Users/RegisterAnalytics';
 
 import {
@@ -15,7 +13,6 @@
   connectedCandidateList as ConnectedCandidateList,
   connectedSetDefaults as ConnectedSetDefaults
 } from 'views/components/Users/containers/Users';
->>>>>>> d1dcc887
 
 import {
   Dashboard as DashboardView,
@@ -29,14 +26,6 @@
   ReportTemplate,
   LocationList as LocationListView,
   SignUp as SignUpView,
-<<<<<<< HEAD
-} from '../views';
-
-import Landing from '../views/layouts/Landing';
-import ForgotPassword from '../views/components/input/ForgotPassword';
-import ResetPassword from '../views/components/input/ResetPassword';
-import Login from '../views/components/input/Login';
-=======
   Documentation,
 } from '../views';
 
@@ -44,7 +33,6 @@
 import ForgotPassword from '../views/components/Users/ForgotPassword';
 import ResetPassword from '../views/components/Users/ResetPassword';
 import Login from '../views/components/Users/Login';
->>>>>>> d1dcc887
 
 const Routes = () => {
   return (
@@ -56,15 +44,6 @@
         component={DashboardView}
         layout={MainLayout}
       />
-<<<<<<< HEAD
-      <PrivateRoute
-        exact
-        path="/dashboard"
-        component={DashboardView}
-        layout={MainLayout}
-      />
-=======
->>>>>>> d1dcc887
 
       <PrivateRoute
         component={ConnectedUserList}
@@ -119,15 +98,12 @@
         path="/report"
       />
 
-<<<<<<< HEAD
-=======
        <PrivateRoute
         component={ConnectedSetDefaults}
         exact
         layout={MainLayout}
         path="/defaults"
       />
->>>>>>> d1dcc887
       <PrivateRoute
         component={NotFoundView}
         exact
@@ -148,9 +124,6 @@
         layout={MainLayout}
         path="/locations"
       />
-<<<<<<< HEAD
- 
-=======
 
       <PrivateRoute
         component={Documentation}
@@ -159,12 +132,10 @@
         path="/documentation"
       />
 
->>>>>>> d1dcc887
       <Route
         component={Landing}
         exact
         path="/landing"
-<<<<<<< HEAD
       />
       <Route
         component={Login}
@@ -176,33 +147,11 @@
         exact
         path="/forgot"
       />
-=======
-      />
-      <Route
-        component={Login}
-        exact
-        path="/login"
-      />
-      <Route
-        component={ForgotPassword}
-        exact
-        path="/forgot"
-      />
->>>>>>> d1dcc887
       <RouteWithLayout
         component={ResetPassword}
         exact
         path="/reset"
       />
-<<<<<<< HEAD
-      <Route 
-        exact path="/login" 
-        component={Login} />
-      <Route 
-        exact path="/forgot" 
-        component={ForgotPassword} />
-      <Route 
-=======
       <Route
         exact path="/forgot"
         component={ForgotPassword} />
@@ -210,7 +159,6 @@
 <Route exact path="/register" component={Register} />
       
       <Route 
->>>>>>> d1dcc887
         exact path="/reset" 
         component={ResetPassword} />
 
@@ -220,8 +168,6 @@
         layout={MinimalLayout}
         path="/sign-up"
       />
-<<<<<<< HEAD
-=======
       
     
     <Route 
@@ -230,7 +176,6 @@
 
       <RouteWithLayout exact path="/reset" component={ResetPassword} />
 
->>>>>>> d1dcc887
       <Redirect to="/not-found" />
       
     </Switch>
