--- conflicted
+++ resolved
@@ -1,77 +1,5 @@
 /* eslint-disable */
 const devConfig = {
-<<<<<<< HEAD
-    VERIFY_TOKEN_URI: "http://localhost:3000/api/v1/users/reset",
-    UPDATE_PWD_URI: "http://localhost:3000/api/v1/users/updatePasswordViaEmail",
-    UPDATE_PWD_IN_URI: "http://localhost:3000/api/v1/users/updatePassword",
-    FORGOT_PWD_URI: "http://localhost:3000/api/v1/users/forgotPassword",
-    LOGIN_USER_URI: "http://localhost:3000/api/v1/users/loginUser",
-    REGISTER_USER_URI: "http://localhost:3000/api/v1/users/registerUser",
-    REGISTER_CANDIDATE_URI: "http://localhost:3000/api/v1/users/registerCandidate",
-    REJECT_USER_URI: "http://localhost:3000/api/v1/users/deny",
-    ACCEPT_USER_URI: "http://localhost:3000/api/v1/users/accept",
-    GET_USERS_URI: "http://localhost:3000/api/v1/users/",
-    GET_COLLABORATORS_URI: "http://localhost:3000/api/v1/users/collaborators/",
-};
-const testConfig = {
-    VERIFY_TOKEN_URI: "http://localhost:3000/api/v1/users/reset",
-    UPDATE_PWD_URI: "http://localhost:3000/api/v1/users/updatePasswordViaEmail",
-    UPDATE_PWD_IN_URI: "http://localhost:3000/api/v1/users/updatePassword",
-    FORGOT_PWD_URI: "http://localhost:3000/api/v1/users/forgotPassword",
-    LOGIN_USER_URI: "http://localhost:3000/api/v1/users/loginUser",
-    REGISTER_USER_URI: "http://localhost:3000/api/v1/users/registerUser",
-    REGISTER_CANDIDATE_URI: "http://localhost:3000/api/v1/users/registerCandidate",
-    REJECT_USER_URI: "http://localhost:3000/api/v1/users/deny",
-    ACCEPT_USER_URI: "http://localhost:3000/api/v1/users/accept",
-    GET_USERS_URI: "http://localhost:3000/api/v1/users/",
-};
-
-const stageConfig = {
-    VERIFY_TOKEN_URI: "https://airqo-250220.uc.r.appspot.com/api/v1/users/reset",
-    UPDATE_PWD_URI: "https://airqo-250220.uc.r.appspot.com/api/v1/users/updatePasswordViaEmail",
-    UPDATE_PWD_IN_URI: "https://airqo-250220.uc.r.appspot.com/api/v1/users/updatePassword",
-    FORGOT_PWD_URI: "https://airqo-250220.uc.r.appspot.com/api/v1/users/forgotPassword",
-    LOGIN_USER_URI: "https://airqo-250220.uc.r.appspot.com/api/v1/users/loginUser",
-    REGISTER_USER_URI: "https://airqo-250220.uc.r.appspot.com/api/v1/users/registerUser",
-    REGISTER_CANDIDATE_URI: "https://airqo-250220.uc.r.appspot.com/api/v1/users/registerCandidate",
-    REJECT_USER_URI: "https://airqo-250220.uc.r.appspot.com/api/v1/users/deny",
-    ACCEPT_USER_URI: "https://airqo-250220.uc.r.appspot.com/api/v1/users/accept",
-    GET_USERS_URI: "https://airqo-250220.uc.r.appspot.com/api/v1/users/",
-};
-const prodConfig = {
-    VERIFY_TOKEN_URI: "https://airqo-250220.uc.r.appspot.com/api/v1/users/reset",
-    UPDATE_PWD_URI: "https://airqo-250220.uc.r.appspot.com/api/v1/users/updatePasswordViaEmail",
-    UPDATE_PWD_IN_URI: "https://airqo-250220.uc.r.appspot.com/api/v1/users/updatePassword",
-    FORGOT_PWD_URI: "https://airqo-250220.uc.r.appspot.com/api/v1/users/forgotPassword",
-    LOGIN_USER_URI: "https://airqo-250220.uc.r.appspot.com/api/v1/users/loginUser",
-    REGISTER_USER_URI: "https://airqo-250220.uc.r.appspot.com/api/v1/users/registerUser",
-    REGISTER_CANDIDATE_URI: "https://airqo-250220.uc.r.appspot.com/api/v1/users/registerCandidate",
-    REJECT_USER_URI: "https://airqo-250220.uc.r.appspot.com/api/v1/users/deny",
-    ACCEPT_USER_URI: "https://airqo-250220.uc.r.appspot.com/api/v1/users/accept",
-    GET_USERS_URI: "https://airqo-250220.uc.r.appspot.com/api/v1/users/",
-};
-const defaultConfig = {
-    PORT: process.env.PORT || 5000,
-    NODE_PATH: process.env.NODE_PATH || "src",
-};
-
-function envConfig(env) {
-    switch (env) {
-        case "development":
-            return devConfig;
-        case "test":
-            return stageConfig;
-        case "stage":
-            return stageConfig;
-        default:
-            return prodConfig;
-    }
-}
-
-export default {
-    ...defaultConfig,
-    ...envConfig(process.env.NODE_ENV),
-=======
   VERIFY_TOKEN_URI: 'http://localhost:3000/api/v1/users/reset/you',
   UPDATE_PWD_URI: 'http://localhost:3000/api/v1/users/updatePasswordViaEmail',
   UPDATE_PWD_IN_URI: 'http://localhost:3000/api/v1/users/updatePassword',
@@ -167,5 +95,4 @@
 export default {
   ...defaultConfig,
   ...envConfig(process.env.NODE_ENV)
->>>>>>> a2408bca
 };