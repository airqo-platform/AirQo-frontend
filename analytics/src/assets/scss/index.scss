* {
  box-sizing: border-box;
  margin: 0;
  padding: 0;
}

html {
  height: 100%;
  -webkit-font-smoothing: antialiased;
  -moz-osx-font-smoothing: grayscale;
}

body {
  background-color: #f4f6f8;
  height: 100%;
}


a {
  text-decoration: none;
}

#root {
  height: 100%;
}



.form-style-graph {
	margin:10px auto;
	max-width: 400px;
	padding: 20px 12px 10px 20px;
	font: 13px "Lucida Sans Unicode", "Lucida Grande", sans-serif;
}
.form-style-graph li {
	padding: 0;
	display: block;
	list-style: none;
	margin: 10px 0 0 0;
}
.form-style-graph label{
	margin:0 0 3px 0;
	padding:0px;
	display:block;
	font-weight: bold;
} 
.form-style-graph input[type=date],
.form-style-graph input[type=search],
.form-style-graph input[type=time],
.form-style-graph input[type=input],
 
select{
	box-sizing: border-box;
	-webkit-box-sizing: border-box;
	-moz-box-sizing: border-box;
	border:1px solid #BEBEBE;
	padding: 7px;
	margin:0px;
		
} 
.form-style-graph input[type=date]:focus,
.form-style-graph input[type=search]:focus,
.form-style-graph input[type=time]:focus, 
.form-style-graph select:focus{
	-moz-box-shadow: 0 0 8px #88D5E9;
	-webkit-box-shadow: 0 0 8px #88D5E9;
	box-shadow: 0 0 8px #88D5E9;
	border: 1px solid #88D5E9;
}
.form-style-graph .field-divided{
	width: 49%;
}
.form-style-graph .field-select{
	width: 100%;
}
.form-style-graph .field-button{
  background: #4B99AD;
	padding: 8px 15px 8px 15px;
	border: none;
	color: #fff;
}
.form-style-graph input[type=submit], .form-style-graph input[type=button]{
	background: #4B99AD;
	padding: 8px 15px 8px 15px;
	border: none;
	color: #fff;
}
.form-style-graph input[type=submit]:hover, .form-style-graph input[type=button]:hover{
	background: #4691A4;
	box-shadow:none;
	-moz-box-shadow:none;
	-webkit-box-shadow:none;
}
.form-style-graph .required{
	color:red;
}  


.canvas-container {
  height: 60vh;
<<<<<<< HEAD
=======
  
}

.MapCardContent {
	padding: none !important; 
	margin: none !important;
	border: none !important;
	line-height: 0em !important;

>>>>>>> d1dcc887
}

.markertext {
	all: revert;
	color: black;
	font-size:12px;
	font-weight: 700;
	background-color: none;
	border-color: none;
	background: none;
	border: none;
	box-shadow: none;
	margin: 0px;
	cursor: none;
	direction: 'center';
	fill: false;
  }

  .leaflet-marker-icon {
	color: #000;
	font-size: 12px;
<<<<<<< HEAD
=======
	font-weight: 700;
>>>>>>> d1dcc887
	line-height: 35px;
	text-align: center;
	vertical-align: bottom;
	box-shadow: 2px 1px 4px rgba(0,0,0,0.2);
	border-radius: 30px;
	border-width: 3px;
	opacity: 1;		
}

.pm25Good {
	background:#45e50d;
	border: 2px solid #45e50d;
<<<<<<< HEAD
  }

 .pm25Moderate {
	background:#f8fe28;
	border: 2px solid #f8fe28;
  }
 .pm25UH4SG {
	background:#ee8310;
=======
	background-color:#45e50d !important;
  }

 .pm25Moderate {
	background:#f8fe28 !important;
	border: 2px solid #f8fe28;
  }
 .pm25UH4SG {
	background:#ee8310 !important;
>>>>>>> d1dcc887
	border: 2px solid #ee8310;

  }
  .pm25UnHealthy {
<<<<<<< HEAD
	background:#fe0000;
	border: 2px solid #fe0000;
  }
  .pm25VeryUnHealthy {
	background:#8639c0;
=======
	background:#fe0000 !important;
	border: 2px solid #fe0000;
  }
  .pm25VeryUnHealthy {
	background:#8639c0 !important;
>>>>>>> d1dcc887
	border: 2px solid #8639c0;

  }
  .pm25Harzadous{
<<<<<<< HEAD
	background:#81202e;
=======
	background:#81202e !important;
>>>>>>> d1dcc887
	border: 2px solid #81202e;
	
  }
  .pm25UnCategorised{
	background:#808080;
	border: 2px solid #808080;
<<<<<<< HEAD
  }
=======
  }

 
  /*Legend specific*/
.legend {
	padding: 0px 0px;
	font: 12px Arial, Helvetica, sans-serif;
	background:transparent;
	background:transparent;
	/*box-shadow: 0 0 15px rgba(0, 0, 0, 0.2);*/
	/*border-radius: 5px;*/
	line-height: 0.3;
	color: #fff;
	font-style: normal;
  }
  .legend h4 {
	text-align: center;
	font-size: 12px;
	margin: 2px 12px 8px;
	color: #777;
	font-style: normal;
  }
  
  .legend span {
	position: center;
	bottom: 3px
  }
  
  .legend i {
	width: auto;
	height: 21px;
	float: right;
	margin: 0 0 0 0;
	opacity: 1;
	padding: 8px;
	border-radius: 0px;
	font-style: normal;
  }
  
  .legend i.icon {
	background-size: 18px;
	background-color: rgba(255, 255, 255, 1);
  }
  .legend j {
	width: auto;
	height: 21px;
	float: right;
	margin: 0 0 0 0;
	opacity: 1;
	padding: 8px;
	border-radius: 3px;
	font-style: normal;
	color: #000;
  }


  
>>>>>>> d1dcc887
<|MERGE_RESOLUTION|>--- conflicted
+++ resolved
@@ -98,8 +98,6 @@
 
 .canvas-container {
   height: 60vh;
-<<<<<<< HEAD
-=======
   
 }
 
@@ -109,7 +107,6 @@
 	border: none !important;
 	line-height: 0em !important;
 
->>>>>>> d1dcc887
 }
 
 .markertext {
@@ -131,10 +128,7 @@
   .leaflet-marker-icon {
 	color: #000;
 	font-size: 12px;
-<<<<<<< HEAD
-=======
 	font-weight: 700;
->>>>>>> d1dcc887
 	line-height: 35px;
 	text-align: center;
 	vertical-align: bottom;
@@ -147,16 +141,6 @@
 .pm25Good {
 	background:#45e50d;
 	border: 2px solid #45e50d;
-<<<<<<< HEAD
-  }
-
- .pm25Moderate {
-	background:#f8fe28;
-	border: 2px solid #f8fe28;
-  }
- .pm25UH4SG {
-	background:#ee8310;
-=======
 	background-color:#45e50d !important;
   }
 
@@ -166,42 +150,26 @@
   }
  .pm25UH4SG {
 	background:#ee8310 !important;
->>>>>>> d1dcc887
 	border: 2px solid #ee8310;
 
   }
   .pm25UnHealthy {
-<<<<<<< HEAD
-	background:#fe0000;
-	border: 2px solid #fe0000;
-  }
-  .pm25VeryUnHealthy {
-	background:#8639c0;
-=======
 	background:#fe0000 !important;
 	border: 2px solid #fe0000;
   }
   .pm25VeryUnHealthy {
 	background:#8639c0 !important;
->>>>>>> d1dcc887
 	border: 2px solid #8639c0;
 
   }
   .pm25Harzadous{
-<<<<<<< HEAD
-	background:#81202e;
-=======
 	background:#81202e !important;
->>>>>>> d1dcc887
 	border: 2px solid #81202e;
 	
   }
   .pm25UnCategorised{
 	background:#808080;
 	border: 2px solid #808080;
-<<<<<<< HEAD
-  }
-=======
   }
 
  
@@ -258,5 +226,4 @@
   }
 
 
-  
->>>>>>> d1dcc887
+  