--- conflicted
+++ resolved
@@ -46,11 +46,7 @@
 .form-style-graph input[type=date],
 .form-style-graph input[type=search],
 .form-style-graph input[type=time],
-<<<<<<< HEAD
-
-=======
  
->>>>>>> 3b6e72ff
 select{
 	box-sizing: border-box;
 	-webkit-box-sizing: border-box;
@@ -58,11 +54,7 @@
 	border:1px solid #BEBEBE;
 	padding: 7px;
 	margin:0px;
-<<<<<<< HEAD
-
-=======
 		
->>>>>>> 3b6e72ff
 } 
 .form-style-graph input[type=date]:focus,
 .form-style-graph input[type=search]:focus,
@@ -94,12 +86,8 @@
 .form-style-graph .required{
 	color:red;
 }  
-<<<<<<< HEAD
 
 
 .canvas-container {
   height: 60vh;
-}
-=======
- 
->>>>>>> 3b6e72ff
+}