--- conflicted
+++ resolved
@@ -47,10 +47,7 @@
 .form-style-graph input[type=date],
 .form-style-graph input[type=search],
 .form-style-graph input[type=time],
-<<<<<<< HEAD
-=======
 .form-style-graph input[type=input],
->>>>>>> 7a4c518d
  
 select{
 	box-sizing: border-box;
@@ -76,15 +73,12 @@
 .form-style-graph .field-select{
 	width: 100%;
 }
-<<<<<<< HEAD
-=======
 .form-style-graph .field-button{
   background: #4B99AD;
 	padding: 8px 15px 8px 15px;
 	border: none;
 	color: #fff;
 }
->>>>>>> 7a4c518d
 .form-style-graph input[type=submit], .form-style-graph input[type=button]{
 	background: #4B99AD;
 	padding: 8px 15px 8px 15px;
@@ -100,9 +94,6 @@
 .form-style-graph .required{
 	color:red;
 }  
-<<<<<<< HEAD
- 
-=======
 
 
 .canvas-container {
@@ -123,5 +114,4 @@
 	cursor: none;
 	direction: 'center';
 	fill: false;
-  }
->>>>>>> 7a4c518d
+  }