/* eslint-disable */
import {
    GET_USERS_REQUEST,
    GET_USERS_SUCCESS,
    GET_USERS_FAILED,
    REGISTER_USER_REQUEST,
    REGISTER_USER_FAILED,
    REGISTER_USER_SUCCESS,
    SHOW_EDIT_DIALOG,
    HIDE_EDIT_DIALOG,
    EDIT_USER_REQUEST,
    EDIT_USER_SUCCESS,
    EDIT_USER_FAILED,
    SHOW_DELETE_DIALOG,
    HIDE_DELETE_DIALOG,
    DELETE_USER_REQUEST,
    DELETE_USER_SUCCESS,
    DELETE_USER_FAILED,
    TOGGLE_REGISTER_USER,
    HIDE_CONFIRM_DIALOG,
    CONFIRM_USER_REQUEST,
    CONFIRM_USER_SUCCESS,
    CONFIRM_USER_FAILED,
    SHOW_CONFIRM_DIALOG,
    SET_DEFAULTS_REQUEST,
    SET_DEFAULTS_SUCCESS,
    SET_DEFAULTS_FAILED,
    UPDATE_PASSWORD_REQUEST,
    UPDATE_PASSWORD_SUCCESS,
    UPDATE_PASSWORD_FAILED,
    UPDATE_PROFILE_REQUEST,
    UPDATE_PROFILE_SUCCESS,
    UPDATE_PROFILE_FAILED

} from "../types";

const isEmpty = require("is-empty");

const initialState = {
    users: [],
    collaborators: [],
    user: null,
    isFetching: false,
    error: null,
    successMsg: null,
    showDeleteDialog: false,
    userToDelete: null,
    showEditDialog: false,
    userToEdit: null,
    newUser: null,
    showAddUser: false,
    userToConfirm: null,
    showConfirmDialog: null,
    userToDefault: null,
    userDefaults: {},
    showAddUser: false,
};

export default function(state = initialState, action) {
    switch (action.type) {
        /************************* fetch users ****************************************** */
        case GET_USERS_REQUEST:
            return {
                ...state,
                users: [],
                user: null,
                isFetching: true,
                error: null,
                successMsg: null,
                showDeleteDialog: false,
                userToDelete: null,
                showEditDialog: false,
                userToEdit: null
            };
        case GET_USERS_SUCCESS:
            return {
                ...state,
                users: action.users,
                user: null,
                isFetching: false,
                error: null,
                successMsg: action.message,
                showDeleteDialog: false,
                userToDelete: null,
                showEditDialog: false,
                userToEdit: null
            };
        case GET_USERS_FAILED:
            return {
                ...state,
                users: [],
<<<<<<< HEAD
                user: null,
=======
                candidates: state.candidates,
                userDefaults: state.userDefaults,
                isFetching: false,
                error: action.error,
                successMsg: null,
                showDeleteDialog: false,
                userToDelete: null,
                showEditDialog: false,
                userToEdit: null
            };

            /************************* fetch candidates ****************************************** */

        case GET_CANDIDATES_REQUEST:
            return {
                ...state,
                users: state.users,
                candidates: state.candidates,
                userDefaults: state.userDefaults,
                isFetching: true,
                error: null,
                successMsg: null,
                showDeleteDialog: false,
                userToDelete: null,
                showEditDialog: false,
                userToEdit: null
            };
        case GET_CANDIDATES_SUCCESS:
            return {
                ...state,
                users: state.users,
                candidates: action.candidates,
                userDefaults: state.userDefaults,
                isFetching: false,
                error: null,
                successMsg: action.message,
                showDeleteDialog: false,
                userToDelete: null,
                showEditDialog: false,
                userToEdit: null
            };
        case GET_CANDIDATES_FAILED:
            return {
                ...state,
                users: state.users,
                userDefaults: state.userDefaults,
                candidates: [],
                isFetching: false,
                error: action.error,
                successMsg: null,
                showDeleteDialog: false,
                userToDelete: null,
                showEditDialog: false,
                userToEdit: null
            };

            /************************* fetch defaults ****************************************** */
        case GET_DEFAULTS_REQUEST:
            return {
                ...state,
                users: state.users,
                candidates: state.candidates,
                userDefaults: state.userDefaults,
                isFetching: true,
                error: null,
                successMsg: null,
                showDeleteDialog: false,
                userToDelete: null,
                showEditDialog: false,
                userToEdit: null
            };
        case GET_DEFAULTS_SUCCESS:
            return {
                ...state,
                users: state.users,
                candidates: state.candidates,
                userDefaults: action.defaults,
                isFetching: false,
                error: null,
                successMsg: action.message,
                showDeleteDialog: false,
                userToDelete: null,
                showEditDialog: false,
                userToEdit: null
            };
        case GET_DEFAULTS_FAILED:
            return {
                ...state,
                users: state.users,
                candidates: state.candidates,
                userDefaults: [],
>>>>>>> 3bdc6c27
                isFetching: false,
                error: action.error,
                successMsg: null,
                showDeleteDialog: false,
                userToDelete: null,
                showEditDialog: false,
                userToEdit: null
            };
            /************************* Add/register user ****************************************** */
        case REGISTER_USER_REQUEST:
            return {
                ...state,
                users: state.users,
                user: null,
                isFetching: true,
                error: null,
                successMsg: null,
                showDeleteDialog: false,
                userToDelete: null,
                showEditDialog: false,
                userToEdit: null,
                newUser: action.user,

            };
        case REGISTER_USER_FAILED:
            return {
                ...state,
                users: state.users,
                user: null,
                isFetching: true,
                error: action.error,
                successMsg: null,
                showDeleteDialog: false,
                userToDelete: null,
                showEditDialog: false,
                userToEdit: null,
                newUser: null
            };
        case REGISTER_USER_SUCCESS:
            return {
                ...state,
                users: [...state.users, action.user],
                user: null,
                isFetching: false,
                error: null,
                successMsg: action.message,
                showDeleteDialog: false,
                userToDelete: null,
                showEditDialog: false,
                userToEdit: null,
                newUser: action.user
            };
            /************************* edit user ****************************************** */
        case SHOW_EDIT_DIALOG:
            return {
                ...state,
                users: state.users,
                user: null,
                isFetching: false,
                error: null,
                successMsg: null,
                showDeleteDialog: false,
                userToDelete: null,
                showEditDialog: true,
                userToEdit: action.user,
                newUser: null
            };

        case HIDE_EDIT_DIALOG:
            return {
                ...state,
                users: state.users,
                user: null,
                isFetching: false,
                error: null,
                successMsg: null,
                showDeleteDialog: false,
                userToDelete: null,
                showEditDialog: false,
                userToEdit: null,
                newUser: null
            };
        case EDIT_USER_REQUEST:
            return {
                ...state,
                users: state.users,
                user: null,
                isFetching: false,
                error: null,
                successMsg: null,
                showDeleteDialog: false,
                userToDelete: null,
                showEditDialog: true,
                userToEdit: action.userToEdit,
                newUser: null
            };

        case EDIT_USER_SUCCESS:
            const updatedUsers = state.users.map(user => {
                if (user._id !== action.userToEdit._id) {
                    //this is not the item of interest
                    return user;
                }
                //this is the one whose updated value we want...
                return {...user, ...action.userToEdit };
            });
            return {
                ...state,
                users: updatedUsers,
                user: null,
                isFetching: false,
                error: null,
                successMsg: action.message,
                showDeleteDialog: false,
                userToDelete: null,
                showEditDialog: true,
                userToEdit: action.userToEdit,
                newUser: null
            };

        case EDIT_USER_FAILED:
            return {
                ...state,
                users: state.users,
                user: null,
                isFetching: false,
                error: action.error,
                successMsg: null,
                showDeleteDialog: false,
                userToDelete: null,
                showEditDialog: true,
                userToEdit: action.userToEdit,
                newUser: null
            };
            /************************* delete user ****************************************** */
        case SHOW_DELETE_DIALOG:
            return {
                ...state,
                users: state.users,
                user: null,
                isFetching: false,
                error: action.error,
                successMsg: null,
                showDeleteDialog: true,
                userToDelete: action.user,
                showEditDialog: false,
                userToEdit: null,
                newUser: null
            };

        case HIDE_DELETE_DIALOG:
            return {
                ...state,
                users: state.users,
                user: null,
                isFetching: false,
                error: action.error,
                successMsg: null,
                showDeleteDialog: false,
                userToDelete: null,
                showEditDialog: false,
                userToEdit: null,
                newUser: null
            };

        case DELETE_USER_REQUEST:
            return {
                ...state,
                users: state.users,
                user: null,
                isFetching: false,
                error: null,
                successMsg: null,
                showDeleteDialog: true,
                userToDelete: action.userToDelete,
                showEditDialog: false,
                userToEdit: null,
                newUser: null
            };

        case DELETE_USER_SUCCESS:
            const filteredUsers = state.users.filter(
                user => user._id !== state.userToDelete._id
            );
            return {
                ...state,
                users: filteredUsers,
                user: null,
                isFetching: false,
                error: null,
                successMsg: action.message,
                showDeleteDialog: false,
                userToDelete: action.userToDelete,
                showEditDialog: false,
                userToEdit: null,
                newUser: null
            };

        case DELETE_USER_FAILED:
            return {
                ...state,
                users: state.users,
                user: null,
                isFetching: false,
                error: action.error,
                successMsg: null,
                showDeleteDialog: true,
                userToDelete: action.userToDelete,
                showEditDialog: false,
                userToEdit: null,
                newUser: null
            };
        case TOGGLE_REGISTER_USER:
            return {
                ...state,
                showAddUser: !state.showAddUser
            };

            /************************* confirm user ****************************************** */
        case SHOW_CONFIRM_DIALOG:
            return {
                ...state,
                users: state.users,
                user: null,
                isFetching: false,
                error: action.error,
                successMsg: null,
                showDeleteDialog: false,
                userToDelete: action.user,
                showEditDialog: false,
                userToEdit: null,
                newUser: null
            }
        case HIDE_CONFIRM_DIALOG:
            return {
                ...state,
                users: state.users,
                user: null,
                isFetching: false,
                error: action.error,
                successMsg: null,
                showDeleteDialog: false,
                userToDelete: null,
                showEditDialog: false,
                userToEdit: null,
                newUser: null
            }
        case CONFIRM_USER_REQUEST:
            return {
                ...state,
                users: state.users,
                user: null,
                isFetching: false,
                error: null,
                successMsg: null,
                showDeleteDialog: true,
                userToDelete: action.userToConfirm,
                showEditDialog: false,
                userToEdit: null,
                newUser: null
            }
        case CONFIRM_USER_SUCCESS:
            return {
                ...state,
                users: state.users,
                user: null,
                isFetching: false,
                error: null,
                successMsg: action.message,
                showDeleteDialog: true,
                userToDelete: action.userToConfirm,
                showEditDialog: false,
                userToEdit: null,
                newUser: null
            }
        case CONFIRM_USER_FAILED:
            return {
                ...state,
                users: state.users,
                user: null,
                isFetching: false,
                error: action.error,
                successMsg: null,
                showDeleteDialog: true,
                userToDelete: action.userToConfirm,
                showEditDialog: false,
                userToEdit: null,
                newUser: null
            }

            /************************ save password  *********************************************/
        case UPDATE_PASSWORD_REQUEST:
            return {
                ...state,
                users: state.users,
                userToDefault: action.userToDefault,
            }
        case UPDATE_PASSWORD_SUCCESS:
            return {
                ...state,
                users: state.users,
            }
        case UPDATE_PASSWORD_FAILED:
            return {
                ...state,
                users: state.users,
                user: null,
            }

            //set defaults
        case SET_DEFAULTS_REQUEST:
            return {
                ...state,
                userToDefault: action.userToDefault,
                userDefaults: false,
            }
        case SET_DEFAULTS_SUCCESS:
            return {
                ...state,
                users: state.users,
                user: null,
                isFetching: false,
                error: null,
                successMsg: action.message,
                showDeleteDialog: true,
                userToDelete: action.userToConfirm,
                showEditDialog: false,
                userToEdit: null,
                newUser: null
            }
        case SET_DEFAULTS_FAILED:
            return {
                ...state,
                users: state.users,
                user: null,
                isFetching: false,
                error: action.error,
                successMsg: null,
                showDeleteDialog: true,
                userToDelete: action.userToConfirm,
                showEditDialog: false,
                userToEdit: null,
                newUser: null
            }

        default:
            return state;
    }
}<|MERGE_RESOLUTION|>--- conflicted
+++ resolved
@@ -1,535 +1,563 @@
 /* eslint-disable */
 import {
-    GET_USERS_REQUEST,
-    GET_USERS_SUCCESS,
-    GET_USERS_FAILED,
-    REGISTER_USER_REQUEST,
-    REGISTER_USER_FAILED,
-    REGISTER_USER_SUCCESS,
-    SHOW_EDIT_DIALOG,
-    HIDE_EDIT_DIALOG,
-    EDIT_USER_REQUEST,
-    EDIT_USER_SUCCESS,
-    EDIT_USER_FAILED,
-    SHOW_DELETE_DIALOG,
-    HIDE_DELETE_DIALOG,
-    DELETE_USER_REQUEST,
-    DELETE_USER_SUCCESS,
-    DELETE_USER_FAILED,
-    TOGGLE_REGISTER_USER,
-    HIDE_CONFIRM_DIALOG,
-    CONFIRM_USER_REQUEST,
-    CONFIRM_USER_SUCCESS,
-    CONFIRM_USER_FAILED,
-    SHOW_CONFIRM_DIALOG,
-    SET_DEFAULTS_REQUEST,
-    SET_DEFAULTS_SUCCESS,
-    SET_DEFAULTS_FAILED,
-    UPDATE_PASSWORD_REQUEST,
-    UPDATE_PASSWORD_SUCCESS,
-    UPDATE_PASSWORD_FAILED,
-    UPDATE_PROFILE_REQUEST,
-    UPDATE_PROFILE_SUCCESS,
-    UPDATE_PROFILE_FAILED
-
-} from "../types";
-
-const isEmpty = require("is-empty");
+  GET_USERS_REQUEST,
+  GET_USERS_SUCCESS,
+  GET_USERS_FAILED,
+  GET_DEFAULTS_REQUEST,
+  GET_DEFAULTS_SUCCESS,
+  GET_DEFAULTS_FAILED,
+  GET_CANDIDATES_REQUEST,
+  GET_CANDIDATES_SUCCESS,
+  GET_CANDIDATES_FAILED,
+  REGISTER_USER_REQUEST,
+  REGISTER_USER_FAILED,
+  REGISTER_USER_SUCCESS,
+  SHOW_EDIT_DIALOG,
+  HIDE_EDIT_DIALOG,
+  EDIT_USER_REQUEST,
+  EDIT_USER_SUCCESS,
+  EDIT_USER_FAILED,
+  SHOW_DELETE_DIALOG,
+  HIDE_DELETE_DIALOG,
+  DELETE_USER_REQUEST,
+  DELETE_USER_SUCCESS,
+  DELETE_USER_FAILED,
+  TOGGLE_REGISTER_USER,
+  HIDE_CONFIRM_DIALOG,
+  CONFIRM_USER_REQUEST,
+  CONFIRM_USER_SUCCESS,
+  CONFIRM_USER_FAILED,
+  SHOW_CONFIRM_DIALOG,
+  SET_DEFAULTS_REQUEST,
+  SET_DEFAULTS_SUCCESS,
+  SET_DEFAULTS_FAILED,
+  UPDATE_PASSWORD_REQUEST,
+  UPDATE_PASSWORD_SUCCESS,
+  UPDATE_PASSWORD_FAILED,
+  UPDATE_PROFILE_REQUEST,
+  UPDATE_PROFILE_SUCCESS,
+  UPDATE_PROFILE_FAILED
+} from '../types';
+
+const isEmpty = require('is-empty');
 
 const initialState = {
-    users: [],
-    collaborators: [],
-    user: null,
-    isFetching: false,
-    error: null,
-    successMsg: null,
-    showDeleteDialog: false,
-    userToDelete: null,
-    showEditDialog: false,
-    userToEdit: null,
-    newUser: null,
-    showAddUser: false,
-    userToConfirm: null,
-    showConfirmDialog: null,
-    userToDefault: null,
-    userDefaults: {},
-    showAddUser: false,
+  users: [],
+  candidates: [],
+  isFetching: false,
+  error: null,
+  successMsg: null,
+  showDeleteDialog: false,
+  userToDelete: null,
+  showEditDialog: false,
+  userToEdit: null,
+  newUser: null,
+  showAddUser: false,
+  userToConfirm: null,
+  showConfirmDialog: null,
+  userDefaults: [],
+  showAddUser: false,
+  isUpdating: false
 };
 
 export default function(state = initialState, action) {
-    switch (action.type) {
-        /************************* fetch users ****************************************** */
-        case GET_USERS_REQUEST:
-            return {
-                ...state,
-                users: [],
-                user: null,
-                isFetching: true,
-                error: null,
-                successMsg: null,
-                showDeleteDialog: false,
-                userToDelete: null,
-                showEditDialog: false,
-                userToEdit: null
-            };
-        case GET_USERS_SUCCESS:
-            return {
-                ...state,
-                users: action.users,
-                user: null,
-                isFetching: false,
-                error: null,
-                successMsg: action.message,
-                showDeleteDialog: false,
-                userToDelete: null,
-                showEditDialog: false,
-                userToEdit: null
-            };
-        case GET_USERS_FAILED:
-            return {
-                ...state,
-                users: [],
-<<<<<<< HEAD
-                user: null,
-=======
-                candidates: state.candidates,
-                userDefaults: state.userDefaults,
-                isFetching: false,
-                error: action.error,
-                successMsg: null,
-                showDeleteDialog: false,
-                userToDelete: null,
-                showEditDialog: false,
-                userToEdit: null
-            };
-
-            /************************* fetch candidates ****************************************** */
-
-        case GET_CANDIDATES_REQUEST:
-            return {
-                ...state,
-                users: state.users,
-                candidates: state.candidates,
-                userDefaults: state.userDefaults,
-                isFetching: true,
-                error: null,
-                successMsg: null,
-                showDeleteDialog: false,
-                userToDelete: null,
-                showEditDialog: false,
-                userToEdit: null
-            };
-        case GET_CANDIDATES_SUCCESS:
-            return {
-                ...state,
-                users: state.users,
-                candidates: action.candidates,
-                userDefaults: state.userDefaults,
-                isFetching: false,
-                error: null,
-                successMsg: action.message,
-                showDeleteDialog: false,
-                userToDelete: null,
-                showEditDialog: false,
-                userToEdit: null
-            };
-        case GET_CANDIDATES_FAILED:
-            return {
-                ...state,
-                users: state.users,
-                userDefaults: state.userDefaults,
-                candidates: [],
-                isFetching: false,
-                error: action.error,
-                successMsg: null,
-                showDeleteDialog: false,
-                userToDelete: null,
-                showEditDialog: false,
-                userToEdit: null
-            };
-
-            /************************* fetch defaults ****************************************** */
-        case GET_DEFAULTS_REQUEST:
-            return {
-                ...state,
-                users: state.users,
-                candidates: state.candidates,
-                userDefaults: state.userDefaults,
-                isFetching: true,
-                error: null,
-                successMsg: null,
-                showDeleteDialog: false,
-                userToDelete: null,
-                showEditDialog: false,
-                userToEdit: null
-            };
-        case GET_DEFAULTS_SUCCESS:
-            return {
-                ...state,
-                users: state.users,
-                candidates: state.candidates,
-                userDefaults: action.defaults,
-                isFetching: false,
-                error: null,
-                successMsg: action.message,
-                showDeleteDialog: false,
-                userToDelete: null,
-                showEditDialog: false,
-                userToEdit: null
-            };
-        case GET_DEFAULTS_FAILED:
-            return {
-                ...state,
-                users: state.users,
-                candidates: state.candidates,
-                userDefaults: [],
->>>>>>> 3bdc6c27
-                isFetching: false,
-                error: action.error,
-                successMsg: null,
-                showDeleteDialog: false,
-                userToDelete: null,
-                showEditDialog: false,
-                userToEdit: null
-            };
-            /************************* Add/register user ****************************************** */
-        case REGISTER_USER_REQUEST:
-            return {
-                ...state,
-                users: state.users,
-                user: null,
-                isFetching: true,
-                error: null,
-                successMsg: null,
-                showDeleteDialog: false,
-                userToDelete: null,
-                showEditDialog: false,
-                userToEdit: null,
-                newUser: action.user,
-
-            };
-        case REGISTER_USER_FAILED:
-            return {
-                ...state,
-                users: state.users,
-                user: null,
-                isFetching: true,
-                error: action.error,
-                successMsg: null,
-                showDeleteDialog: false,
-                userToDelete: null,
-                showEditDialog: false,
-                userToEdit: null,
-                newUser: null
-            };
-        case REGISTER_USER_SUCCESS:
-            return {
-                ...state,
-                users: [...state.users, action.user],
-                user: null,
-                isFetching: false,
-                error: null,
-                successMsg: action.message,
-                showDeleteDialog: false,
-                userToDelete: null,
-                showEditDialog: false,
-                userToEdit: null,
-                newUser: action.user
-            };
-            /************************* edit user ****************************************** */
-        case SHOW_EDIT_DIALOG:
-            return {
-                ...state,
-                users: state.users,
-                user: null,
-                isFetching: false,
-                error: null,
-                successMsg: null,
-                showDeleteDialog: false,
-                userToDelete: null,
-                showEditDialog: true,
-                userToEdit: action.user,
-                newUser: null
-            };
-
-        case HIDE_EDIT_DIALOG:
-            return {
-                ...state,
-                users: state.users,
-                user: null,
-                isFetching: false,
-                error: null,
-                successMsg: null,
-                showDeleteDialog: false,
-                userToDelete: null,
-                showEditDialog: false,
-                userToEdit: null,
-                newUser: null
-            };
-        case EDIT_USER_REQUEST:
-            return {
-                ...state,
-                users: state.users,
-                user: null,
-                isFetching: false,
-                error: null,
-                successMsg: null,
-                showDeleteDialog: false,
-                userToDelete: null,
-                showEditDialog: true,
-                userToEdit: action.userToEdit,
-                newUser: null
-            };
-
-        case EDIT_USER_SUCCESS:
-            const updatedUsers = state.users.map(user => {
-                if (user._id !== action.userToEdit._id) {
-                    //this is not the item of interest
-                    return user;
-                }
-                //this is the one whose updated value we want...
-                return {...user, ...action.userToEdit };
-            });
-            return {
-                ...state,
-                users: updatedUsers,
-                user: null,
-                isFetching: false,
-                error: null,
-                successMsg: action.message,
-                showDeleteDialog: false,
-                userToDelete: null,
-                showEditDialog: true,
-                userToEdit: action.userToEdit,
-                newUser: null
-            };
-
-        case EDIT_USER_FAILED:
-            return {
-                ...state,
-                users: state.users,
-                user: null,
-                isFetching: false,
-                error: action.error,
-                successMsg: null,
-                showDeleteDialog: false,
-                userToDelete: null,
-                showEditDialog: true,
-                userToEdit: action.userToEdit,
-                newUser: null
-            };
-            /************************* delete user ****************************************** */
-        case SHOW_DELETE_DIALOG:
-            return {
-                ...state,
-                users: state.users,
-                user: null,
-                isFetching: false,
-                error: action.error,
-                successMsg: null,
-                showDeleteDialog: true,
-                userToDelete: action.user,
-                showEditDialog: false,
-                userToEdit: null,
-                newUser: null
-            };
-
-        case HIDE_DELETE_DIALOG:
-            return {
-                ...state,
-                users: state.users,
-                user: null,
-                isFetching: false,
-                error: action.error,
-                successMsg: null,
-                showDeleteDialog: false,
-                userToDelete: null,
-                showEditDialog: false,
-                userToEdit: null,
-                newUser: null
-            };
-
-        case DELETE_USER_REQUEST:
-            return {
-                ...state,
-                users: state.users,
-                user: null,
-                isFetching: false,
-                error: null,
-                successMsg: null,
-                showDeleteDialog: true,
-                userToDelete: action.userToDelete,
-                showEditDialog: false,
-                userToEdit: null,
-                newUser: null
-            };
-
-        case DELETE_USER_SUCCESS:
-            const filteredUsers = state.users.filter(
-                user => user._id !== state.userToDelete._id
-            );
-            return {
-                ...state,
-                users: filteredUsers,
-                user: null,
-                isFetching: false,
-                error: null,
-                successMsg: action.message,
-                showDeleteDialog: false,
-                userToDelete: action.userToDelete,
-                showEditDialog: false,
-                userToEdit: null,
-                newUser: null
-            };
-
-        case DELETE_USER_FAILED:
-            return {
-                ...state,
-                users: state.users,
-                user: null,
-                isFetching: false,
-                error: action.error,
-                successMsg: null,
-                showDeleteDialog: true,
-                userToDelete: action.userToDelete,
-                showEditDialog: false,
-                userToEdit: null,
-                newUser: null
-            };
-        case TOGGLE_REGISTER_USER:
-            return {
-                ...state,
-                showAddUser: !state.showAddUser
-            };
-
-            /************************* confirm user ****************************************** */
-        case SHOW_CONFIRM_DIALOG:
-            return {
-                ...state,
-                users: state.users,
-                user: null,
-                isFetching: false,
-                error: action.error,
-                successMsg: null,
-                showDeleteDialog: false,
-                userToDelete: action.user,
-                showEditDialog: false,
-                userToEdit: null,
-                newUser: null
-            }
-        case HIDE_CONFIRM_DIALOG:
-            return {
-                ...state,
-                users: state.users,
-                user: null,
-                isFetching: false,
-                error: action.error,
-                successMsg: null,
-                showDeleteDialog: false,
-                userToDelete: null,
-                showEditDialog: false,
-                userToEdit: null,
-                newUser: null
-            }
-        case CONFIRM_USER_REQUEST:
-            return {
-                ...state,
-                users: state.users,
-                user: null,
-                isFetching: false,
-                error: null,
-                successMsg: null,
-                showDeleteDialog: true,
-                userToDelete: action.userToConfirm,
-                showEditDialog: false,
-                userToEdit: null,
-                newUser: null
-            }
-        case CONFIRM_USER_SUCCESS:
-            return {
-                ...state,
-                users: state.users,
-                user: null,
-                isFetching: false,
-                error: null,
-                successMsg: action.message,
-                showDeleteDialog: true,
-                userToDelete: action.userToConfirm,
-                showEditDialog: false,
-                userToEdit: null,
-                newUser: null
-            }
-        case CONFIRM_USER_FAILED:
-            return {
-                ...state,
-                users: state.users,
-                user: null,
-                isFetching: false,
-                error: action.error,
-                successMsg: null,
-                showDeleteDialog: true,
-                userToDelete: action.userToConfirm,
-                showEditDialog: false,
-                userToEdit: null,
-                newUser: null
-            }
-
-            /************************ save password  *********************************************/
-        case UPDATE_PASSWORD_REQUEST:
-            return {
-                ...state,
-                users: state.users,
-                userToDefault: action.userToDefault,
-            }
-        case UPDATE_PASSWORD_SUCCESS:
-            return {
-                ...state,
-                users: state.users,
-            }
-        case UPDATE_PASSWORD_FAILED:
-            return {
-                ...state,
-                users: state.users,
-                user: null,
-            }
-
-            //set defaults
-        case SET_DEFAULTS_REQUEST:
-            return {
-                ...state,
-                userToDefault: action.userToDefault,
-                userDefaults: false,
-            }
-        case SET_DEFAULTS_SUCCESS:
-            return {
-                ...state,
-                users: state.users,
-                user: null,
-                isFetching: false,
-                error: null,
-                successMsg: action.message,
-                showDeleteDialog: true,
-                userToDelete: action.userToConfirm,
-                showEditDialog: false,
-                userToEdit: null,
-                newUser: null
-            }
-        case SET_DEFAULTS_FAILED:
-            return {
-                ...state,
-                users: state.users,
-                user: null,
-                isFetching: false,
-                error: action.error,
-                successMsg: null,
-                showDeleteDialog: true,
-                userToDelete: action.userToConfirm,
-                showEditDialog: false,
-                userToEdit: null,
-                newUser: null
-            }
-
-        default:
-            return state;
-    }
+  switch (action.type) {
+    /************************* fetch users ****************************************** */
+    case GET_USERS_REQUEST:
+      return {
+        ...state,
+        users: state.users,
+        candidates: state.candidates,
+        userDefaults: state.userDefaults,
+        isFetching: true,
+        error: null,
+        successMsg: null,
+        showDeleteDialog: false,
+        userToDelete: null,
+        showEditDialog: false,
+        userToEdit: null
+      };
+    case GET_USERS_SUCCESS:
+      return {
+        ...state,
+        users: action.users,
+        candidates: state.candidates,
+        userDefaults: state.userDefaults,
+        isFetching: false,
+        error: null,
+        successMsg: action.message,
+        showDeleteDialog: false,
+        userToDelete: null,
+        showEditDialog: false,
+        userToEdit: null
+      };
+    case GET_USERS_FAILED:
+      return {
+        ...state,
+        users: [],
+        candidates: state.candidates,
+        userDefaults: state.userDefaults,
+        isFetching: false,
+        error: action.error,
+        successMsg: null,
+        showDeleteDialog: false,
+        userToDelete: null,
+        showEditDialog: false,
+        userToEdit: null
+      };
+
+    /************************* fetch candidates ****************************************** */
+
+    case GET_CANDIDATES_REQUEST:
+      return {
+        ...state,
+        users: state.users,
+        candidates: state.candidates,
+        userDefaults: state.userDefaults,
+        isFetching: true,
+        error: null,
+        successMsg: null,
+        showDeleteDialog: false,
+        userToDelete: null,
+        showEditDialog: false,
+        userToEdit: null
+      };
+    case GET_CANDIDATES_SUCCESS:
+      return {
+        ...state,
+        users: state.users,
+        candidates: action.candidates,
+        userDefaults: state.userDefaults,
+        isFetching: false,
+        error: null,
+        successMsg: action.message,
+        showDeleteDialog: false,
+        userToDelete: null,
+        showEditDialog: false,
+        userToEdit: null
+      };
+    case GET_CANDIDATES_FAILED:
+      return {
+        ...state,
+        users: state.users,
+        userDefaults: state.userDefaults,
+        candidates: [],
+        isFetching: false,
+        error: action.error,
+        successMsg: null,
+        showDeleteDialog: false,
+        userToDelete: null,
+        showEditDialog: false,
+        userToEdit: null
+      };
+
+    /************************* fetch defaults ****************************************** */
+    case GET_DEFAULTS_REQUEST:
+      return {
+        ...state,
+        users: state.users,
+        candidates: state.candidates,
+        userDefaults: state.userDefaults,
+        isFetching: true,
+        error: null,
+        successMsg: null,
+        showDeleteDialog: false,
+        userToDelete: null,
+        showEditDialog: false,
+        userToEdit: null
+      };
+    case GET_DEFAULTS_SUCCESS:
+      return {
+        ...state,
+        users: state.users,
+        candidates: state.candidates,
+        userDefaults: action.defaults,
+        isFetching: false,
+        error: null,
+        successMsg: action.message,
+        showDeleteDialog: false,
+        userToDelete: null,
+        showEditDialog: false,
+        userToEdit: null
+      };
+    case GET_DEFAULTS_FAILED:
+      return {
+        ...state,
+        users: state.users,
+        candidates: state.candidates,
+        userDefaults: [],
+        isFetching: false,
+        error: action.error,
+        successMsg: null,
+        showDeleteDialog: false,
+        userToDelete: null,
+        showEditDialog: false,
+        userToEdit: null
+      };
+
+    /************************* Add/register user ****************************************** */
+    case REGISTER_USER_REQUEST:
+      return {
+        ...state,
+        users: state.users,
+        candidates: state.candidates,
+        userDefaults: state.userDefaults,
+        isFetching: true,
+        error: null,
+        successMsg: null,
+        showDeleteDialog: false,
+        userToDelete: null,
+        showEditDialog: false,
+        userToEdit: null,
+        newUser: action.user
+      };
+    case REGISTER_USER_FAILED:
+      return {
+        ...state,
+        users: state.users,
+        candidates: state.candidates,
+        userDefaults: state.userDefaults,
+        isFetching: true,
+        error: action.error,
+        successMsg: null,
+        showDeleteDialog: false,
+        userToDelete: null,
+        showEditDialog: false,
+        userToEdit: null,
+        newUser: null
+      };
+    case REGISTER_USER_SUCCESS:
+      return {
+        ...state,
+        users: [...state.users, action.user],
+        candidates: state.candidates,
+        userDefaults: state.userDefaults,
+        isFetching: false,
+        error: null,
+        successMsg: action.message,
+        showDeleteDialog: false,
+        userToDelete: null,
+        showEditDialog: false,
+        userToEdit: null,
+        newUser: action.user
+      };
+    /************************* edit user ****************************************** */
+    case SHOW_EDIT_DIALOG:
+      return {
+        ...state,
+        users: state.users,
+        candidates: state.candidates,
+        userDefaults: state.userDefaults,
+        isFetching: false,
+        error: null,
+        successMsg: null,
+        showDeleteDialog: false,
+        userToDelete: null,
+        showEditDialog: true,
+        userToEdit: action.user,
+        newUser: null
+      };
+
+    case HIDE_EDIT_DIALOG:
+      return {
+        ...state,
+        users: state.users,
+        candidates: state.candidates,
+        userDefaults: state.userDefaults,
+        isFetching: false,
+        error: null,
+        successMsg: null,
+        showDeleteDialog: false,
+        userToDelete: null,
+        showEditDialog: false,
+        userToEdit: null,
+        newUser: null
+      };
+    case EDIT_USER_REQUEST:
+      return {
+        ...state,
+        users: state.users,
+        candidates: state.candidates,
+        userDefaults: state.userDefaults,
+        isFetching: false,
+        error: null,
+        successMsg: null,
+        showDeleteDialog: false,
+        userToDelete: null,
+        showEditDialog: true,
+        userToEdit: action.userToEdit,
+        newUser: null
+      };
+
+    case EDIT_USER_SUCCESS:
+      const updatedUsers = state.users.map(user => {
+        if (user._id !== action.userToEdit._id) {
+          //this is not the item of interest
+          return user;
+        }
+        //this is the one whose updated value we want...
+        return { ...user, ...action.userToEdit };
+      });
+      return {
+        ...state,
+        users: updatedUsers,
+        candidates: state.candidates,
+        userDefaults: state.userDefaults,
+        isFetching: false,
+        error: null,
+        successMsg: action.message,
+        showDeleteDialog: false,
+        userToDelete: null,
+        showEditDialog: true,
+        userToEdit: action.userToEdit,
+        newUser: null
+      };
+
+    case EDIT_USER_FAILED:
+      return {
+        ...state,
+        users: state.users,
+        candidates: state.candidates,
+        userDefaults: state.userDefaults,
+        isFetching: false,
+        error: action.error,
+        successMsg: null,
+        showDeleteDialog: false,
+        userToDelete: null,
+        showEditDialog: true,
+        userToEdit: action.userToEdit,
+        newUser: null
+      };
+    /************************* delete user ****************************************** */
+    case SHOW_DELETE_DIALOG:
+      return {
+        ...state,
+        users: state.users,
+        candidates: state.candidates,
+        userDefaults: state.userDefaults,
+        isFetching: false,
+        error: action.error,
+        successMsg: null,
+        showDeleteDialog: true,
+        userToDelete: action.user,
+        showEditDialog: false,
+        userToEdit: null,
+        newUser: null
+      };
+
+    case HIDE_DELETE_DIALOG:
+      return {
+        ...state,
+        users: state.users,
+        candidates: state.candidates,
+        userDefaults: state.userDefaults,
+        isFetching: false,
+        error: action.error,
+        successMsg: null,
+        showDeleteDialog: false,
+        userToDelete: null,
+        showEditDialog: false,
+        userToEdit: null,
+        newUser: null
+      };
+
+    case DELETE_USER_REQUEST:
+      return {
+        ...state,
+        users: state.users,
+        candidates: state.candidates,
+        userDefaults: state.userDefaults,
+        isFetching: false,
+        error: null,
+        successMsg: null,
+        showDeleteDialog: true,
+        userToDelete: action.userToDelete,
+        showEditDialog: false,
+        userToEdit: null,
+        newUser: null
+      };
+
+    case DELETE_USER_SUCCESS:
+      const filteredUsers = state.users.filter(
+        user => user._id !== state.userToDelete._id
+      );
+      return {
+        ...state,
+        users: filteredUsers,
+        candidates: state.candidates,
+        userDefaults: state.userDefaults,
+        isFetching: false,
+        error: null,
+        successMsg: action.message,
+        showDeleteDialog: false,
+        userToDelete: action.userToDelete,
+        showEditDialog: false,
+        userToEdit: null,
+        newUser: null
+      };
+
+    case DELETE_USER_FAILED:
+      return {
+        ...state,
+        users: state.users,
+        candidates: state.candidates,
+        userDefaults: state.userDefaults,
+        isFetching: false,
+        error: action.error,
+        successMsg: null,
+        showDeleteDialog: true,
+        userToDelete: action.userToDelete,
+        showEditDialog: false,
+        userToEdit: null,
+        newUser: null
+      };
+    case TOGGLE_REGISTER_USER:
+      return {
+        ...state,
+        showAddUser: !state.showAddUser
+      };
+
+    /************************* confirm user ****************************************** */
+    case SHOW_CONFIRM_DIALOG:
+      return {
+        ...state,
+        users: state.users,
+        candidates: state.candidates,
+        userDefaults: state.userDefaults,
+        isFetching: false,
+        error: action.error,
+        successMsg: null,
+        showDeleteDialog: false,
+        userToDelete: action.user,
+        showEditDialog: false,
+        userToEdit: null,
+        newUser: null
+      };
+    case HIDE_CONFIRM_DIALOG:
+      return {
+        ...state,
+        users: state.users,
+        candidates: state.candidates,
+        userDefaults: state.userDefaults,
+        isFetching: false,
+        error: action.error,
+        successMsg: null,
+        showDeleteDialog: false,
+        userToDelete: null,
+        showEditDialog: false,
+        userToEdit: null,
+        newUser: null
+      };
+    case CONFIRM_USER_REQUEST:
+      return {
+        ...state,
+        users: state.users,
+        candidates: state.candidates,
+        userDefaults: state.userDefaults,
+        isFetching: false,
+        error: null,
+        successMsg: null,
+        showDeleteDialog: true,
+        userToDelete: action.userToConfirm,
+        showEditDialog: false,
+        userToEdit: null,
+        newUser: null
+      };
+    case CONFIRM_USER_SUCCESS:
+      return {
+        ...state,
+        users: state.users,
+        candidates: state.candidates,
+        userDefaults: state.userDefaults,
+        isFetching: false,
+        error: null,
+        successMsg: action.message,
+        showDeleteDialog: true,
+        userToDelete: action.userToConfirm,
+        showEditDialog: false,
+        userToEdit: null,
+        newUser: null
+      };
+    case CONFIRM_USER_FAILED:
+      return {
+        ...state,
+        users: state.users,
+        candidates: state.candidates,
+        userDefaults: state.userDefaults,
+        isFetching: false,
+        error: action.error,
+        successMsg: null,
+        showDeleteDialog: true,
+        userToDelete: action.userToConfirm,
+        showEditDialog: false,
+        userToEdit: null,
+        newUser: null
+      };
+
+    /************************ save password  *********************************************/
+    case UPDATE_PASSWORD_REQUEST:
+      return {
+        ...state,
+        users: state.users,
+        candidates: state.candidates,
+        userDefaults: state.userDefaults
+      };
+    case UPDATE_PASSWORD_SUCCESS:
+      return {
+        ...state,
+        users: state.users,
+        candidates: state.candidates,
+        userDefaults: state.userDefaults
+      };
+    case UPDATE_PASSWORD_FAILED:
+      return {
+        ...state,
+        users: state.users,
+        candidates: state.candidates,
+        userDefaults: state.userDefaults
+      };
+
+    /************************ set defaults *********************************************/
+    case SET_DEFAULTS_REQUEST:
+      return {
+        ...state,
+        isUpdating: true,
+        users: state.users,
+        candidates: state.candidates,
+        userDefaults: state.userDefaults,
+        successMsg: null
+      };
+    case SET_DEFAULTS_SUCCESS:
+      return {
+        ...state,
+        users: state.users,
+        candidates: state.candidates,
+        userDefaults: state.userDefaults,
+        isFetching: false,
+        error: null,
+        successMsg: action.message,
+        showDeleteDialog: false,
+        showEditDialog: false,
+        userToEdit: null,
+        newUser: null
+      };
+    case SET_DEFAULTS_FAILED:
+      return {
+        ...state,
+        users: state.users,
+        candidates: state.candidates,
+        userDefaults: state.userDefaults,
+        isFetching: false,
+        error: action.error,
+        successMsg: null,
+        showDeleteDialog: true,
+        userToDelete: action.userToConfirm,
+        showEditDialog: false,
+        userToEdit: null,
+        newUser: null
+      };
+
+    default:
+      return state;
+  }
 }