--- conflicted
+++ resolved
@@ -14,60 +14,52 @@
 import HelpOutlineIcon from '@material-ui/icons/HelpOutline';
 import TuneIcon from '@material-ui/icons/Tune';
 
-import { Profile, SidebarNav } from "./components";
+import { Profile, SidebarNav } from './components';
 
-const useStyles = makeStyles((theme) => ({
+const useStyles = makeStyles(theme => ({
   drawer: {
     width: 240,
-    [theme.breakpoints.up("lg")]: {
+    [theme.breakpoints.up('lg')]: {
       marginTop: 64,
-      height: "calc(100% - 64px)",
-    },
+      height: 'calc(100% - 64px)'
+    }
   },
   root: {
     backgroundColor: theme.palette.white,
-    display: "flex",
-    flexDirection: "column",
-    height: "100%",
-    padding: theme.spacing(2),
+    display: 'flex',
+    flexDirection: 'column',
+    height: '100%',
+    padding: theme.spacing(2)
   },
   divider: {
-    margin: theme.spacing(2, 0),
+    margin: theme.spacing(2, 0)
   },
   nav: {
-    marginBottom: theme.spacing(2),
-  },
+    marginBottom: theme.spacing(2)
+  }
 }));
 
-const Sidebar = (props) => {
+const Sidebar = props => {
   const { open, variant, onClose, className, ...rest } = props;
 
   const classes = useStyles();
 
   const pages = [
     {
-      title: "Dashboard",
-      href: "/dashboard",
-      icon: <DashboardIcon />,
+      title: 'Dashboard',
+      href: '/dashboard',
+      icon: <DashboardIcon />
     },
     {
-<<<<<<< HEAD
-      title: "Graphs",
-      href: "/graphs",
-      icon: <BarChartIcon />,
-    },
-    {
-=======
->>>>>>> 3bdc6c27
-      title: "Report Template",
-      href: "/report",
-      icon: <TimelineIcon />,
+      title: 'Report Template',
+      href: '/report',
+      icon: <TimelineIcon />
     },
 
     {
-      title: "Locations",
-      href: "/locations",
-      icon: <LocationOnIcon />,
+      title: 'Locations',
+      href: '/locations',
+      icon: <LocationOnIcon />
     },
 
     {
@@ -84,14 +76,14 @@
   ];
   const userManagementPages = [
     {
-      title: "Users",
-      href: "/admin/users",
-      icon: <PeopleIcon />,
+      title: 'Users',
+      href: '/admin/users',
+      icon: <PeopleIcon />
     },
     {
-      title: "Account",
-      href: "/account",
-      icon: <AccountBoxIcon />,
+      title: 'Account',
+      href: '/account',
+      icon: <AccountBoxIcon />
     },
     {
       title: 'Defaults',
@@ -99,47 +91,38 @@
       icon: <TuneIcon />
     },
     {
-      title: "Settings",
-      href: "/settings",
-      icon: <SettingsIcon />,
-    },
+      title: 'Settings',
+      href: '/settings',
+      icon: <SettingsIcon />
+    }
   ];
 
-<<<<<<< HEAD
-=======
   const { mappedAuth } = props;
   let { user } = mappedAuth;
   let userPages = [];
 
- try {
-  if (user.privilege === 'super' ) {
-    userPages = userManagementPages;
-  } 
-
-else if (user.privilege === 'admin') {
-    userPages = userManagementPages.filter(function(element) {
-      return element.title !== 'Candidates';
-    });
-  } 
-  
-  else {
-    userPages = userManagementPages.filter(function(element) {
-      return element.title !== 'Users' && element.title !=='Candidates';
-    });
+  try {
+    if (user.privilege === 'super') {
+      userPages = userManagementPages;
+    } else if (user.privilege === 'admin') {
+      userPages = userManagementPages.filter(function(element) {
+        return element.title !== 'Candidates';
+      });
+    } else {
+      userPages = userManagementPages.filter(function(element) {
+        return element.title !== 'Users' && element.title !== 'Candidates';
+      });
+    }
+  } catch (e) {
+    console.log(e);
   }
- }
- catch(e){
-console.log(e);
- }
->>>>>>> 3bdc6c27
   return (
     <Drawer
       anchor="left"
       classes={{ paper: classes.drawer }}
       onClose={onClose}
       open={open}
-      variant={variant}
-    >
+      variant={variant}>
       <div {...rest} className={clsx(classes.root, className)}>
         <Profile />
         <Divider className={classes.divider} />
@@ -156,7 +139,7 @@
   className: PropTypes.string,
   onClose: PropTypes.func,
   open: PropTypes.bool.isRequired,
-  variant: PropTypes.string.isRequired,
+  variant: PropTypes.string.isRequired
 };
 
 export default Sidebar;