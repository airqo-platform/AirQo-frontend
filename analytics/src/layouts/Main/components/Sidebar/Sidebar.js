<<<<<<< HEAD
import React from 'react';
import clsx from 'clsx';
import PropTypes from 'prop-types';
import { makeStyles } from '@material-ui/styles';
import { Divider, Drawer } from '@material-ui/core';
import DashboardIcon from '@material-ui/icons/Dashboard';
import PeopleIcon from '@material-ui/icons/People';
import BarChartIcon from '@material-ui/icons/BarChart';
import TimelineIcon from '@material-ui/icons/Timeline';
import AccountBoxIcon from '@material-ui/icons/AccountBox';
import SettingsIcon from '@material-ui/icons/Settings';
import CloudDownloadIcon from '@material-ui/icons/CloudDownload';
import LocationOnIcon from '@material-ui/icons/LocationOn';

import { Profile, SidebarNav} from './components';

const useStyles = makeStyles(theme => ({
  drawer: {
    width: 240,
    [theme.breakpoints.up('lg')]: {
      marginTop: 64,
      height: 'calc(100% - 64px)'
    }
  },
  root: {
    backgroundColor: theme.palette.white,
    display: 'flex',
    flexDirection: 'column',
    height: '100%',
    padding: theme.spacing(2)
  },
  divider: {
    margin: theme.spacing(2, 0)
  },
  nav: {
    marginBottom: theme.spacing(2)
  }
}));

const Sidebar = props => {
=======
import React from "react";
import clsx from "clsx";
import PropTypes from "prop-types";
import { makeStyles } from "@material-ui/styles";
import { Divider, Drawer } from "@material-ui/core";
import DashboardIcon from "@material-ui/icons/Dashboard";
import PeopleIcon from "@material-ui/icons/People";
import BarChartIcon from "@material-ui/icons/BarChart";
import TimelineIcon from "@material-ui/icons/Timeline";
import AccountBoxIcon from "@material-ui/icons/AccountBox";
import SettingsIcon from "@material-ui/icons/Settings";
import CloudDownloadIcon from "@material-ui/icons/CloudDownload";
import LocationOnIcon from "@material-ui/icons/LocationOn";

import { Profile, SidebarNav } from "./components";

const useStyles = makeStyles((theme) => ({
  drawer: {
    width: 240,
    [theme.breakpoints.up("lg")]: {
      marginTop: 64,
      height: "calc(100% - 64px)",
    },
  },
  root: {
    backgroundColor: theme.palette.white,
    display: "flex",
    flexDirection: "column",
    height: "100%",
    padding: theme.spacing(2),
  },
  divider: {
    margin: theme.spacing(2, 0),
  },
  nav: {
    marginBottom: theme.spacing(2),
  },
}));

const Sidebar = (props) => {
>>>>>>> 30215ae1
  const { open, variant, onClose, className, ...rest } = props;

  const classes = useStyles();

  const pages = [
    {
<<<<<<< HEAD
      title: 'Dashboard',
      href: '/dashboard',
      icon: <DashboardIcon />
    },
    {
      title: 'Graphs',
      href: '/graphs',
      icon: <BarChartIcon />
    },
    {
      title: 'Custom Reports',
      href: '/report',
      icon: <TimelineIcon />
    },

    {
      title: 'Locations',
      href: '/locations',
      icon: <LocationOnIcon />
    },

    {
      title: 'Data Download',
      href: '/download',
      icon: <CloudDownloadIcon />
    }
  ];
  const userManagementPages = [
    {
      title: 'Users',
      href: '/admin/users',
      icon: <PeopleIcon />
    },
    {
      title: 'Account',
      href: '/account',
      icon: <AccountBoxIcon />
    },
    {
      title: 'Settings',
      href: '/settings',
      icon: <SettingsIcon />
    }
  ]
=======
      title: "Dashboard",
      href: "/dashboard",
      icon: <DashboardIcon />,
    },
    {
      title: "Graphs",
      href: "/graphs",
      icon: <BarChartIcon />,
    },
    {
      title: "Report Template",
      href: "/report",
      icon: <TimelineIcon />,
    },

    {
      title: "Locations",
      href: "/locations",
      icon: <LocationOnIcon />,
    },

    {
      title: "Data Download",
      href: "/download",
      icon: <CloudDownloadIcon />,
    },
  ];
  const userManagementPages = [
    {
      title: "Users",
      href: "/admin/users",
      icon: <PeopleIcon />,
    },
    {
      title: "Account",
      href: "/account",
      icon: <AccountBoxIcon />,
    },
    {
      title: "Settings",
      href: "/settings",
      icon: <SettingsIcon />,
    },
  ];
>>>>>>> 30215ae1

  return (
    <Drawer
      anchor="left"
      classes={{ paper: classes.drawer }}
      onClose={onClose}
      open={open}
      variant={variant}
    >
<<<<<<< HEAD
      <div
        {...rest}
        className={clsx(classes.root, className)}
      >
        <Profile />
        <Divider className={classes.divider} />
        <SidebarNav
          className={classes.nav}
          pages={pages}
        />
        <Divider className={classes.divider} />
        <SidebarNav
          className={classes.nav}
          pages={userManagementPages}
        />
=======
      <div {...rest} className={clsx(classes.root, className)}>
        <Profile />
        <Divider className={classes.divider} />
        <SidebarNav className={classes.nav} pages={pages} />
        <Divider className={classes.divider} />
        <SidebarNav className={classes.nav} pages={userManagementPages} />
>>>>>>> 30215ae1
        {/* <UpgradePlan /> */}
      </div>
    </Drawer>
  );
};

Sidebar.propTypes = {
  className: PropTypes.string,
  onClose: PropTypes.func,
  open: PropTypes.bool.isRequired,
<<<<<<< HEAD
  variant: PropTypes.string.isRequired
=======
  variant: PropTypes.string.isRequired,
>>>>>>> 30215ae1
};

export default Sidebar;
<|MERGE_RESOLUTION|>--- conflicted
+++ resolved
@@ -1,231 +1,119 @@
-<<<<<<< HEAD
-import React from 'react';
-import clsx from 'clsx';
-import PropTypes from 'prop-types';
-import { makeStyles } from '@material-ui/styles';
-import { Divider, Drawer } from '@material-ui/core';
-import DashboardIcon from '@material-ui/icons/Dashboard';
-import PeopleIcon from '@material-ui/icons/People';
-import BarChartIcon from '@material-ui/icons/BarChart';
-import TimelineIcon from '@material-ui/icons/Timeline';
-import AccountBoxIcon from '@material-ui/icons/AccountBox';
-import SettingsIcon from '@material-ui/icons/Settings';
-import CloudDownloadIcon from '@material-ui/icons/CloudDownload';
-import LocationOnIcon from '@material-ui/icons/LocationOn';
-
-import { Profile, SidebarNav} from './components';
-
-const useStyles = makeStyles(theme => ({
-  drawer: {
-    width: 240,
-    [theme.breakpoints.up('lg')]: {
-      marginTop: 64,
-      height: 'calc(100% - 64px)'
-    }
-  },
-  root: {
-    backgroundColor: theme.palette.white,
-    display: 'flex',
-    flexDirection: 'column',
-    height: '100%',
-    padding: theme.spacing(2)
-  },
-  divider: {
-    margin: theme.spacing(2, 0)
-  },
-  nav: {
-    marginBottom: theme.spacing(2)
-  }
-}));
-
-const Sidebar = props => {
-=======
-import React from "react";
-import clsx from "clsx";
-import PropTypes from "prop-types";
-import { makeStyles } from "@material-ui/styles";
-import { Divider, Drawer } from "@material-ui/core";
-import DashboardIcon from "@material-ui/icons/Dashboard";
-import PeopleIcon from "@material-ui/icons/People";
-import BarChartIcon from "@material-ui/icons/BarChart";
-import TimelineIcon from "@material-ui/icons/Timeline";
-import AccountBoxIcon from "@material-ui/icons/AccountBox";
-import SettingsIcon from "@material-ui/icons/Settings";
-import CloudDownloadIcon from "@material-ui/icons/CloudDownload";
-import LocationOnIcon from "@material-ui/icons/LocationOn";
-
-import { Profile, SidebarNav } from "./components";
-
-const useStyles = makeStyles((theme) => ({
-  drawer: {
-    width: 240,
-    [theme.breakpoints.up("lg")]: {
-      marginTop: 64,
-      height: "calc(100% - 64px)",
-    },
-  },
-  root: {
-    backgroundColor: theme.palette.white,
-    display: "flex",
-    flexDirection: "column",
-    height: "100%",
-    padding: theme.spacing(2),
-  },
-  divider: {
-    margin: theme.spacing(2, 0),
-  },
-  nav: {
-    marginBottom: theme.spacing(2),
-  },
-}));
-
-const Sidebar = (props) => {
->>>>>>> 30215ae1
-  const { open, variant, onClose, className, ...rest } = props;
-
-  const classes = useStyles();
-
-  const pages = [
-    {
-<<<<<<< HEAD
-      title: 'Dashboard',
-      href: '/dashboard',
-      icon: <DashboardIcon />
-    },
-    {
-      title: 'Graphs',
-      href: '/graphs',
-      icon: <BarChartIcon />
-    },
-    {
-      title: 'Custom Reports',
-      href: '/report',
-      icon: <TimelineIcon />
-    },
-
-    {
-      title: 'Locations',
-      href: '/locations',
-      icon: <LocationOnIcon />
-    },
-
-    {
-      title: 'Data Download',
-      href: '/download',
-      icon: <CloudDownloadIcon />
-    }
-  ];
-  const userManagementPages = [
-    {
-      title: 'Users',
-      href: '/admin/users',
-      icon: <PeopleIcon />
-    },
-    {
-      title: 'Account',
-      href: '/account',
-      icon: <AccountBoxIcon />
-    },
-    {
-      title: 'Settings',
-      href: '/settings',
-      icon: <SettingsIcon />
-    }
-  ]
-=======
-      title: "Dashboard",
-      href: "/dashboard",
-      icon: <DashboardIcon />,
-    },
-    {
-      title: "Graphs",
-      href: "/graphs",
-      icon: <BarChartIcon />,
-    },
-    {
-      title: "Report Template",
-      href: "/report",
-      icon: <TimelineIcon />,
-    },
-
-    {
-      title: "Locations",
-      href: "/locations",
-      icon: <LocationOnIcon />,
-    },
-
-    {
-      title: "Data Download",
-      href: "/download",
-      icon: <CloudDownloadIcon />,
-    },
-  ];
-  const userManagementPages = [
-    {
-      title: "Users",
-      href: "/admin/users",
-      icon: <PeopleIcon />,
-    },
-    {
-      title: "Account",
-      href: "/account",
-      icon: <AccountBoxIcon />,
-    },
-    {
-      title: "Settings",
-      href: "/settings",
-      icon: <SettingsIcon />,
-    },
-  ];
->>>>>>> 30215ae1
-
-  return (
-    <Drawer
-      anchor="left"
-      classes={{ paper: classes.drawer }}
-      onClose={onClose}
-      open={open}
-      variant={variant}
-    >
-<<<<<<< HEAD
-      <div
-        {...rest}
-        className={clsx(classes.root, className)}
-      >
-        <Profile />
-        <Divider className={classes.divider} />
-        <SidebarNav
-          className={classes.nav}
-          pages={pages}
-        />
-        <Divider className={classes.divider} />
-        <SidebarNav
-          className={classes.nav}
-          pages={userManagementPages}
-        />
-=======
-      <div {...rest} className={clsx(classes.root, className)}>
-        <Profile />
-        <Divider className={classes.divider} />
-        <SidebarNav className={classes.nav} pages={pages} />
-        <Divider className={classes.divider} />
-        <SidebarNav className={classes.nav} pages={userManagementPages} />
->>>>>>> 30215ae1
-        {/* <UpgradePlan /> */}
-      </div>
-    </Drawer>
-  );
-};
-
-Sidebar.propTypes = {
-  className: PropTypes.string,
-  onClose: PropTypes.func,
-  open: PropTypes.bool.isRequired,
-<<<<<<< HEAD
-  variant: PropTypes.string.isRequired
-=======
-  variant: PropTypes.string.isRequired,
->>>>>>> 30215ae1
-};
-
-export default Sidebar;
+import React from "react";
+import clsx from "clsx";
+import PropTypes from "prop-types";
+import { makeStyles } from "@material-ui/styles";
+import { Divider, Drawer } from "@material-ui/core";
+import DashboardIcon from "@material-ui/icons/Dashboard";
+import PeopleIcon from "@material-ui/icons/People";
+import BarChartIcon from "@material-ui/icons/BarChart";
+import TimelineIcon from "@material-ui/icons/Timeline";
+import AccountBoxIcon from "@material-ui/icons/AccountBox";
+import SettingsIcon from "@material-ui/icons/Settings";
+import CloudDownloadIcon from "@material-ui/icons/CloudDownload";
+import LocationOnIcon from "@material-ui/icons/LocationOn";
+
+import { Profile, SidebarNav } from "./components";
+
+const useStyles = makeStyles((theme) => ({
+  drawer: {
+    width: 240,
+    [theme.breakpoints.up("lg")]: {
+      marginTop: 64,
+      height: "calc(100% - 64px)",
+    },
+  },
+  root: {
+    backgroundColor: theme.palette.white,
+    display: "flex",
+    flexDirection: "column",
+    height: "100%",
+    padding: theme.spacing(2),
+  },
+  divider: {
+    margin: theme.spacing(2, 0),
+  },
+  nav: {
+    marginBottom: theme.spacing(2),
+  },
+}));
+
+const Sidebar = (props) => {
+  const { open, variant, onClose, className, ...rest } = props;
+
+  const classes = useStyles();
+
+  const pages = [
+    {
+      title: "Dashboard",
+      href: "/dashboard",
+      icon: <DashboardIcon />,
+    },
+    {
+      title: "Graphs",
+      href: "/graphs",
+      icon: <BarChartIcon />,
+    },
+    {
+      title: "Report Template",
+      href: "/report",
+      icon: <TimelineIcon />,
+    },
+
+    {
+      title: "Locations",
+      href: "/locations",
+      icon: <LocationOnIcon />,
+    },
+
+    {
+      title: "Data Download",
+      href: "/download",
+      icon: <CloudDownloadIcon />,
+    },
+  ];
+  const userManagementPages = [
+    {
+      title: "Users",
+      href: "/admin/users",
+      icon: <PeopleIcon />,
+    },
+    {
+      title: "Account",
+      href: "/account",
+      icon: <AccountBoxIcon />,
+    },
+    {
+      title: "Settings",
+      href: "/settings",
+      icon: <SettingsIcon />,
+    },
+  ];
+
+  return (
+    <Drawer
+      anchor="left"
+      classes={{ paper: classes.drawer }}
+      onClose={onClose}
+      open={open}
+      variant={variant}
+    >
+      <div {...rest} className={clsx(classes.root, className)}>
+        <Profile />
+        <Divider className={classes.divider} />
+        <SidebarNav className={classes.nav} pages={pages} />
+        <Divider className={classes.divider} />
+        <SidebarNav className={classes.nav} pages={userManagementPages} />
+        {/* <UpgradePlan /> */}
+      </div>
+    </Drawer>
+  );
+};
+
+Sidebar.propTypes = {
+  className: PropTypes.string,
+  onClose: PropTypes.func,
+  open: PropTypes.bool.isRequired,
+  variant: PropTypes.string.isRequired,
+};
+
+export default Sidebar;