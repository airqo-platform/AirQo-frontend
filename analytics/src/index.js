--- conflicted
+++ resolved
@@ -1,35 +1,11 @@
 import React from 'react';
 import ReactDOM from 'react-dom';
-<<<<<<< HEAD
-import { BrowserRouter as Router } from "react-router-dom";
-
-import { createStore, combineReducers } from 'redux';
-=======
 //import { BrowserRouter as Router } from "react-router-dom";
 import { Provider } from 'react-redux'
 import store from './store';
->>>>>>> d1dcc887
 import * as serviceWorker from './serviceWorker';
-import { Provider } from 'react-redux';
-import { reducer as formReducer } from 'redux-form';
 import App from './App';
 
-<<<<<<< HEAD
-//ReactDOM.render(<App />, document.getElementById('root'));
-
-const rootReducer = combineReducers({
-    form: formReducer,
-  });
-
-const store = createStore(rootReducer);
-
-ReactDOM.render(
-    <Provider store={store}>
-      <App />
-    </Provider>,
-    document.getElementById('root')
-  );
-=======
 
 ReactDOM.render(
   <Provider store={store}>
@@ -37,6 +13,5 @@
   </Provider>,
   document.getElementById('root')
 );
->>>>>>> d1dcc887
 
 serviceWorker.unregister();