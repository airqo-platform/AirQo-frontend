--- conflicted
+++ resolved
@@ -1,11 +1,8 @@
 import React from 'react';
 import ReactDOM from 'react-dom';
-<<<<<<< HEAD
 import { BrowserRouter as Router } from "react-router-dom";
-=======
 import { Provider } from "react-redux"
 import store from "./store";
->>>>>>> 6aa2d192
 
 import { createStore, combineReducers } from 'redux';
 import * as serviceWorker from './serviceWorker';
@@ -13,7 +10,6 @@
 import { reducer as formReducer } from 'redux-form';
 import App from './App';
 
-<<<<<<< HEAD
 //ReactDOM.render(<App />, document.getElementById('root'));
 
 const rootReducer = combineReducers({
@@ -28,12 +24,5 @@
     </Provider>,
     document.getElementById('root')
   );
-=======
-ReactDOM.render(
-    <Provider store={store}>
-<App />
-</Provider>
-, document.getElementById('root'));
->>>>>>> 6aa2d192
 
 serviceWorker.unregister();