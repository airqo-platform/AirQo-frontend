--- conflicted
+++ resolved
@@ -5,20 +5,11 @@
 const initialState = {};
 const middleware = [thunk];
 const store = createStore(
-<<<<<<< HEAD
   rootReducer,
   initialState,
   compose(
     applyMiddleware(...middleware),
     //window.__REDUX_DEVTOOLS_EXTENSION__ && window.__REDUX_DEVTOOLS_EXTENSION__()
   )
-=======
-    rootReducer,
-    initialState,
-    compose(
-        applyMiddleware(...middleware),
-        window.__REDUX_DEVTOOLS_EXTENSION__ && window.__REDUX_DEVTOOLS_EXTENSION__()
-    )
->>>>>>> 6aa2d192
 );
 export default store;