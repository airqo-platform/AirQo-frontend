/* eslint-disable */
import React, {useState} from 'react';
import PropTypes from 'prop-types';
import { connect } from 'react-redux';
import clsx from 'clsx';
import { makeStyles } from '@material-ui/styles';
import { Button, TextField } from '@material-ui/core';
import Dialog from '@material-ui/core/Dialog';
import DialogActions from '@material-ui/core/DialogActions';
import DialogContent from '@material-ui/core/DialogContent';
import DialogContentText from '@material-ui/core/DialogContentText';
import DialogTitle from '@material-ui/core/DialogTitle';

import { SearchInput } from 'components';

const useStyles = makeStyles(theme => ({
  root: {
    '&$error': {
      color: 'red'
    }
  },
  error: {},
  row: {
    height: '42px',
    display: 'flex',
    alignItems: 'center',
    marginTop: theme.spacing(1)
  },
  spacer: {
    flexGrow: 1
  },
  importButton: {
    marginRight: theme.spacing(1)
  },
  exportButton: {
    marginRight: theme.spacing(1)
  },
  searchInput: {
    marginRight: theme.spacing(1)
  }
}));

<<<<<<< HEAD
/***func starts here....... */
const UsersToolbar = props => {
  const { className,mappeduserState, ...rest } = props;
=======
const roles = [
  {
    value: 'none',
    label: 'none'
  },
  {
    value: 'admin',
    label: 'admin'
  },
  {
    value: 'user',
    label: 'user'
  },
  {
    value: 'collaborator',
    label: 'collaborator'
  }
];

const validPasswordRegex = RegExp(/(?=.*\d)(?=.*[a-z])(?=.*[A-Z]).{6,}/);
const validEmailRegex = RegExp(
  /^(([^<>()\[\]\.,;:\s@\"]+(\.[^<>()\[\]\.,;:\s@\"]+)*)|(\".+\"))@(([^<>()[\]\.,;:\s@\"]+\.)+[^<>()[\]\.,;:\s@\"]{2,})$/i
);

/***func starts here....... */
const UsersToolbar = props => {
  const { className, mappeduserState, mappedErrors, ...rest } = props;
>>>>>>> a2408bca

  console.log('the mapped state for UsersToolsbar is here:')
  console.dir(mappeduserState);
  
  const userState = mappeduserState;

  const [open, setOpen] = useState(false);

  const initialState = {
<<<<<<< HEAD
    userName:'',
    firstName:'',
    lastName:'',
    email:'',
    password:'',
    password2:''
  }
  
=======
    userName: '',
    firstName: '',
    lastName: '',
    email: '',
    password: '',
    password2: '',
    privilege: '',
    errors: {}
  };

>>>>>>> a2408bca
  const [form, setState] = useState(initialState);

  const clearState = ()=>{
    setState({...initialState});
  };

  const classes = useStyles();

  const handleClickOpen = () => {
    setOpen(true);
    props.mappedShowAddDialog();
  };
  //
  const handleClose = () => {
    setOpen(false);
    props.mappedHideAddDialog();
  };

  const hideAddDialog = ()=>{
props.mappedHideAddDialog();
  }

  const onChange = (e) => {
setState({
  ...form,
  [e.target.id]:e.target.value
})

<<<<<<< HEAD
=======
  const onChange = e => {
    e.preventDefault();
    const { id, value } = e.target;
    let errors = form.errors;

    switch (id) {
      case 'firstName':
        errors.firstName = value.length === 0 ? 'first name is required' : '';
        break;
      case 'lastName':
        errors.lastName = value.length === 0 ? 'last name is required' : '';
        break;
      case 'password':
        errors.password = validPasswordRegex.test(value)
          ? ''
          : 'Minimum six characters, at least one uppercase letter, one lowercase letter and one number!';
        break;
      case 'email':
        errors.email = validEmailRegex.test(value) ? '' : 'Email is not valid!';
        break;
      case 'userName':
        errors.userName = value.length === 0 ? 'userName is required' : '';
        break;
      case 'password2':
        errors.password2 = validPasswordRegex.test(value)
          ? ''
          : 'Minimum six characters, at least one uppercase letter, one lowercase letter and one number!';
        break;
      case 'privilege':
        errors.privilege = value.length === 0 ? 'role is required' : '';
        break;

      default:
        break;
    }

    setState(
      {
        ...form,
        [id]: value
      },
      () => {
        console.log(errors);
      }
    );
>>>>>>> a2408bca
  };

  const onSubmit = (e) =>{
    e.preventDefault();

    const { id, value } = e.target;
    let errors = form.errors;

    switch (id) {
      case 'firstName':
        errors.firstName = mappedErrors.errors.firstName;
        break;
      case 'lastName':
        errors.lastName = mappedErrors.errors.lastName;
        break;
      case 'email':
        errors.email = mappedErrors.errors.email;
        break;
      case 'password':
        errors.password = mappedErrors.errors.password;
        break;
      case 'password2':
        errors.password2 = mappedErrors.errors.password2;
        break;
      case 'userName':
        errors.userName = mappedErrors.errors.userName;
        break;
      case 'privilege':
        errors.privilege = mappedErrors.errors.privilege;
        break;
      default:
        break;
    }
    const userData = {
      userName: form.userName,
      firstName: form.firstName,
      lastName: form.lastName,
      email: form.email,
      password: form.password,
      password2: form.password2
    };
    console.log(userData);
<<<<<<< HEAD
    props.mappedAddUser(userData);
 clearState();
  }
=======
    if (userData.password !== userData.password2) {
      alert("Passwords don't match");
    } else {
      props.mappedAddUser(userData);
      clearState();
      handleClose();
    }
  };

  const minimalSelectClasses = useMinimalSelectStyles();

  useEffect(() => {
    clearState();
  }, []);

  const iconComponent = props => {
    return (
      <ExpandMoreIcon
        className={props.className + ' ' + minimalSelectClasses.icon}
      />
    );
  };

  // moves the menu below the select input
  const menuProps = {
    classes: {
      paper: minimalSelectClasses.paper,
      list: minimalSelectClasses.list
    },
    anchorOrigin: {
      vertical: 'bottom',
      horizontal: 'left'
    },
    transformOrigin: {
      vertical: 'top',
      horizontal: 'left'
    },
    getContentAnchorEl: null
  };
>>>>>>> a2408bca

  return (
    <div
      // {...rest}
      className={clsx(classes.root, className)}
    >
      <div className={classes.row}>
        <SearchInput
          className={classes.searchInput}
          placeholder="Search user"
        />
        <span className={classes.spacer} />
        <div>
          <Button variant="contained" color="primary" onClick={handleClickOpen}>
            Add User
      </Button>
          <Dialog open={open} onClose={handleClose} aria-labelledby="form-dialog-title">

            <DialogTitle id="form-dialog-title">Add User</DialogTitle>
            <DialogContent>
              <TextField
                autoFocus
                margin="dense"
                id="email"
                name="Email Address"
                type="text"
                label="email"
                helperText={form.errors.email}
                error={form.errors.email}
                onChange={onChange}
                value={form.email}
                fullWidth
              />
              <TextField
                autoFocus
                margin="dense"
                id="userName"
                name="userName"
                label="user name"
                type="text"
                onChange={onChange}
                value={form.userName}
                fullWidth
              />
               <TextField
                autoFocus
                margin="dense"
                id="firstName"
                name="firstName"
                label="first name"
                type="text"
                helperText={form.errors.firstName}
                error={form.errors.firstName}
                onChange={onChange}
                value={form.firstName}
                fullWidth
              />
               <TextField
                autoFocus
                margin="dense"
                id="lastName"
                label="last name"
                name="lastName"
                type="text"
                helperText={form.errors.lastName}
                error={form.errors.lastName}
                onChange={onChange}
                value={form.lastName}
                fullWidth
              />
<<<<<<< HEAD
               <TextField
                autoFocus
=======

              <TextField
                margin="dense"
                id="userName"
                name="userName"
                label="user name"
                type="text"
                helperText={form.errors.userName}
                error={form.errors.userName}
                onChange={onChange}
                value={form.userName}
                variant="outlined"
                fullWidth
              />
              <TextField
>>>>>>> a2408bca
                margin="dense"
                id="password"
                name="password"
                label="password"
                helperText={form.errors.password}
                error={form.errors.password}
                type="password"
                onChange={onChange}
                value={form.password}
                fullWidth
<<<<<<< HEAD
=======
                InputProps={{
                  autocomplete: 'new-password',
                  form: {
                    autocomplete: 'off'
                  }
                }}
>>>>>>> a2408bca
              />
               <TextField
                autoFocus
                margin="dense"
                id="password2"
                label="confirm password"
                name="password2"
                type="password"
                label="confirmation password"
                onChange={onChange}
                value={form.password2}
                helperText={form.errors.password2}
                error={form.errors.password2}
                fullWidth
<<<<<<< HEAD
              />
=======
                InputProps={{
                  autocomplete: 'new-password',
                  form: {
                    autocomplete: 'off'
                  }
                }}
              />
              <TextField
                id="privilege"
                select
                label="Role"
                className={classes.textField}
                value={form.privilege}
                onChange={onChange}
                variant="outlined"
                SelectProps={{
                  native: true,
                  MenuProps: {
                    className: classes.menu
                  }
                }}
                helperText={form.errors.privilege}
                error={form.errors.privilege}
                margin="normal"
                variant="outlined">
                {roles.map(option => (
                  <option key={option.value} value={option.value}>
                    {option.label}
                  </option>
                ))}
              </TextField>
>>>>>>> a2408bca
            </DialogContent>

            <DialogActions>
           <Button onClick={handleClose} color="primary">
                Cancel
          </Button>
              <Button onClick={onSubmit} color="primary">
                Submit
          </Button>
            </DialogActions>
            
          </Dialog>
        </div>
      </div>
    </div>
  );
};

// UsersToolbar.propTypes = {
//   className: PropTypes.string
// };

// export default UsersToolbar;

UsersToolbar.propTypes = {
  auth: PropTypes.object.isRequired,
  errors: PropTypes.object.isRequired,
  className: PropTypes.string
};
const mapStateToProps = state => ({
  auth: state.auth,
  errors: state.errors
});
export default connect(mapStateToProps)(UsersToolbar);<|MERGE_RESOLUTION|>--- conflicted
+++ resolved
@@ -1,15 +1,27 @@
 /* eslint-disable */
-import React, {useState} from 'react';
+import React, { useState, useEffect } from 'react';
 import PropTypes from 'prop-types';
 import { connect } from 'react-redux';
 import clsx from 'clsx';
 import { makeStyles } from '@material-ui/styles';
-import { Button, TextField } from '@material-ui/core';
-import Dialog from '@material-ui/core/Dialog';
-import DialogActions from '@material-ui/core/DialogActions';
-import DialogContent from '@material-ui/core/DialogContent';
-import DialogContentText from '@material-ui/core/DialogContentText';
-import DialogTitle from '@material-ui/core/DialogTitle';
+import {
+  Button,
+  TextField,
+  FormControl,
+  InputLabel,
+  Select,
+  Input,
+  MenuItem,
+  DialogTitle,
+  DialogContent,
+  Dialog,
+  DialogActions,
+  DialogContentText
+} from '@material-ui/core';
+
+import { useMinimalSelectStyles } from '@mui-treasury/styles/select/minimal';
+
+import ExpandMoreIcon from '@material-ui/icons/ExpandMore';
 
 import { SearchInput } from 'components';
 
@@ -37,14 +49,23 @@
   },
   searchInput: {
     marginRight: theme.spacing(1)
+  },
+  container: {
+    display: 'flex',
+    flexWrap: 'wrap'
+  },
+  textField: {
+    marginLeft: theme.spacing.unit,
+    marginRight: theme.spacing.unit
+  },
+  dense: {
+    marginTop: 16
+  },
+  menu: {
+    width: 200
   }
 }));
 
-<<<<<<< HEAD
-/***func starts here....... */
-const UsersToolbar = props => {
-  const { className,mappeduserState, ...rest } = props;
-=======
 const roles = [
   {
     value: 'none',
@@ -72,26 +93,15 @@
 /***func starts here....... */
 const UsersToolbar = props => {
   const { className, mappeduserState, mappedErrors, ...rest } = props;
->>>>>>> a2408bca
-
-  console.log('the mapped state for UsersToolsbar is here:')
+
+  console.log('the mapped state for UsersToolsbar is here:');
   console.dir(mappeduserState);
-  
+
   const userState = mappeduserState;
 
   const [open, setOpen] = useState(false);
 
   const initialState = {
-<<<<<<< HEAD
-    userName:'',
-    firstName:'',
-    lastName:'',
-    email:'',
-    password:'',
-    password2:''
-  }
-  
-=======
     userName: '',
     firstName: '',
     lastName: '',
@@ -102,11 +112,10 @@
     errors: {}
   };
 
->>>>>>> a2408bca
   const [form, setState] = useState(initialState);
 
-  const clearState = ()=>{
-    setState({...initialState});
+  const clearState = () => {
+    setState({ ...initialState });
   };
 
   const classes = useStyles();
@@ -121,18 +130,10 @@
     props.mappedHideAddDialog();
   };
 
-  const hideAddDialog = ()=>{
-props.mappedHideAddDialog();
-  }
-
-  const onChange = (e) => {
-setState({
-  ...form,
-  [e.target.id]:e.target.value
-})
-
-<<<<<<< HEAD
-=======
+  const hideAddDialog = () => {
+    props.mappedHideAddDialog();
+  };
+
   const onChange = e => {
     e.preventDefault();
     const { id, value } = e.target;
@@ -178,10 +179,9 @@
         console.log(errors);
       }
     );
->>>>>>> a2408bca
-  };
-
-  const onSubmit = (e) =>{
+  };
+
+  const onSubmit = e => {
     e.preventDefault();
 
     const { id, value } = e.target;
@@ -218,14 +218,10 @@
       lastName: form.lastName,
       email: form.email,
       password: form.password,
-      password2: form.password2
+      password2: form.password2,
+      privilege: form.privilege
     };
     console.log(userData);
-<<<<<<< HEAD
-    props.mappedAddUser(userData);
- clearState();
-  }
-=======
     if (userData.password !== userData.password2) {
       alert("Passwords don't match");
     } else {
@@ -265,13 +261,11 @@
     },
     getContentAnchorEl: null
   };
->>>>>>> a2408bca
 
   return (
     <div
       // {...rest}
-      className={clsx(classes.root, className)}
-    >
+      className={clsx(classes.root, className)}>
       <div className={classes.row}>
         <SearchInput
           className={classes.searchInput}
@@ -281,9 +275,11 @@
         <div>
           <Button variant="contained" color="primary" onClick={handleClickOpen}>
             Add User
-      </Button>
-          <Dialog open={open} onClose={handleClose} aria-labelledby="form-dialog-title">
-
+          </Button>
+          <Dialog
+            open={open}
+            onClose={handleClose}
+            aria-labelledby="form-dialog-title">
             <DialogTitle id="form-dialog-title">Add User</DialogTitle>
             <DialogContent>
               <TextField
@@ -296,22 +292,12 @@
                 helperText={form.errors.email}
                 error={form.errors.email}
                 onChange={onChange}
+                variant="outlined"
                 value={form.email}
                 fullWidth
               />
-              <TextField
-                autoFocus
-                margin="dense"
-                id="userName"
-                name="userName"
-                label="user name"
-                type="text"
-                onChange={onChange}
-                value={form.userName}
-                fullWidth
-              />
-               <TextField
-                autoFocus
+
+              <TextField
                 margin="dense"
                 id="firstName"
                 name="firstName"
@@ -321,10 +307,10 @@
                 error={form.errors.firstName}
                 onChange={onChange}
                 value={form.firstName}
-                fullWidth
-              />
-               <TextField
-                autoFocus
+                variant="outlined"
+                fullWidth
+              />
+              <TextField
                 margin="dense"
                 id="lastName"
                 label="last name"
@@ -334,12 +320,9 @@
                 error={form.errors.lastName}
                 onChange={onChange}
                 value={form.lastName}
-                fullWidth
-              />
-<<<<<<< HEAD
-               <TextField
-                autoFocus
-=======
+                variant="outlined"
+                fullWidth
+              />
 
               <TextField
                 margin="dense"
@@ -355,29 +338,26 @@
                 fullWidth
               />
               <TextField
->>>>>>> a2408bca
                 margin="dense"
                 id="password"
                 name="password"
+                autoComplete="new-password"
                 label="password"
                 helperText={form.errors.password}
                 error={form.errors.password}
                 type="password"
                 onChange={onChange}
                 value={form.password}
-                fullWidth
-<<<<<<< HEAD
-=======
+                variant="outlined"
+                fullWidth
                 InputProps={{
                   autocomplete: 'new-password',
                   form: {
                     autocomplete: 'off'
                   }
                 }}
->>>>>>> a2408bca
-              />
-               <TextField
-                autoFocus
+              />
+              <TextField
                 margin="dense"
                 id="password2"
                 label="confirm password"
@@ -385,13 +365,11 @@
                 type="password"
                 label="confirmation password"
                 onChange={onChange}
+                variant="outlined"
                 value={form.password2}
                 helperText={form.errors.password2}
                 error={form.errors.password2}
                 fullWidth
-<<<<<<< HEAD
-              />
-=======
                 InputProps={{
                   autocomplete: 'new-password',
                   form: {
@@ -423,18 +401,16 @@
                   </option>
                 ))}
               </TextField>
->>>>>>> a2408bca
             </DialogContent>
 
             <DialogActions>
-           <Button onClick={handleClose} color="primary">
+              <Button onClick={handleClose} color="primary" variant="outlined">
                 Cancel
-          </Button>
-              <Button onClick={onSubmit} color="primary">
+              </Button>
+              <Button onClick={onSubmit} color="primary" variant="outlined">
                 Submit
-          </Button>
+              </Button>
             </DialogActions>
-            
           </Dialog>
         </div>
       </div>
