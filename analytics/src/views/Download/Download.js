--- conflicted
+++ resolved
@@ -218,10 +218,6 @@
     
   }  
 
-<<<<<<< HEAD
-
-=======
->>>>>>> analytics-download-csv
   return (
     <div className={classes.root}>
       <Grid
