<<<<<<< HEAD
import React, { useState, useEffect } from "react";
import { makeStyles } from "@material-ui/styles";
import {
  Grid,
  Button,
  Card,
  CardContent,
  CardHeader,
  CardActions,
  Divider,
} from "@material-ui/core";
import Select from "react-select";
import PropTypes from "prop-types";
import clsx from "clsx";
import DateFnsUtils from "@date-io/date-fns";
import {
  MuiPickersUtilsProvider,
  KeyboardTimePicker,
  KeyboardDatePicker,
} from "@material-ui/pickers";
import axios from "axios";
//import {PollutantCategory} from '../Dashboard/components'
=======
import React , { useState, useEffect } from 'react';
import { makeStyles } from '@material-ui/styles';
import { Grid,Button,Card,CardContent,CardHeader,CardActions, Divider } from '@material-ui/core';
import Select from 'react-select';
import PropTypes from 'prop-types';
import clsx from 'clsx';
import DateFnsUtils from '@date-io/date-fns';
import {MuiPickersUtilsProvider, KeyboardTimePicker, KeyboardDatePicker} from '@material-ui/pickers';
import axios from 'axios';
>>>>>>> a61d2eb8
//import CsvDownloader from 'react-csv-downloader';
import jsonexport from "jsonexport";
//import {CSVDownload} from 'react-csv';
<<<<<<< HEAD
import constants from "../../config/constants.js";

const {
  Parser,
  transforms: { unwind },
} = require("json2csv");

const useStyles = makeStyles((theme) => ({
=======
import constants from 'config/constants'
const { Parser, transforms: { unwind } } = require('json2csv');
const useStyles = makeStyles(theme => ({
>>>>>>> a61d2eb8
  root: {
    padding: theme.spacing(4),
  },
}));
let data = [];
const Download = (props) => {
  const { className, staticContext, ...rest } = props;
  const classes = useStyles();

  //const [customDownloadData, setCustomisedDownloadData] = useState([]);

  var startDate = new Date();
  startDate.setMonth(startDate.getMonth() - 1);
  startDate.setHours(0, 0, 0, 0);

  const [selectedDate, setSelectedStartDate] = useState(startDate);
  const handleDateChange = (date) => {
    setSelectedStartDate(date);
  };

  const [selectedEndDate, setSelectedEndDate] = useState(new Date());
  const handleEndDateChange = (date) => {
    setSelectedEndDate(date);
  };

  const [filterLocations, setFilterLocations] = useState([]);

  useEffect(() => {
<<<<<<< HEAD
    fetch(
      "https://analytcs-bknd-service-dot-airqo-250220.uc.r.appspot.com/api/v1/dashboard/monitoringsites/locations?organisation_name=KCCA"
    )
      //fetch("http://127.0.0.1:5000/api/v1/dashboard/monitoringsites/locations?organisation_name=KCCA")
      .then((res) => res.json())
=======
    fetch(constants.GET_MONITORING_SITES_LOCATIONS_URI)    
      .then(res => res.json())
>>>>>>> a61d2eb8
      .then((filterLocationsData) => {
        setFilterLocations(filterLocationsData.airquality_monitoring_sites);
      })
      .catch(console.log);
  }, []);

  const filterLocationsOptions = filterLocations;

  const [values, setReactSelectValue] = useState({ selectedOption: [] });

  const handleMultiChange = (selectedOption) => {
    setReactSelectValue({ selectedOption });
  };

  const frequencyOptions = [
    { value: "hourly", label: "Hourly" },
    { value: "daily", label: "Daily" },
    { value: "monthly", label: "Monthly" },
  ];

  const [selectedFrequency, setSelectedFrequency] = useState();

  const handleFrequencyChange = (selectedFrequencyOption) => {
    setSelectedFrequency(selectedFrequencyOption);
  };

  const pollutantOptions = [
    { value: "PM 2.5", label: "PM 2.5" },
    { value: "PM 10", label: "PM 10" },
    { value: "NO2", label: "NO2" },
  ];

  const [selectedPollutant, setSelectedPollutant] = useState([]);

  const handlePollutantChange = (selectedPollutantOption) => {
    setSelectedPollutant(selectedPollutantOption);
  };

  const typeOptions = [
    { value: "json", label: "JSON" },
    { value: "csv", label: "CSV" },
  ];

  const [selectedType, setSelectedType] = useState();

  const handleTypeChange = (selectedTypeOption) => {
    setSelectedType(selectedTypeOption);
  };

  const degreeOfClean = [
    { value: "Raw Data", label: "Raw Data" },
    { value: "Clean Data", label: "Clean Data" },
  ];

  const [selectedClean, setSelectedClean] = useState();
  const handleCleanessChange = (selecteddegreeOfClean) => {
    setSelectedClean(selecteddegreeOfClean);
  };
  //console.log(values.selectedOption);
  //console.log(selectedPollutant);

  let handleSubmit = (e) => {
    e.preventDefault();

    let params = {
      locations: values.selectedOption,
      startDate: selectedDate,
      endDate: selectedEndDate,
      frequency: selectedFrequency.value,
      pollutants: selectedPollutant,
      fileType: selectedType.value,
      degreeOfClean: selectedClean.value,
      organisation_name: "KCCA",
    };
    console.log(JSON.stringify(params));
<<<<<<< HEAD

    axios
      .post(
        //'https://analytcs-bknd-service-dot-airqo-250220.uc.r.appspot.com/api/v1/data/download',
        constants.DOWNLOAD_DATA + selectedType.value,
        JSON.stringify(params),
        { headers: { "Content-Type": "application/json" } }
      )
      .then((res) => res.data)
=======
  
   
    axios.post(constants.DOWNLOAD_CUSTOMISED_DATA_URI
      , 
      JSON.stringify(params),
      { headers: { 'Content-Type': 'application/json' } }
    ).then(res => res.data)
>>>>>>> a61d2eb8
      .then((customisedDownloadData) => {
        // setCustomisedDownloadData(customisedDownloadData)
        //download the returned data
        console.log(JSON.stringify(customisedDownloadData));
        if (selectedType.value === "json") {
          let filename = "airquality-data-" + selectedFrequency.value + ".json";
          let contentType = "application/json;charset=utf-8;";
          if (window.navigator && window.navigator.msSaveOrOpenBlob) {
            var blob = new Blob(
              [
                decodeURIComponent(
                  encodeURI(JSON.stringify(customisedDownloadData))
                ),
              ],
              { type: contentType }
            );
            navigator.msSaveOrOpenBlob(blob, filename);
          } else {
            var a = document.createElement("a");
            a.download = filename;
            a.href =
              "data:" +
              contentType +
              "," +
              encodeURIComponent(JSON.stringify(customisedDownloadData));
            a.target = "_blank";
            document.body.appendChild(a);
            a.click();
            document.body.removeChild(a);
          }
        } else {
          const json2csvParser = new Parser();
          const csv = json2csvParser.parse(customisedDownloadData);
          console.log(csv);
          var filename = "airquality-data-" + selectedFrequency.value + ".csv";
          var link = document.createElement("a");
          link.setAttribute(
            "href",
            "data:text/csv;charset=utf-8,%EF%BB%BF" + encodeURIComponent(csv)
          );
          link.setAttribute("download", filename);
          link.style.visibility = "hidden";
          document.body.appendChild(link);
          link.click();
          document.body.removeChild(link);
        }
      })
      .catch(console.log);
  };
  return (
    <div className={classes.root}>
      <Grid container spacing={4}>
        <Grid item md={8} xs={12}>
          <Card {...rest} className={clsx(classes.root, className)}>
            <CardHeader
              subheader="Customize the data you want to download."
              title="Data Download"
            />

            <Divider />
            <form onSubmit={handleSubmit}>
              <CardContent>
                <Grid container spacing={2}>
                  <Grid item md={12} xs={12}>
                    <MuiPickersUtilsProvider utils={DateFnsUtils}>
                      <Grid container spacing={1}>
                        <Grid item lg={3} md={3} sm={6} xl={3} xs={12}>
                          <KeyboardDatePicker
                            disableToolbar
                            variant="dialog"
                            format="yyyy-MM-dd"
                            margin="normal"
                            id="date-picker-inline"
                            label="Start Date"
                            value={selectedDate}
                            onChange={handleDateChange}
                            KeyboardButtonProps={{
                              "aria-label": "change date",
                            }}
                            required
                            disableFuture
                          />
                        </Grid>
                        <Grid item lg={3} md={3} sm={6} xl={3} xs={12}>
                          <KeyboardTimePicker
                            variant="dialog"
                            margin="normal"
                            id="time-picker"
                            label="Start Time "
                            value={selectedDate}
                            onChange={handleDateChange}
                            KeyboardButtonProps={{
                              "aria-label": "change time",
                            }}
                            required
                          />
                        </Grid>

                        <Grid item lg={3} md={3} sm={6} xl={3} xs={12}>
                          <KeyboardDatePicker
                            disableToolbar
                            variant="dialog"
                            format="yyyy-MM-dd"
                            margin="normal"
                            id="date-picker-inline"
                            label="End Date"
                            value={selectedEndDate}
                            onChange={handleEndDateChange}
                            KeyboardButtonProps={{
                              "aria-label": "change end date",
                            }}
                            required
                            disableFuture
                          />
                        </Grid>
                        <Grid item lg={3} md={3} sm={6} xl={3} xs={12}>
                          <KeyboardTimePicker
                            variant="dialog"
                            margin="normal"
                            id="time-picker"
                            label="End Time "
                            value={selectedEndDate}
                            onChange={handleEndDateChange}
                            KeyboardButtonProps={{
                              "aria-label": "change end time",
                            }}
                            required
                          />
                        </Grid>
                      </Grid>
                    </MuiPickersUtilsProvider>
                  </Grid>

                  <Grid item md={6} xs={12}>
                    <Select
                      fullWidth
                      className="reactSelect"
                      name="location"
                      placeholder="Location(s)"
                      value={values.selectedOption}
                      options={filterLocationsOptions}
                      onChange={handleMultiChange}
                      isMulti
                      variant="outlined"
                      margin="dense"
                      required
                    />
                  </Grid>

                  <Grid item md={6} xs={12}>
                    <Select
                      fullWidth
                      label="Frequency"
                      className=""
                      name="chart-frequency"
                      placeholder="Frequency"
                      value={selectedFrequency}
                      options={frequencyOptions}
                      onChange={handleFrequencyChange}
                      variant="outlined"
                      margin="dense"
                      required
                    />
                  </Grid>
                  <Grid item md={6} xs={12}>
                    <Select
                      fullWidth
                      label="Pollutant"
                      className="reactSelect"
                      name="pollutant"
                      placeholder="Pollutant(s)"
                      value={values.selectedPollutant}
                      options={pollutantOptions}
                      onChange={handlePollutantChange}
                      isMulti
                      variant="outlined"
                      margin="dense"
                      required
                    />
                  </Grid>

                  <Grid item md={6} xs={12}>
                    <Select
                      fullWidth
                      label="Degree of Cleaning"
                      className="reactSelect"
                      name="file-type"
                      placeholder="Degree of Cleaning"
                      value={selectedClean}
                      options={degreeOfClean}
                      onChange={handleCleanessChange}
                      variant="outlined"
                      margin="dense"
                      required
                    />
                  </Grid>

                  <Grid item md={6} xs={12}>
                    <Select
                      fullWidth
                      label="File Type"
                      className="reactSelect"
                      name="file-type"
                      placeholder="File Type"
                      value={selectedType}
                      options={typeOptions}
                      onChange={handleTypeChange}
                      variant="outlined"
                      margin="dense"
                      required
                    />
                  </Grid>
                </Grid>
              </CardContent>

              <Divider />
              <CardActions>
                <Button color="primary" variant="outlined" type="submit">
                  {" "}
                  Download Data
                </Button>
              </CardActions>
            </form>
          </Card>
        </Grid>
        <Grid item md={4} xs={12}>
          <Card {...rest} className={clsx(classes.root, className)}>
            <CardHeader
              subheader="Customize the data you want to download."
              title="Data Download"
            />
            <Divider />
            <CardContent>{/*<PollutantCategory />*/}</CardContent>
          </Card>
        </Grid>
      </Grid>
    </div>
  );
};

Download.propTypes = {
  className: PropTypes.string,
};

export default Download;<|MERGE_RESOLUTION|>--- conflicted
+++ resolved
@@ -1,4 +1,3 @@
-<<<<<<< HEAD
 import React, { useState, useEffect } from "react";
 import { makeStyles } from "@material-ui/styles";
 import {
@@ -21,21 +20,9 @@
 } from "@material-ui/pickers";
 import axios from "axios";
 //import {PollutantCategory} from '../Dashboard/components'
-=======
-import React , { useState, useEffect } from 'react';
-import { makeStyles } from '@material-ui/styles';
-import { Grid,Button,Card,CardContent,CardHeader,CardActions, Divider } from '@material-ui/core';
-import Select from 'react-select';
-import PropTypes from 'prop-types';
-import clsx from 'clsx';
-import DateFnsUtils from '@date-io/date-fns';
-import {MuiPickersUtilsProvider, KeyboardTimePicker, KeyboardDatePicker} from '@material-ui/pickers';
-import axios from 'axios';
->>>>>>> a61d2eb8
 //import CsvDownloader from 'react-csv-downloader';
 import jsonexport from "jsonexport";
 //import {CSVDownload} from 'react-csv';
-<<<<<<< HEAD
 import constants from "../../config/constants.js";
 
 const {
@@ -44,11 +31,6 @@
 } = require("json2csv");
 
 const useStyles = makeStyles((theme) => ({
-=======
-import constants from 'config/constants'
-const { Parser, transforms: { unwind } } = require('json2csv');
-const useStyles = makeStyles(theme => ({
->>>>>>> a61d2eb8
   root: {
     padding: theme.spacing(4),
   },
@@ -77,16 +59,8 @@
   const [filterLocations, setFilterLocations] = useState([]);
 
   useEffect(() => {
-<<<<<<< HEAD
-    fetch(
-      "https://analytcs-bknd-service-dot-airqo-250220.uc.r.appspot.com/api/v1/dashboard/monitoringsites/locations?organisation_name=KCCA"
-    )
-      //fetch("http://127.0.0.1:5000/api/v1/dashboard/monitoringsites/locations?organisation_name=KCCA")
+    fetch(constants.GET_MONITORING_SITES_LOCATIONS_URI)
       .then((res) => res.json())
-=======
-    fetch(constants.GET_MONITORING_SITES_LOCATIONS_URI)    
-      .then(res => res.json())
->>>>>>> a61d2eb8
       .then((filterLocationsData) => {
         setFilterLocations(filterLocationsData.airquality_monitoring_sites);
       })
@@ -162,7 +136,6 @@
       organisation_name: "KCCA",
     };
     console.log(JSON.stringify(params));
-<<<<<<< HEAD
 
     axios
       .post(
@@ -172,15 +145,6 @@
         { headers: { "Content-Type": "application/json" } }
       )
       .then((res) => res.data)
-=======
-  
-   
-    axios.post(constants.DOWNLOAD_CUSTOMISED_DATA_URI
-      , 
-      JSON.stringify(params),
-      { headers: { 'Content-Type': 'application/json' } }
-    ).then(res => res.data)
->>>>>>> a61d2eb8
       .then((customisedDownloadData) => {
         // setCustomisedDownloadData(customisedDownloadData)
         //download the returned data
