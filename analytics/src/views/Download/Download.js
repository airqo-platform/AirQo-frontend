import React , { useState, useEffect } from 'react';
import { makeStyles } from '@material-ui/styles';
import { Grid,Button,Card,CardContent,CardHeader,CardActions, Divider } from '@material-ui/core';
import Select from 'react-select';
import PropTypes from 'prop-types';
import clsx from 'clsx';
import DateFnsUtils from '@date-io/date-fns';
import {MuiPickersUtilsProvider, KeyboardTimePicker, KeyboardDatePicker} from '@material-ui/pickers';
import axios from 'axios';
<<<<<<< HEAD
import {PollutantCategory} from '../Dashboard/components'
=======
//import {PollutantCategory} from '../Dashboard/components'
>>>>>>> e6ea26f9
//import CsvDownloader from 'react-csv-downloader';
import jsonexport from 'jsonexport'
//import {CSVDownload} from 'react-csv';
const { Parser, transforms: { unwind } } = require('json2csv');
const useStyles = makeStyles(theme => ({
  root: {
    padding: theme.spacing(4)
  },
 

}));
let data =[]
const Download = (props) => {
  const { className,staticContext, ...rest } = props;
  const classes = useStyles();

  //const [customDownloadData, setCustomisedDownloadData] = useState([]);
 
<<<<<<< HEAD
  
=======
>>>>>>> e6ea26f9
  var startDate = new Date();
  startDate.setMonth(startDate.getMonth() - 1);
  startDate.setHours(0,0,0,0);

  
  const [selectedDate, setSelectedStartDate] = useState(startDate);
  const handleDateChange = (date) => {
    setSelectedStartDate(date);
  };
  
  const [selectedEndDate, setSelectedEndDate] = useState(new Date());
  const handleEndDateChange = (date) => {
    setSelectedEndDate(date);
  };

  const [filterLocations,setFilterLocations] = useState([]);

  useEffect(() => {
    fetch('https://analytcs-bknd-service-dot-airqo-250220.uc.r.appspot.com/api/v1/dashboard/monitoringsites/locations?organisation_name=KCCA')
    //fetch('http://127.0.0.1:5000/api/v1/dashboard/monitoringsites/locations?organisation_name=KCCA')
      .then(res => res.json())
      .then((filterLocationsData) => {
        setFilterLocations(filterLocationsData.airquality_monitoring_sites)
      })
      .catch(console.log)
  },[]);

  const filterLocationsOptions = filterLocations

  const [values, setReactSelectValue] = useState({ selectedOption: [] });

  const handleMultiChange = selectedOption => {    
    setReactSelectValue({ selectedOption });
  }

  const frequencyOptions = [
    { value: 'hourly', label: 'Hourly' },
    { value: 'daily', label: 'Daily' },
    { value: 'monthly', label: 'Monthly' }
  ];

  const [selectedFrequency, setSelectedFrequency] =  useState();

  const handleFrequencyChange = selectedFrequencyOption => {
    setSelectedFrequency(selectedFrequencyOption);
  };

  const pollutantOptions = [
    { value: 'PM 2.5', label: 'PM 2.5' },
    { value: 'PM 10', label: 'PM 10' },
    { value: 'NO2', label: 'NO2' }
  ];

  const [selectedPollutant, setSelectedPollutant] =  useState();

  const handlePollutantChange = selectedPollutantOption => {
    setSelectedPollutant(selectedPollutantOption);
  };


  const typeOptions = [
    { value: 'JSON', label: 'JSON' },
    { value: 'CSV', label: 'CSV'}
  ];

  const [selectedType, setSelectedType] =  useState();

  const handleTypeChange = selectedTypeOption => {
    setSelectedType(selectedTypeOption);
  };

  const degreeOfClean =[
    { value: 'Raw Data', label:'Raw Data'},{value: 'Clean Data', label:'Clean Data'}
  ]

  const [selectedClean,setSelectedClean] =useState()
  const handleCleanessChange = selecteddegreeOfClean => {
    setSelectedClean(selecteddegreeOfClean);
  };

  
  let  handleSubmit = (e) => {
    e.preventDefault();

    let params ={ 
      locations: values.selectedOption,
      startDate:  selectedDate,
      endDate:  selectedEndDate,
      frequency:  selectedFrequency.value,
      pollutant: selectedPollutant.value,
      fileType:selectedType.value,
      degreeOfClean:selectedClean.value,
      organisation_name: 'KCCA'     
    }
    console.log(JSON.stringify(params));
  
   
    axios.post(
      'https://analytcs-bknd-service-dot-airqo-250220.uc.r.appspot.com/api/v1/data/download',
      //'http://localhost:5000/api/v1/data/download', 
      JSON.stringify(params),
      { headers: { 'Content-Type': 'application/json' } }
    ).then(res => res.data)
      .then((customisedDownloadData) => {
        // setCustomisedDownloadData(customisedDownloadData)    
        //download the returned data
        console.log((JSON.stringify(customisedDownloadData)))
    if(selectedType.value ==='JSON'){
    let filename = 'export.json';
    let contentType = 'application/json;charset=utf-8;';
    if (window.navigator && window.navigator.msSaveOrOpenBlob) {
      var blob = new Blob([decodeURIComponent(encodeURI(JSON.stringify(customisedDownloadData)))], { type: contentType });
      navigator.msSaveOrOpenBlob(blob, filename);
    } else {
      var a = document.createElement('a');
      a.download = filename;
      a.href = 'data:' + contentType + ',' + encodeURIComponent(JSON.stringify(customisedDownloadData));
      a.target = '_blank';
      document.body.appendChild(a);
      a.click();
      document.body.removeChild(a);
    }
  }
  else{
<<<<<<< HEAD

              console.log(customisedDownloadData.results)
=======
            console.log(customisedDownloadData.results)
>>>>>>> e6ea26f9
            let csvData =[]
              customisedDownloadData.results.forEach(element=>{
                console.log(element['division'])
              csvData.push({
                  label:element.datasets.label,
                  DateTime:element.chart_data.labels,
                  pollutant:element.chart_data.pollutant_values,
                  Division:element.division,
                  parish:element.parish
                 
              })})
              console.log(csvData)
<<<<<<< HEAD
              const fields = [ 'DateTime', 'pollutant','Division','parish'];
const transforms = [unwind({ paths: ['pollutant','DateTime']})];
 
const json2csvParser = new Parser({ fields, transforms });
const csv = json2csvParser.parse(csvData);
 
console.log(csv);
    var filename ="Analyticsexpt.csv"
    var link = document.createElement('a');
  link.setAttribute('href', 'data:text/csv;charset=utf-8,%EF%BB%BF' + encodeURIComponent(csv));
  link.setAttribute('download', filename);
  link.style.visibility = 'hidden';
  document.body.appendChild(link);
  link.click();
  document.body.removeChild(link); 

              /*jsonexport(csvData,function(err, csv){
    if(err) return console.log(err);
    var filename ="Analyticsexpt.csv"
=======
              let toCsv =[]
 
              jsonexport(csvData,function(err, csv){
    if(err){ console.log(err);}
    var filename ='Analyticsexpt.csv'
>>>>>>> e6ea26f9
    var link = document.createElement('a');
  link.setAttribute('href', 'data:text/csv;charset=utf-8,%EF%BB%BF' + encodeURIComponent(csv));
  link.setAttribute('download', filename);
  link.style.visibility = 'hidden';
  document.body.appendChild(link);
  link.click();
  document.body.removeChild(link); 
});*/
  }

      }).catch(
        console.log
      )  
    
  }  
  return (
    <div className={classes.root}>
      <Grid
        container
        spacing={4}
      >
        <Grid
          item
          md={8}
          xs={12}
        >
          <Card
            {...rest}
            className={clsx(classes.root, className)}
          >
            <CardHeader 
              subheader="Customize the data you want to download."
              title="Data Download"
            />

            
            <Divider/>
            <form onSubmit={handleSubmit}>
              <CardContent>                          
                          
                <Grid
                  container
                  spacing={2}
                >             
                
                  <Grid
                    item
                    md={12}
                    xs={12}
                  >
                    <MuiPickersUtilsProvider utils={DateFnsUtils}>
                      <Grid 
                        container 
                        spacing={1}
                      >
                        <Grid
                          item
                          lg={3}
                          md={3}
                          sm={6}
                          xl={3}
                          xs={12}
                        >
                          <KeyboardDatePicker                     
                            disableToolbar
                            variant="dialog"
                            format="yyyy-MM-dd"
                            margin="normal"
                            id="date-picker-inline"
                            label="Start Date"
                            value={selectedDate}
                            onChange={handleDateChange}
                            KeyboardButtonProps={{
                              'aria-label': 'change date',
                            }}
                            required
                            disableFuture
                          />  
                        </Grid>  
                        <Grid
                          item
                          lg={3}
                          md={3}
                          sm={6}
                          xl={3}
                          xs={12}
                        >            
                          <KeyboardTimePicker                    
                            variant="dialog"
                            margin="normal"
                            id="time-picker"
                            label="Start Time "
                            value={selectedDate}
                            onChange={handleDateChange}
                            KeyboardButtonProps={{
                              'aria-label': 'change time',
                            }}  
                            required                    
                          />
                        </Grid>

                        <Grid
                          item
                          lg={3}
                          md={3}
                          sm={6}
                          xl={3}
                          xs={12}
                        >
                          <KeyboardDatePicker                      
                            disableToolbar
                            variant="dialog"
                            format="yyyy-MM-dd"
                            margin="normal"
                            id="date-picker-inline"
                            label="End Date"
                            value={selectedEndDate}
                            onChange={handleEndDateChange}
                            KeyboardButtonProps={{
                              'aria-label': 'change end date',
                            }}
                            required
                            disableFuture
                          /> 
                        </Grid> 
                        <Grid
                          item
                          lg={3}
                          md={3}
                          sm={6}
                          xl={3}
                          xs={12}
                        >              
                          <KeyboardTimePicker                      
                            variant="dialog"
                            margin="normal"
                            id="time-picker"
                            label="End Time "
                            value={selectedEndDate}
                            onChange={handleEndDateChange}
                            KeyboardButtonProps={{
                              'aria-label': 'change end time',
                            }}
                            required
                          />
                        </Grid>
                      </Grid>
                    </MuiPickersUtilsProvider>
                  </Grid>           
                  
                  <Grid
                    item
                    md={6}
                    xs={12}
                  >
                    <Select
                      fullWidth
                      className="reactSelect"
                      name="location"
                      placeholder="Location(s)"
                      value={values.selectedOption}
                      options={filterLocationsOptions}
                      onChange={handleMultiChange}
                      isMulti
                      variant="outlined"
                      margin="dense"
                      required
                    />
                  </Grid>                  
                  
                  <Grid
                    item
                    md={6}
                    xs={12}
                  >     
                    <Select
                      fullWidth
                      label ="Frequency"
                      className=""
                      name="chart-frequency"
                      placeholder="Frequency"
                      value={selectedFrequency}
                      options={frequencyOptions}
                      onChange={handleFrequencyChange}
                      variant="outlined"
                      margin="dense"   
                      required           
                    />
                  </Grid>
                  <Grid
                    item
                    md={6}
                    xs={12}
                  >     
                    <Select
                      fullWidth
                      label="Pollutant"
                      className=""
                      name="pollutant"
                      placeholder="Pollutant"
                      value={selectedPollutant}
                      options={pollutantOptions}
                      onChange={handlePollutantChange}
                      variant="outlined"
                      margin="dense"  
                      required            
                    />
                  </Grid>

                  <Grid
                    item
                    md={6}
                    xs={12}
                  >                
                    <Select
                      fullWidth
                      label="Degree of Cleaning"
                      className="reactSelect"
                      name="file-type"
                      placeholder="Degree of Cleaning"
                      value={selectedClean}
                      options={degreeOfClean}
                      onChange={handleCleanessChange}                     
                      
                      variant="outlined"
                      margin="dense" 
                      required         
                    />
                  </Grid>

                  <Grid
                    item
                    md={6}
                    xs={12}
                  >                
                    <Select
                      fullWidth
                      label="File Type"
                      className="reactSelect"
                      name="file-type"
                      placeholder="File Type"
                                            
                      value={selectedType}
                      options={typeOptions}
                      onChange={handleTypeChange}
                      variant="outlined"
                      margin="dense" 
                      required         
                    />
                  </Grid>


                </Grid>
              

              </CardContent>

              <Divider/>
              <CardActions>
                <Button
                  color="primary"
                  variant="outlined"
                  type="submit"
                > Download Data
                </Button>
              </CardActions>

            </form>

          </Card>
          
        </Grid>
        <Grid
          item
          md={4}
          xs={12}
        >         
       
          <Card
            {...rest}
            className={clsx(classes.root, className)}
          >
          
            
            <CardHeader
              subheader="Customize the data you want to download."
              title="Data Download"
            />
            <Divider />
            <CardContent>
              {/*<PollutantCategory />*/}
        
            </CardContent>
            
          </Card>

        </Grid>
      </Grid>
    </div>
  );
};

Download.propTypes = {
  className: PropTypes.string
};

export default Download;<|MERGE_RESOLUTION|>--- conflicted
+++ resolved
@@ -7,11 +7,7 @@
 import DateFnsUtils from '@date-io/date-fns';
 import {MuiPickersUtilsProvider, KeyboardTimePicker, KeyboardDatePicker} from '@material-ui/pickers';
 import axios from 'axios';
-<<<<<<< HEAD
-import {PollutantCategory} from '../Dashboard/components'
-=======
 //import {PollutantCategory} from '../Dashboard/components'
->>>>>>> e6ea26f9
 //import CsvDownloader from 'react-csv-downloader';
 import jsonexport from 'jsonexport'
 //import {CSVDownload} from 'react-csv';
@@ -30,10 +26,7 @@
 
   //const [customDownloadData, setCustomisedDownloadData] = useState([]);
  
-<<<<<<< HEAD
   
-=======
->>>>>>> e6ea26f9
   var startDate = new Date();
   startDate.setMonth(startDate.getMonth() - 1);
   startDate.setHours(0,0,0,0);
@@ -158,12 +151,8 @@
     }
   }
   else{
-<<<<<<< HEAD
 
               console.log(customisedDownloadData.results)
-=======
-            console.log(customisedDownloadData.results)
->>>>>>> e6ea26f9
             let csvData =[]
               customisedDownloadData.results.forEach(element=>{
                 console.log(element['division'])
@@ -176,7 +165,6 @@
                  
               })})
               console.log(csvData)
-<<<<<<< HEAD
               const fields = [ 'DateTime', 'pollutant','Division','parish'];
 const transforms = [unwind({ paths: ['pollutant','DateTime']})];
  
@@ -196,13 +184,6 @@
               /*jsonexport(csvData,function(err, csv){
     if(err) return console.log(err);
     var filename ="Analyticsexpt.csv"
-=======
-              let toCsv =[]
- 
-              jsonexport(csvData,function(err, csv){
-    if(err){ console.log(err);}
-    var filename ='Analyticsexpt.csv'
->>>>>>> e6ea26f9
     var link = document.createElement('a');
   link.setAttribute('href', 'data:text/csv;charset=utf-8,%EF%BB%BF' + encodeURIComponent(csv));
   link.setAttribute('download', filename);
