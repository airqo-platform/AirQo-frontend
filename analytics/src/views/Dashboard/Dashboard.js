--- conflicted
+++ resolved
@@ -1,12 +1,5 @@
 import React from 'react';
 import { makeStyles } from '@material-ui/styles';
-<<<<<<< HEAD
-import { Grid, Card, CardContent, CardHeader, Button, Divider, CardActions } from '@material-ui/core';
-import { Line, Bar } from 'react-chartjs-2';
-import clsx from 'clsx';
-import PropTypes from 'prop-types';
-import { Pm25Levels, Map, CustomisableChart, PollutantCategory, ExceedancesChart, TotalProfit } from './components';
-=======
 import {
   Grid,
   Card,
@@ -27,7 +20,6 @@
   ExceedancesChart,
   TotalProfit
 } from './components';
->>>>>>> 97f9948f
 import { useEffect, useState } from 'react';
 import 'chartjs-plugin-annotation';
 import palette from 'theme/palette';
@@ -35,20 +27,10 @@
 import ArrowRightIcon from '@material-ui/icons/ArrowRight';
 //import Legend from './components/Map/Legend'
 import axios from 'axios';
-<<<<<<< HEAD
- 
-=======
->>>>>>> 97f9948f
 
 const useStyles = makeStyles(theme => ({
   root: {
     padding: theme.spacing(4)
-<<<<<<< HEAD
-  },
-  chartCard:{
-
-=======
->>>>>>> 97f9948f
   },
   differenceIcon: {
     color: theme.palette.text.secondary
@@ -62,15 +44,6 @@
   }
 }));
 
-<<<<<<< HEAD
-
-const Dashboard = props => {
-  const classes = useStyles();
-  const { className, staticContext, ...rest } = props;
-
-  function appendLeadingZeroes(n){
-    if(n <= 9){
-=======
 const Dashboard = props => {
   const classes = useStyles();
   const {
@@ -85,31 +58,11 @@
 
   function appendLeadingZeroes(n) {
     if (n <= 9) {
->>>>>>> 97f9948f
       return '0' + n;
     }
     return n
   }
 
-<<<<<<< HEAD
-  let todaysDate = new Date()
-  const dateValue = appendLeadingZeroes(todaysDate.getDate() +'/'+appendLeadingZeroes(todaysDate.getMonth()+1)+'/'+ todaysDate.getFullYear())
- 
-  const [backgroundColors, setBackgroundColors] = useState([]);
-
-  const [pm25CategoriesLocationCount, setPm25CategoriesLocationCount] = useState([]);
-
-  useEffect(() => {
-    // axios.get('https://analytcs-bknd-service-dot-airqo-250220.uc.r.appspot.com/api/v1/dashboard/locations/pm25categorycount?organisation_name=KCCA')
-    axios.get('http://127.0.0.1:5000/api/v1/dashboard/locations/pm25categorycount?organisation_name=KCCA')
-      .then(res => res.data)
-      .then((data) => {        
-        setPm25CategoriesLocationCount(data);        
-        console.log(data)  
-        //console.log(data.pm25_categories)           
-      })
-      .catch(console.log)
-=======
   let todaysDate = new Date();
   const dateValue = appendLeadingZeroes(
     todaysDate.getDate() +
@@ -201,22 +154,11 @@
       .catch(e => {
         console.log(e);
       });
->>>>>>> 97f9948f
   }, []);
 
   const [locations,setLocations] = useState([]);
 
   useEffect(() => {
-<<<<<<< HEAD
-    fetch('https://analytcs-bknd-service-dot-airqo-250220.uc.r.appspot.com/api/v1/dashboard/historical/daily/devices')
-    //fetch('http://127.0.0.1:5000/api/v1/dashboard/historical/daily/devices')
-      .then(res => res.json())
-      .then((locationsData) => {        
-        setLocations(locationsData.results);        
-      })
-      .catch(console.log)
-  },[]);
-=======
     fetch(
       'https://analytcs-bknd-service-dot-airqo-250220.uc.r.appspot.com/api/v1/dashboard/historical/daily/devices'
     )
@@ -229,55 +171,23 @@
         console.log(e);
       });
   }, []);
->>>>>>> 97f9948f
-
- 
+
   const locationsGraphData = {
     labels: locations.labels,
     datasets: [
       {
         label: 'PM2.5(µg/m3)',
         data: locations.average_pm25_values,
-<<<<<<< HEAD
-        fill: false,          // Don't fill area under the line
-        borderColor: palette.primary.main , // Line color
-        backgroundColor: locations.background_colors //palette.primary.main,
-      }
-    ]
-  }
-  
-=======
         fill: false, // Don't fill area under the line
         borderColor: palette.primary.main, // Line color
         backgroundColor: locations.background_colors //palette.primary.main,
       }
     ]
   };
->>>>>>> 97f9948f
-
 
   
   const options_main= {
     annotation: {
-<<<<<<< HEAD
-      annotations: [{
-        type: 'line',
-        mode: 'horizontal',
-        scaleID: 'y-axis-0',
-        value: 25,
-        borderColor: palette.text.secondary,
-        borderWidth: 2,
-        label: {
-          enabled: true,
-          content: 'WHO AQG',
-          //backgroundColor: palette.white,
-          titleFontColor: palette.text.primary,
-          bodyFontColor: palette.text.primary,
-          position:'right'
-        },
-        
-      }]
-=======
       annotations: [
         {
           type: 'line',
@@ -296,7 +206,6 @@
           }
         }
       ]
->>>>>>> 97f9948f
     },
     responsive: true,
     maintainAspectRatio: false,
@@ -340,10 +249,6 @@
             display: true,
             labelString: 'Locations'
           }
-<<<<<<< HEAD
-
-=======
->>>>>>> 97f9948f
         }
       ],
       yAxes: [
@@ -387,10 +292,6 @@
         >
           <PollutantCategory
             pm25level="Good"
-<<<<<<< HEAD
-            pm25levelCount={typeof pm25CategoriesLocationCount != 'undefined' && 
-            pm25CategoriesLocationCount !=null && pm25CategoriesLocationCount.length >0 ?pm25CategoriesLocationCount[0]['locations_with_category_good'].category_count:''}
-=======
             pm25levelCount={
               typeof pm25CategoriesLocationCount != 'undefined' &&
               pm25CategoriesLocationCount != null &&
@@ -399,7 +300,6 @@
                     .category_count
                 : ''
             }
->>>>>>> 97f9948f
             iconClass="pm25Good"
           />
         </Grid>       
@@ -413,10 +313,6 @@
         >
           <PollutantCategory
             pm25level="Moderate"
-<<<<<<< HEAD
-            pm25levelCount={typeof pm25CategoriesLocationCount != 'undefined' && 
-            pm25CategoriesLocationCount !=null && pm25CategoriesLocationCount.length >0 ? pm25CategoriesLocationCount[1]['locations_with_category_moderate'].category_count:''}
-=======
             pm25levelCount={
               typeof pm25CategoriesLocationCount != 'undefined' &&
               pm25CategoriesLocationCount != null &&
@@ -426,7 +322,6 @@
                   ].category_count
                 : ''
             }
->>>>>>> 97f9948f
             iconClass="pm25Moderate"
           />
         </Grid>
@@ -439,10 +334,6 @@
         >
           <PollutantCategory
             pm25level="UHFSG"
-<<<<<<< HEAD
-            pm25levelCount={typeof pm25CategoriesLocationCount != 'undefined' && 
-            pm25CategoriesLocationCount !=null && pm25CategoriesLocationCount.length >0 ?pm25CategoriesLocationCount[2].locations_with_category_UH4SG.category_count:''}
-=======
             pm25levelCount={
               typeof pm25CategoriesLocationCount != 'undefined' &&
               pm25CategoriesLocationCount != null &&
@@ -451,7 +342,6 @@
                     .category_count
                 : ''
             }
->>>>>>> 97f9948f
             iconClass="pm25UH4SG"
           />
         </Grid>
@@ -465,10 +355,6 @@
         >
           <PollutantCategory
             pm25level="Unhealthy"
-<<<<<<< HEAD
-            pm25levelCount={typeof pm25CategoriesLocationCount != 'undefined' && 
-            pm25CategoriesLocationCount !=null && pm25CategoriesLocationCount.length >0 ?pm25CategoriesLocationCount[3].locations_with_category_unhealth.category_count:''}
-=======
             pm25levelCount={
               typeof pm25CategoriesLocationCount != 'undefined' &&
               pm25CategoriesLocationCount != null &&
@@ -477,7 +363,6 @@
                     .locations_with_category_unhealth.category_count
                 : ''
             }
->>>>>>> 97f9948f
             iconClass="pm25UnHealthy"
           />
         </Grid>
@@ -491,10 +376,6 @@
         >
           <PollutantCategory
             pm25level="Very Unhealthy"
-<<<<<<< HEAD
-            pm25levelCount={typeof pm25CategoriesLocationCount != 'undefined' && 
-            pm25CategoriesLocationCount !=null && pm25CategoriesLocationCount.length >0 ?pm25CategoriesLocationCount[4].locations_with_category_very_unhealthy.category_count:''}
-=======
             pm25levelCount={
               typeof pm25CategoriesLocationCount != 'undefined' &&
               pm25CategoriesLocationCount != null &&
@@ -503,7 +384,6 @@
                     .locations_with_category_very_unhealthy.category_count
                 : ''
             }
->>>>>>> 97f9948f
             iconClass="pm25VeryUnHealthy"
           />
         </Grid>
@@ -516,10 +396,6 @@
         >
           <PollutantCategory
             pm25level="Hazardous"
-<<<<<<< HEAD
-            pm25levelCount={typeof pm25CategoriesLocationCount != 'undefined' && 
-            pm25CategoriesLocationCount !=null && pm25CategoriesLocationCount.length >0 ?pm25CategoriesLocationCount[5].locations_with_category_hazardous.category_count:''}
-=======
             pm25levelCount={
               typeof pm25CategoriesLocationCount != 'undefined' &&
               pm25CategoriesLocationCount != null &&
@@ -528,7 +404,6 @@
                     .locations_with_category_hazardous.category_count
                 : ''
             }
->>>>>>> 97f9948f
             iconClass="pm25Harzadous"
           />
         </Grid>
