--- conflicted
+++ resolved
@@ -7,20 +7,12 @@
   CardHeader,
   Button,
   Divider,
-<<<<<<< HEAD
   CardActions, 
   IconButton
 } from '@material-ui/core';
 import { Line, Bar } from 'react-chartjs-2';
 import clsx from 'clsx';
 import PropTypes from 'prop-types';
-=======
-  CardActions,
-} from "@material-ui/core";
-import { Line, Bar } from "react-chartjs-2";
-import clsx from "clsx";
-import PropTypes from "prop-types";
->>>>>>> d1fdc238
 import {
   Pm25Levels,
   Map,
@@ -35,7 +27,6 @@
 import ArrowDropDownIcon from "@material-ui/icons/ArrowDropDown";
 import ArrowRightIcon from "@material-ui/icons/ArrowRight";
 //import Legend from './components/Map/Legend'
-<<<<<<< HEAD
 import axios from 'axios';
 import constants from '../../config/constants'
 import {MoreHoriz} from '@material-ui/icons';
@@ -44,10 +35,6 @@
 import MoreVertIcon from '@material-ui/icons/MoreVert';
 import domtoimage from 'dom-to-image';
 import JsPDF from 'jspdf';
-=======
-import axios from "axios";
-import constants from "../../config/constants";
->>>>>>> d1fdc238
 
 const useStyles = makeStyles((theme) => ({
   root: {
@@ -62,17 +49,12 @@
     position: "relative",
   },
   actions: {
-<<<<<<< HEAD
     justifyContent: 'flex-end'
   },
   chartSaveButton: {
     width: '50px',
     height: '50px',
   }, 
-=======
-    justifyContent: "flex-end",
-  },
->>>>>>> d1fdc238
 }));
 
 const Dashboard = (props) => {
