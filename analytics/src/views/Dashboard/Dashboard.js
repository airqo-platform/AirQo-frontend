--- conflicted
+++ resolved
@@ -7,12 +7,12 @@
   CardHeader,
   Button,
   Divider,
-  CardActions, 
-  IconButton
-} from '@material-ui/core';
-import { Line, Bar } from 'react-chartjs-2';
-import clsx from 'clsx';
-import PropTypes from 'prop-types';
+  CardActions,
+  IconButton,
+} from "@material-ui/core";
+import { Line, Bar } from "react-chartjs-2";
+import clsx from "clsx";
+import PropTypes from "prop-types";
 import {
   Pm25Levels,
   Map,
@@ -27,18 +27,14 @@
 import ArrowDropDownIcon from "@material-ui/icons/ArrowDropDown";
 import ArrowRightIcon from "@material-ui/icons/ArrowRight";
 //import Legend from './components/Map/Legend'
-import axios from 'axios';
-<<<<<<< HEAD
-import constants from '../../config/constants';
-=======
-import constants from '../../config/constants'
-import {MoreHoriz} from '@material-ui/icons';
-import Menu from '@material-ui/core/Menu';
-import MenuItem from '@material-ui/core/MenuItem';
-import MoreVertIcon from '@material-ui/icons/MoreVert';
-import domtoimage from 'dom-to-image';
-import JsPDF from 'jspdf';
->>>>>>> e96b1278
+import axios from "axios";
+import constants from "../../config/constants";
+import { MoreHoriz } from "@material-ui/icons";
+import Menu from "@material-ui/core/Menu";
+import MenuItem from "@material-ui/core/MenuItem";
+import MoreVertIcon from "@material-ui/icons/MoreVert";
+import domtoimage from "dom-to-image";
+import JsPDF from "jspdf";
 
 const useStyles = makeStyles((theme) => ({
   root: {
@@ -49,21 +45,16 @@
     color: theme.palette.text.secondary,
   },
   chartContainer: {
-<<<<<<< HEAD
     height: 180,
-    position: 'relative'
-=======
-    height: 200,
     position: "relative",
->>>>>>> e96b1278
   },
   actions: {
-    justifyContent: 'flex-end'
+    justifyContent: "flex-end",
   },
   chartSaveButton: {
-    width: '50px',
-    height: '50px',
-  }, 
+    width: "50px",
+    height: "50px",
+  },
 }));
 
 const Dashboard = (props) => {
@@ -178,13 +169,8 @@
 
   useEffect(() => {
     fetch(constants.GET_HISTORICAL_DAILY_MEAN_AVERAGES_FOR_LAST_28_DAYS_URI)
-<<<<<<< HEAD
-      .then(res => res.json())
-      .then(locationsData => {
-=======
       .then((res) => res.json())
       .then((locationsData) => {
->>>>>>> e96b1278
         setLocations(locationsData.results);
       })
       .catch((e) => {
@@ -295,12 +281,12 @@
       ],
     },
   };
-  
-  const rootContainerId = 'widget-container';
-  const iconButton = 'exportIconButton';
+
+  const rootContainerId = "widget-container";
+  const iconButton = "exportIconButton";
   const [anchorEl, setAnchorEl] = useState(null);
 
-  const filter = node => (node.id !== iconButton);
+  const filter = (node) => node.id !== iconButton;
 
   const ITEM_HEIGHT = 48;
   const paperProps = {
@@ -313,64 +299,65 @@
   const exportToImage = async (chart, format, exportFunc) => {
     try {
       const dataUrl = await exportFunc(chart, { filter });
-      const link = document.createElement('a');
+      const link = document.createElement("a");
       document.body.appendChild(link);
       link.download = `chart.${format}`;
       link.href = dataUrl;
       link.click();
       link.remove();
-    } catch (err) {      
-      console.error('oops, something went wrong!', err);
+    } catch (err) {
+      console.error("oops, something went wrong!", err);
     }
   };
 
-  const exportToJpeg = chart => exportToImage(chart, 'jpeg', domtoimage.toJpeg);
-
-  const exportToPng = chart => exportToImage(chart, 'png', domtoimage.toPng);
+  const exportToJpeg = (chart) =>
+    exportToImage(chart, "jpeg", domtoimage.toJpeg);
+
+  const exportToPng = (chart) => exportToImage(chart, "png", domtoimage.toPng);
 
   const exportToPdf = async (chart) => {
     const width = chart.offsetWidth;
     const height = chart.offsetHeight;
     try {
-      const dataUrl = await domtoimage.toJpeg(chart, { filter });      
+      const dataUrl = await domtoimage.toJpeg(chart, { filter });
       const doc = new JsPDF({
-        orientation: 'landscape',
-        unit: 'px',
+        orientation: "landscape",
+        unit: "px",
         format: [width, height],
       });
       const pdfWidth = doc.internal.pageSize.getWidth();
       const pdfHeight = doc.internal.pageSize.getHeight();
-      doc.addImage(dataUrl, 'JPEG', 0, 0, pdfWidth, pdfHeight);
-      doc.save('chart');
+      doc.addImage(dataUrl, "JPEG", 0, 0, pdfWidth, pdfHeight);
+      doc.save("chart");
     } catch (err) {
       // eslint-disable-next-line no-console
-      console.error('oops, something went wrong!', err);
+      console.error("oops, something went wrong!", err);
     }
   };
 
   const print = async (chart) => {
     try {
       const dataUrl = await domtoimage.toJpeg(chart, { filter });
-      let html = '<html><head><title></title></head>';
+      let html = "<html><head><title></title></head>";
       html += '<body style="width: 100%; padding: 0; margin: 0;"';
       html += ' onload="window.focus(); window.print(); window.close()">';
       html += `<img src="${dataUrl}" /></body></html>`;
 
-      const printWindow = window.open('', 'print');
+      const printWindow = window.open("", "print");
       printWindow.document.open();
       printWindow.document.write(html);
       printWindow.document.close();
     } catch (err) {
       // eslint-disable-next-line no-console
-      console.error('oops, something went wrong!', err);
+      console.error("oops, something went wrong!", err);
     }
   };
 
   const options = [
-    { key: 'Print', action: print, text: 'Print' },
-    { key: 'JPEG', action: exportToJpeg, text: 'Save as JPEG' },
-    { key: 'PNG', action: exportToPng, text: 'Save as PNG' },
-    { key: 'PDF', action: exportToPdf, text: 'Save as PDF' },
+    { key: "Print", action: print, text: "Print" },
+    { key: "JPEG", action: exportToJpeg, text: "Save as JPEG" },
+    { key: "PNG", action: exportToPng, text: "Save as PNG" },
+    { key: "PDF", action: exportToPdf, text: "Save as PDF" },
   ];
 
   const handleClick = (event) => {
@@ -387,9 +374,7 @@
     action(chart);
   };
 
-  
   const open = Boolean(anchorEl);
-  
 
   return (
     <div className={classes.root}>
@@ -484,39 +469,45 @@
           />
         </Grid>
         <Grid item lg={6} md={6} sm={12} xl={6} xs={12} container spacing={2}>
-          <Grid item lg={12} md={12} sm={12} xl={12} xs={12}  >
-            <Card {...rest} className={clsx(classes.chartCard)} id={rootContainerId}>
+          <Grid item lg={12} md={12} sm={12} xl={12} xs={12}>
+            <Card
+              {...rest}
+              className={clsx(classes.chartCard)}
+              id={rootContainerId}
+            >
               <CardHeader
                 title={`Mean Daily PM2.5 for Past 28 Days From ${dateValue}`}
                 action={
                   <Grid>
-                  <IconButton
-                    size="small" 
-                  color="primary"
-                  id={iconButton}
-                  onClick={handleClick}
-                  className={classes.chartSaveButton}
-                >
-                  <MoreHoriz />
-                </IconButton>
-                <Menu
-                  anchorEl={anchorEl}
-                  open={open}
-                  onClose={handleClose}
-                  PaperProps={paperProps}
-                >
-                  {options.map(option => (
-                    <MenuItem key={option.key} onClick={handleExport(option)}>
-                      {option.text}
-                    </MenuItem>
-                  ))}
-                </Menu>
-                </Grid>
-                } 
+                    <IconButton
+                      size="small"
+                      color="primary"
+                      id={iconButton}
+                      onClick={handleClick}
+                      className={classes.chartSaveButton}
+                    >
+                      <MoreHoriz />
+                    </IconButton>
+                    <Menu
+                      anchorEl={anchorEl}
+                      open={open}
+                      onClose={handleClose}
+                      PaperProps={paperProps}
+                    >
+                      {options.map((option) => (
+                        <MenuItem
+                          key={option.key}
+                          onClick={handleExport(option)}
+                        >
+                          {option.text}
+                        </MenuItem>
+                      ))}
+                    </Menu>
+                  </Grid>
+                }
               />
               <Divider />
               <CardContent>
-              
                 <div className={classes.chartContainer}>
                   <Bar data={locationsGraphData} options={options_main} />
                 </div>
@@ -527,15 +518,14 @@
             <ExceedancesChart
               className={clsx(classes.chartCard)}
               chartContainer={classes.chartContainer}
-              idSuffix='exceedances'
-
+              idSuffix="exceedances"
             />
           </Grid>
         </Grid>
 
-        <Grid item lg={6} md={6} sm={12} xl={6} xs={12} >
+        <Grid item lg={6} md={6} sm={12} xl={6} xs={12}>
           <Grid item lg={12} sm={12} xl={12} xs={12}>
-            <Map id='rootMapContainerId' />
+            <Map id="rootMapContainerId" />
           </Grid>
 
           {/* <Grid container spacing={0} className="MapCardContent">
@@ -594,18 +584,30 @@
         </Grid>
 
         <Grid item lg={6} md={6} sm={12} xl={6} xs={12}>
-          <CustomisableChart className={clsx(classes.chartCard)} idSuffix='custom-one' />
+          <CustomisableChart
+            className={clsx(classes.chartCard)}
+            idSuffix="custom-one"
+          />
         </Grid>
         <Grid item lg={6} md={6} sm={12} xl={6} xs={12}>
-          <CustomisableChart className={clsx(classes.chartCard)} idSuffix='custom-two' />
+          <CustomisableChart
+            className={clsx(classes.chartCard)}
+            idSuffix="custom-two"
+          />
         </Grid>
 
         <Grid item lg={6} md={6} sm={12} xl={6} xs={12}>
-          <CustomisableChart className={clsx(classes.chartCard)} idSuffix='custom-three'/>
+          <CustomisableChart
+            className={clsx(classes.chartCard)}
+            idSuffix="custom-three"
+          />
         </Grid>
 
         <Grid item lg={6} md={6} sm={12} xl={6} xs={12}>
-          <CustomisableChart className={clsx(classes.chartCard)} idSuffix='custom-four' />
+          <CustomisableChart
+            className={clsx(classes.chartCard)}
+            idSuffix="custom-four"
+          />
         </Grid>
       </Grid>
     </div>
