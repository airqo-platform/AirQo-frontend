--- conflicted
+++ resolved
@@ -47,12 +47,6 @@
 
 const Dashboard = props => {
   const classes = useStyles();
-<<<<<<< HEAD
-  const { className, staticContext, ...rest } = props;
-
-  function appendLeadingZeroes(n){
-    if(n <= 9){
-=======
   const {
     className,
     staticContext,
@@ -65,7 +59,6 @@
 
   function appendLeadingZeroes(n) {
     if (n <= 9) {
->>>>>>> a2408bca
       return '0' + n;
     }
     return n;
@@ -87,11 +80,6 @@
     setPm25CategoriesLocationCount
   ] = useState([]);
 
-<<<<<<< HEAD
-  useEffect(() => {
-    // axios.get('https://analytcs-bknd-service-dot-airqo-250220.uc.r.appspot.com/api/v1/dashboard/locations/pm25categorycount?organisation_name=KCCA')
-    axios.get('http://127.0.0.1:5000/api/v1/dashboard/locations/pm25categorycount?organisation_name=KCCA')
-=======
   // useEffect(() => {
   //   try{
   //       props.fetchDefaults(user._id);
@@ -158,20 +146,15 @@
         'https://analytcs-bknd-service-dot-airqo-250220.uc.r.appspot.com/api/v1/dashboard/locations/pm25categorycount?organisation_name=KCCA'
       )
       //axios.get('http://127.0.0.1:5000/api/v1/dashboard/locations/pm25categorycount?organisation_name=KCCA')
->>>>>>> a2408bca
       .then(res => res.data)
       .then(data => {
         setPm25CategoriesLocationCount(data);
         console.log(data);
         //console.log(data.pm25_categories)
       })
-<<<<<<< HEAD
-      .catch(console.log)
-=======
       .catch(e => {
         console.log(e);
       });
->>>>>>> a2408bca
   }, []);
 
   const [locations, setLocations] = useState([]);
@@ -182,15 +165,6 @@
     )
       //fetch('http://127.0.0.1:5000/api/v1/dashboard/historical/daily/devices')
       .then(res => res.json())
-<<<<<<< HEAD
-      .then((locationsData) => {        
-        setLocations(locationsData.results);        
-      })
-      .catch(console.log)
-  },[]);
-
- 
-=======
       .then(locationsData => {
         setLocations(locationsData.results);
       })
@@ -199,7 +173,6 @@
       });
   }, []);
 
->>>>>>> a2408bca
   const locationsGraphData = {
     labels: locations.labels,
     datasets: [
@@ -416,7 +389,6 @@
           </Grid>
         </Grid>
 
-<<<<<<< HEAD
         <Grid
           item
           lg={6}
@@ -456,17 +428,6 @@
             >
              
               <Pm25Levels background="#45e50d" 
-=======
-        <Grid item lg={6} md={6} sm={12} xl={6} xs={12}>
-          <Grid item lg={12} sm={12} xl={12} xs={12}>
-            <Map />
-          </Grid>
-
-          <Grid container spacing={0} className="MapCardContent">
-            <Grid item lg={2} sm={4} xl={2} xs={12}>
-              <Pm25Levels
-                background="#45e50d"
->>>>>>> a2408bca
                 pm25level="Good"
                 //pm25levelText = "(0 - 12)"
               />
@@ -511,20 +472,12 @@
                 pm25levelColor="#FFFFFF"
                 //pm25levelText="(250.5 - 500.4)"
               />
-<<<<<<< HEAD
             </Grid>  */}
              {/* <p>
               PM <sub>2.5</sub> - Particulate Matter 
             </p> */}
                 
           {/* </Grid>  */}
-=======
-            </Grid>
-            {/* <p>
-              PM <sub>2.5</sub> - Particulate Matter 
-            </p> */}
-          </Grid>
->>>>>>> a2408bca
         </Grid>
 
         <Grid item lg={6} md={6} sm={12} xl={6} xs={12}>
