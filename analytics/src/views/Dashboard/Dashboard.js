--- conflicted
+++ resolved
@@ -1,10 +1,5 @@
-<<<<<<< HEAD
 import React from 'react';
 import { makeStyles } from '@material-ui/styles';
-=======
-import React from "react";
-import { makeStyles } from "@material-ui/styles";
->>>>>>> 7bba9e6a
 import {
   Grid,
   Card,
@@ -12,26 +7,17 @@
   CardHeader,
   Button,
   Divider,
-<<<<<<< HEAD
   CardActions
 } from '@material-ui/core';
 import { Line, Bar } from 'react-chartjs-2';
 import clsx from 'clsx';
 import PropTypes from 'prop-types';
-=======
-  CardActions,
-} from "@material-ui/core";
-import { Line, Bar } from "react-chartjs-2";
-import clsx from "clsx";
-import PropTypes from "prop-types";
->>>>>>> 7bba9e6a
 import {
   Pm25Levels,
   Map,
   CustomisableChart,
   PollutantCategory,
   ExceedancesChart,
-<<<<<<< HEAD
   TotalProfit
 } from './components';
 import { useEffect, useState } from 'react';
@@ -41,25 +27,10 @@
 import ArrowRightIcon from '@material-ui/icons/ArrowRight';
 //import Legend from './components/Map/Legend'
 import axios from 'axios';
-=======
-  TotalProfit,
-} from "./components";
-import { useEffect, useState } from "react";
-import "chartjs-plugin-annotation";
-import palette from "theme/palette";
-import ArrowDropDownIcon from "@material-ui/icons/ArrowDropDown";
-import ArrowRightIcon from "@material-ui/icons/ArrowRight";
-//import Legend from './components/Map/Legend'
-import axios from "axios";
->>>>>>> 7bba9e6a
-
-const useStyles = makeStyles((theme) => ({
+
+const useStyles = makeStyles(theme => ({
   root: {
-<<<<<<< HEAD
     padding: theme.spacing(4)
-=======
-    padding: theme.spacing(4),
->>>>>>> 7bba9e6a
   },
   chartCard: {},
   differenceIcon: {
@@ -67,18 +38,14 @@
   },
   chartContainer: {
     height: 200,
-    position: "relative",
+    position: 'relative'
   },
   actions: {
-    justifyContent: "flex-end",
-  },
+    justifyContent: 'flex-end'
+  }
 }));
 
-<<<<<<< HEAD
 const Dashboard = props => {
-=======
-const Dashboard = (props) => {
->>>>>>> 7bba9e6a
   const classes = useStyles();
   const {
     className,
@@ -88,19 +55,11 @@
     mappedErrors,
     ...rest
   } = props;
-<<<<<<< HEAD
   const { user, isAuthenticated } = mappedAuth;
 
   function appendLeadingZeroes(n) {
     if (n <= 9) {
       return '0' + n;
-=======
-  const { user } = mappedAuth;
-
-  function appendLeadingZeroes(n) {
-    if (n <= 9) {
-      return "0" + n;
->>>>>>> 7bba9e6a
     }
     return n;
   }
@@ -108,15 +67,9 @@
   let todaysDate = new Date();
   const dateValue = appendLeadingZeroes(
     todaysDate.getDate() +
-<<<<<<< HEAD
       '/' +
       appendLeadingZeroes(todaysDate.getMonth() + 1) +
       '/' +
-=======
-      "/" +
-      appendLeadingZeroes(todaysDate.getMonth() + 1) +
-      "/" +
->>>>>>> 7bba9e6a
       todaysDate.getFullYear()
   );
 
@@ -124,11 +77,7 @@
 
   const [
     pm25CategoriesLocationCount,
-<<<<<<< HEAD
     setPm25CategoriesLocationCount
-=======
-    setPm25CategoriesLocationCount,
->>>>>>> 7bba9e6a
   ] = useState([]);
 
   // useEffect(() => {
@@ -150,7 +99,48 @@
   //load JIRA Helpdek widget
   // console.log(user._id);
   useEffect(() => {
-<<<<<<< HEAD
+    // if (user._id != {}) {
+    function jiraHelpdesk(callback) {
+      let jhdScript = document.createElement('script');
+      jhdScript.type = 'text/javascript';
+      jhdScript.setAttribute('data-jsd-embedded', null);
+      jhdScript.setAttribute(
+        'data-key',
+        'cf4a44fc-f333-4e48-8e6c-6b94f97cea15'
+      );
+      jhdScript.setAttribute(
+        'data-base-url',
+        'https://jsd-widget.atlassian.com'
+      );
+      jhdScript.src = 'https://jsd-widget.atlassian.com/assets/embed.js';
+      if (jhdScript.readyState) {
+        // old IE support
+        jhdScript.onreadystatechange = function() {
+          if (
+            jhdScript.readyState === 'loaded' ||
+            jhdScript.readyState === 'complete'
+          ) {
+            jhdScript.onreadystatechange = null;
+            callback();
+          }
+        };
+      } else {
+        //modern browsers
+        jhdScript.onload = function() {
+          callback();
+        };
+      }
+      document.getElementsByTagName('head')[0].appendChild(jhdScript);
+    }
+
+    jiraHelpdesk(function() {
+      let DOMContentLoaded_event = document.createEvent('Event');
+      DOMContentLoaded_event.initEvent('DOMContentLoaded', true, true);
+      window.document.dispatchEvent(DOMContentLoaded_event);
+    });
+  }, []);
+
+  useEffect(() => {
     axios
       .get(
         'https://analytcs-bknd-service-dot-airqo-250220.uc.r.appspot.com/api/v1/dashboard/locations/pm25categorycount?organisation_name=KCCA'
@@ -158,66 +148,11 @@
       //axios.get('http://127.0.0.1:5000/api/v1/dashboard/locations/pm25categorycount?organisation_name=KCCA')
       .then(res => res.data)
       .then(data => {
-=======
-    // if (user._id != {}) {
-    function jiraHelpdesk(callback) {
-      let jhdScript = document.createElement("script");
-      jhdScript.type = "text/javascript";
-      jhdScript.setAttribute("data-jsd-embedded", null);
-      jhdScript.setAttribute(
-        "data-key",
-        "cf4a44fc-f333-4e48-8e6c-6b94f97cea15"
-      );
-      jhdScript.setAttribute(
-        "data-base-url",
-        "https://jsd-widget.atlassian.com"
-      );
-      jhdScript.src = "https://jsd-widget.atlassian.com/assets/embed.js";
-      if (jhdScript.readyState) {
-        // old IE support
-        jhdScript.onreadystatechange = function () {
-          if (
-            jhdScript.readyState === "loaded" ||
-            jhdScript.readyState === "complete"
-          ) {
-            jhdScript.onreadystatechange = null;
-            callback();
-          }
-        };
-      } else {
-        //modern browsers
-        jhdScript.onload = function () {
-          callback();
-        };
-      }
-      document.getElementsByTagName("head")[0].appendChild(jhdScript);
-    }
-
-    jiraHelpdesk(function () {
-      let DOMContentLoaded_event = document.createEvent("Event");
-      DOMContentLoaded_event.initEvent("DOMContentLoaded", true, true);
-      window.document.dispatchEvent(DOMContentLoaded_event);
-    });
-  }, []);
-
-  useEffect(() => {
-    axios
-      .get(
-        "https://analytcs-bknd-service-dot-airqo-250220.uc.r.appspot.com/api/v1/dashboard/locations/pm25categorycount?organisation_name=KCCA"
-      )
-      //axios.get('http://127.0.0.1:5000/api/v1/dashboard/locations/pm25categorycount?organisation_name=KCCA')
-      .then((res) => res.data)
-      .then((data) => {
->>>>>>> 7bba9e6a
         setPm25CategoriesLocationCount(data);
         console.log(data);
         //console.log(data.pm25_categories)
       })
-<<<<<<< HEAD
       .catch(e => {
-=======
-      .catch((e) => {
->>>>>>> 7bba9e6a
         console.log(e);
       });
   }, []);
@@ -226,7 +161,6 @@
 
   useEffect(() => {
     fetch(
-<<<<<<< HEAD
       'https://analytcs-bknd-service-dot-airqo-250220.uc.r.appspot.com/api/v1/dashboard/historical/daily/devices'
     )
       //fetch('http://127.0.0.1:5000/api/v1/dashboard/historical/daily/devices')
@@ -235,16 +169,6 @@
         setLocations(locationsData.results);
       })
       .catch(e => {
-=======
-      "https://analytcs-bknd-service-dot-airqo-250220.uc.r.appspot.com/api/v1/dashboard/historical/daily/devices"
-    )
-      //fetch('http://127.0.0.1:5000/api/v1/dashboard/historical/daily/devices')
-      .then((res) => res.json())
-      .then((locationsData) => {
-        setLocations(locationsData.results);
-      })
-      .catch((e) => {
->>>>>>> 7bba9e6a
         console.log(e);
       });
   }, []);
@@ -253,40 +177,27 @@
     labels: locations.labels,
     datasets: [
       {
-        label: "PM2.5(µg/m3)",
+        label: 'PM2.5(µg/m3)',
         data: locations.average_pm25_values,
         fill: false, // Don't fill area under the line
         borderColor: palette.primary.main, // Line color
-<<<<<<< HEAD
         backgroundColor: locations.background_colors //palette.primary.main,
       }
     ]
-=======
-        backgroundColor: locations.background_colors, //palette.primary.main,
-      },
-    ],
->>>>>>> 7bba9e6a
   };
 
   const options_main = {
     annotation: {
       annotations: [
         {
-<<<<<<< HEAD
           type: 'line',
           mode: 'horizontal',
           scaleID: 'y-axis-0',
-=======
-          type: "line",
-          mode: "horizontal",
-          scaleID: "y-axis-0",
->>>>>>> 7bba9e6a
           value: 25,
           borderColor: palette.text.secondary,
           borderWidth: 2,
           label: {
             enabled: true,
-<<<<<<< HEAD
             content: 'WHO AQG',
             //backgroundColor: palette.white,
             titleFontColor: palette.text.primary,
@@ -295,16 +206,6 @@
           }
         }
       ]
-=======
-            content: "WHO AQG",
-            //backgroundColor: palette.white,
-            titleFontColor: palette.text.primary,
-            bodyFontColor: palette.text.primary,
-            position: "right",
-          },
-        },
-      ],
->>>>>>> 7bba9e6a
     },
     responsive: true,
     maintainAspectRatio: false,
@@ -313,7 +214,7 @@
     cornerRadius: 0,
     tooltips: {
       enabled: true,
-      mode: "index",
+      mode: 'index',
       intersect: false,
       borderWidth: 1,
       borderColor: palette.divider,
@@ -326,7 +227,7 @@
         //afterTitle: (items, data) =>
         //return data['labels'][tooltipItem[0]['index']]
         //label: (item, data) => data.datasets[item.datasetIndex].data[item.index]
-      },
+      }
     },
     layout: { padding: 0 },
     scales: {
@@ -342,26 +243,20 @@
           },
           gridLines: {
             display: false,
-            drawBorder: false,
+            drawBorder: false
           },
           scaleLabel: {
             display: true,
-<<<<<<< HEAD
             labelString: 'Locations'
           }
         }
-=======
-            labelString: "Locations",
-          },
-        },
->>>>>>> 7bba9e6a
       ],
       yAxes: [
         {
           ticks: {
             fontColor: palette.text.secondary,
             beginAtZero: true,
-            min: 0,
+            min: 0
             //suggestedMin:20
           },
           gridLines: {
@@ -371,15 +266,15 @@
             drawBorder: false,
             zeroLineBorderDash: [2],
             zeroLineBorderDashOffset: [2],
-            zeroLineColor: palette.divider,
+            zeroLineColor: palette.divider
           },
           scaleLabel: {
             display: true,
-            labelString: "PM2.5(µg/m3)",
-          },
-        },
-      ],
-    },
+            labelString: 'PM2.5(µg/m3)'
+          }
+        }
+      ]
+    }
   };
 
   return (
@@ -389,21 +284,12 @@
           <PollutantCategory
             pm25level="Good"
             pm25levelCount={
-<<<<<<< HEAD
               typeof pm25CategoriesLocationCount != 'undefined' &&
               pm25CategoriesLocationCount != null &&
               pm25CategoriesLocationCount.length > 0
                 ? pm25CategoriesLocationCount[0]['locations_with_category_good']
                     .category_count
                 : ''
-=======
-              typeof pm25CategoriesLocationCount != "undefined" &&
-              pm25CategoriesLocationCount != null &&
-              pm25CategoriesLocationCount.length > 0
-                ? pm25CategoriesLocationCount[0]["locations_with_category_good"]
-                    .category_count
-                : ""
->>>>>>> 7bba9e6a
             }
             iconClass="pm25Good"
           />
@@ -412,7 +298,6 @@
           <PollutantCategory
             pm25level="Moderate"
             pm25levelCount={
-<<<<<<< HEAD
               typeof pm25CategoriesLocationCount != 'undefined' &&
               pm25CategoriesLocationCount != null &&
               pm25CategoriesLocationCount.length > 0
@@ -420,15 +305,6 @@
                     'locations_with_category_moderate'
                   ].category_count
                 : ''
-=======
-              typeof pm25CategoriesLocationCount != "undefined" &&
-              pm25CategoriesLocationCount != null &&
-              pm25CategoriesLocationCount.length > 0
-                ? pm25CategoriesLocationCount[1][
-                    "locations_with_category_moderate"
-                  ].category_count
-                : ""
->>>>>>> 7bba9e6a
             }
             iconClass="pm25Moderate"
           />
@@ -437,20 +313,12 @@
           <PollutantCategory
             pm25level="UHFSG"
             pm25levelCount={
-<<<<<<< HEAD
-              typeof pm25CategoriesLocationCount != 'undefined' &&
-=======
-              typeof pm25CategoriesLocationCount != "undefined" &&
->>>>>>> 7bba9e6a
+              typeof pm25CategoriesLocationCount != 'undefined' &&
               pm25CategoriesLocationCount != null &&
               pm25CategoriesLocationCount.length > 0
                 ? pm25CategoriesLocationCount[2].locations_with_category_UH4SG
                     .category_count
-<<<<<<< HEAD
-                : ''
-=======
-                : ""
->>>>>>> 7bba9e6a
+                : ''
             }
             iconClass="pm25UH4SG"
           />
@@ -460,20 +328,12 @@
           <PollutantCategory
             pm25level="Unhealthy"
             pm25levelCount={
-<<<<<<< HEAD
-              typeof pm25CategoriesLocationCount != 'undefined' &&
-=======
-              typeof pm25CategoriesLocationCount != "undefined" &&
->>>>>>> 7bba9e6a
+              typeof pm25CategoriesLocationCount != 'undefined' &&
               pm25CategoriesLocationCount != null &&
               pm25CategoriesLocationCount.length > 0
                 ? pm25CategoriesLocationCount[3]
                     .locations_with_category_unhealth.category_count
-<<<<<<< HEAD
-                : ''
-=======
-                : ""
->>>>>>> 7bba9e6a
+                : ''
             }
             iconClass="pm25UnHealthy"
           />
@@ -483,20 +343,12 @@
           <PollutantCategory
             pm25level="Very Unhealthy"
             pm25levelCount={
-<<<<<<< HEAD
-              typeof pm25CategoriesLocationCount != 'undefined' &&
-=======
-              typeof pm25CategoriesLocationCount != "undefined" &&
->>>>>>> 7bba9e6a
+              typeof pm25CategoriesLocationCount != 'undefined' &&
               pm25CategoriesLocationCount != null &&
               pm25CategoriesLocationCount.length > 0
                 ? pm25CategoriesLocationCount[4]
                     .locations_with_category_very_unhealthy.category_count
-<<<<<<< HEAD
-                : ''
-=======
-                : ""
->>>>>>> 7bba9e6a
+                : ''
             }
             iconClass="pm25VeryUnHealthy"
           />
@@ -505,20 +357,12 @@
           <PollutantCategory
             pm25level="Hazardous"
             pm25levelCount={
-<<<<<<< HEAD
-              typeof pm25CategoriesLocationCount != 'undefined' &&
-=======
-              typeof pm25CategoriesLocationCount != "undefined" &&
->>>>>>> 7bba9e6a
+              typeof pm25CategoriesLocationCount != 'undefined' &&
               pm25CategoriesLocationCount != null &&
               pm25CategoriesLocationCount.length > 0
                 ? pm25CategoriesLocationCount[5]
                     .locations_with_category_hazardous.category_count
-<<<<<<< HEAD
-                : ''
-=======
-                : ""
->>>>>>> 7bba9e6a
+                : ''
             }
             iconClass="pm25Harzadous"
           />
@@ -627,7 +471,7 @@
 Dashboard.propTypes = {
   className: PropTypes.string,
   mappedAuth: PropTypes.object.isRequired,
-  fetchDefaults: PropTypes.func.isRequired,
+  fetchDefaults: PropTypes.func.isRequired
 };
 
 export default Dashboard;