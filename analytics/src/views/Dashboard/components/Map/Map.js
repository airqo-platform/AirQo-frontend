--- conflicted
+++ resolved
@@ -2,7 +2,6 @@
 import clsx from 'clsx';
 import PropTypes from 'prop-types';
 import { makeStyles } from '@material-ui/styles';
-<<<<<<< HEAD
 import { Map as LeafletMap, TileLayer, Popup, CircleMarker } from 'react-leaflet';
 import {Link } from 'react-router-dom';
 import {
@@ -11,21 +10,9 @@
   CardHeader,
   Divider,Button
 } from '@material-ui/core';
-//import InsertChartIcon from '@material-ui/icons/InsertChartOutlined';
 import { useEffect, useState } from 'react';
-=======
-import { Map as LeafletMap, TileLayer, Marker, Popup } from 'react-leaflet';
 import FullscreenControl from 'react-leaflet-fullscreen';
 import 'react-leaflet-fullscreen/dist/styles.css'
-
-
-import {
-  Card,
-  CardContent,
-} from '@material-ui/core';
-// import InsertChartIcon from '@material-ui/icons/InsertChartOutlined';
->>>>>>> 3b6e72ff
-
 const useStyles = makeStyles(theme => ({
   root: {
     height: '100%'
@@ -101,11 +88,9 @@
           zoomControl        
           
         >
-<<<<<<< HEAD
           <TileLayer
             url="http://{s}.tile.osm.org/{z}/{x}/{y}.png"
-          />
-           
+          />           
         
         
           {contacts.map((contact) => (
@@ -128,21 +113,9 @@
                 
               </Popup>
             </CircleMarker>         
-          ))}
-            
+          ))}          
 
-=======
-        <TileLayer
-          url='http://{s}.tile.osm.org/{z}/{x}/{y}.png'
-        />
-        <Marker position={[0.3341424,32.5600613]}>
-          <Popup>
-            Makerere University.
-          </Popup>
-        </Marker>
-
-        <FullscreenControl position="topright" />
->>>>>>> 3b6e72ff
+          <FullscreenControl position="topright" />
         </LeafletMap>
         
       </CardContent>
