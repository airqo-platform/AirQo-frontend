--- conflicted
+++ resolved
@@ -10,7 +10,7 @@
 import "react-leaflet-fullscreen/dist/styles.css";
 import L from "leaflet";
 // import Legend from "./Legend";
-import constants from 'config/constants'
+import constants from "config/constants";
 
 const useStyles = makeStyles((theme) => ({
   root: {
@@ -50,16 +50,8 @@
   const [contacts, setContacts] = useState([]);
 
   useEffect(() => {
-<<<<<<< HEAD
-    fetch(
-      "https://analytcs-bknd-service-dot-airqo-250220.uc.r.appspot.com/api/v1/dashboard/monitoringsites?organisation_name=KCCA"
-    )
-      //fetch('http://127.0.0.1:5000/api/v1/dashboard/monitoringsites?organisation_name=KCCA')
+    fetch(constants.GET_MONITORING_SITES_URI)
       .then((res) => res.json())
-=======
-   fetch(constants.GET_MONITORING_SITES_URI)    
-      .then(res => res.json())
->>>>>>> cf21e729
       .then((contactData) => {
         setContacts(contactData.airquality_monitoring_sites);
       })
