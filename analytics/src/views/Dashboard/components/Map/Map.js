--- conflicted
+++ resolved
@@ -2,16 +2,8 @@
 import clsx from 'clsx';
 import PropTypes from 'prop-types';
 import { makeStyles } from '@material-ui/styles';
-<<<<<<< HEAD
-import { Map as LeafletMap, TileLayer, Marker, Popup } from 'react-leaflet';
-import FullscreenControl from 'react-leaflet-fullscreen';
-import 'react-leaflet-fullscreen/dist/styles.css'
-
-
-=======
 import { Map as LeafletMap, TileLayer, Popup, CircleMarker,Tooltip } from 'react-leaflet';
 import {Link } from 'react-router-dom';
->>>>>>> 7a4c518d
 import {
   Card,
   CardContent, 
@@ -99,18 +91,6 @@
           zoomControl        
           
         >
-<<<<<<< HEAD
-        <TileLayer
-          url='http://{s}.tile.osm.org/{z}/{x}/{y}.png'
-        />
-        <Marker position={[0.3341424,32.5600613]}>
-          <Popup>
-            Makerere University.
-          </Popup>
-        </Marker>
-
-        <FullscreenControl position="topright" />
-=======
           <TileLayer
             url="http://{s}.tile.osm.org/{z}/{x}/{y}.png"
           />           
@@ -152,7 +132,6 @@
           ))}          
 
           <FullscreenControl position="topright" />
->>>>>>> 7a4c518d
         </LeafletMap>
         
       </CardContent>
