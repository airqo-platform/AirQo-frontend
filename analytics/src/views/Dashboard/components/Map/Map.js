--- conflicted
+++ resolved
@@ -1,48 +1,39 @@
-import React from 'react';
-import clsx from 'clsx';
-import PropTypes from 'prop-types';
-import { makeStyles } from '@material-ui/styles';
-<<<<<<< HEAD
-import { Map as LeafletMap, TileLayer, Popup, Marker } from 'react-leaflet';
-import { Link } from 'react-router-dom';
-import { Card, CardContent, CardHeader, Divider } from '@material-ui/core';
-=======
-import { Map as LeafletMap, TileLayer, Popup, Marker} from 'react-leaflet';
-import {Link } from 'react-router-dom';
-import {Card, CardContent, CardHeader, Divider, IconButton, Grid} from '@material-ui/core';
->>>>>>> e96b1278
-import { useEffect, useState } from 'react';
-import FullscreenControl from 'react-leaflet-fullscreen';
-import 'react-leaflet-fullscreen/dist/styles.css';
-import L from 'leaflet';
+import React from "react";
+import clsx from "clsx";
+import PropTypes from "prop-types";
+import { makeStyles } from "@material-ui/styles";
+import { Map as LeafletMap, TileLayer, Popup, Marker } from "react-leaflet";
+import { Link } from "react-router-dom";
+import {
+  Card,
+  CardContent,
+  CardHeader,
+  Divider,
+  IconButton,
+  Grid,
+} from "@material-ui/core";
+import { useEffect, useState } from "react";
+import FullscreenControl from "react-leaflet-fullscreen";
+import "react-leaflet-fullscreen/dist/styles.css";
+import L from "leaflet";
 // import Legend from "./Legend";
-<<<<<<< HEAD
-import constants from '../../../../config/constants';
-import Filter from './Filter';
-import axios from 'axios';
-import moment from 'moment-timezone';
-=======
-import constants from 'config/constants'
-import {MoreHoriz} from '@material-ui/icons';
-import Menu from '@material-ui/core/Menu';
-import MenuItem from '@material-ui/core/MenuItem';
-import domtoimage from 'dom-to-image';
-import JsPDF from 'jspdf';
->>>>>>> e96b1278
+import constants from "../../../../config/constants";
+import Filter from "./Filter";
+import axios from "axios";
+import moment from "moment-timezone";
+// import constants from 'config/constants'
+import { MoreHoriz } from "@material-ui/icons";
+import Menu from "@material-ui/core/Menu";
+import MenuItem from "@material-ui/core/MenuItem";
+import domtoimage from "dom-to-image";
+import JsPDF from "jspdf";
 
 const useStyles = makeStyles((theme) => ({
   root: {
-<<<<<<< HEAD
-    height: '100%',
-    padding: '0',
-    margin: 0,
-    border: 0
-=======
     height: "100%",
     padding: "0",
     margin: 0,
     border: 0,
->>>>>>> e96b1278
   },
   content: {
     alignItems: "center",
@@ -73,109 +64,37 @@
   const classes = useStyles();
 
   const [contacts, setContacts] = useState([]);
-<<<<<<< HEAD
-  const [magnitude, setMagnitude] = useState('All');
-
-  useEffect(() => {
-    fetch(constants.GET_MONITORING_SITES_URI)
-      .then(res => res.json())
-      .then(contactData => {
-=======
+  const [magnitude, setMagnitude] = useState("All");
 
   useEffect(() => {
     fetch(constants.GET_MONITORING_SITES_URI)
       .then((res) => res.json())
       .then((contactData) => {
->>>>>>> e96b1278
         setContacts(contactData.airquality_monitoring_sites);
       })
       .catch(console.log);
   }, []);
 
-<<<<<<< HEAD
   useEffect(() => {
-    console.log('testing', constants.GET_DATA_MAP);
+    console.log("testing", constants.GET_DATA_MAP);
     fetch(constants.GET_DATA_MAP + magnitude)
-      .then(res => res.json())
-      .then(contactData => {
+      .then((res) => res.json())
+      .then((contactData) => {
         setContacts(contactData.airquality_monitoring_sites);
       })
       .catch(console.log);
   }, []);
 
-  let fetchFilteredData = magnitude => {
+  let fetchFilteredData = (magnitude) => {
     //this.setState({ isLoaded: false }, () => {
     fetch(constants.GET_DATA_MAP + magnitude)
-      .then(res => res.json())
-      .then(contactData => {
+      .then((res) => res.json())
+      .then((contactData) => {
         setContacts(contactData.airquality_monitoring_sites);
       });
   };
   //classify marker colors based on AQI value
 
-  let getPm25CategoryColorClass = aqi => {
-    return aqi > 250.4
-      ? 'pm25Harzadous'
-      : aqi > 150.4
-      ? 'pm25VeryUnHealthy'
-      : aqi > 55.4
-      ? 'pm25UnHealthy'
-      : aqi > 35.4
-      ? 'pm25UH4SG'
-      : aqi > 12
-      ? 'pm25Moderate'
-      : aqi > 0
-      ? 'pm25Good'
-      : 'pm25UnCategorised';
-  };
-
-  //change popup text based on AQI value
-  let getCategorytext = aqi => {
-    return aqi > 250.4
-      ? 'Harzadous'
-      : aqi > 150.4
-      ? 'Very UnHealthy'
-      : aqi > 55.4
-      ? 'Unhealthy'
-      : aqi > 35.4
-      ? 'Unhealthy for sensitive groups'
-      : aqi > 12
-      ? 'Moderate'
-      : aqi > 0
-      ? 'Good'
-      : 'UnCategorised';
-  };
-
-  //change popup background color based on AQI value
-
-  let getbackground = aqi => {
-    return aqi > 250.4
-      ? '#81202e'
-      : aqi > 150.4
-      ? '#8639c0'
-      : aqi > 55.4
-      ? '#fe0023'
-      : aqi > 35.4
-      ? '#ee8327'
-      : aqi > 12
-      ? '#f8fe39'
-      : aqi > 0
-      ? '#44e527'
-      : '#797979';
-  };
-
-  //Convert date from UTC to EAT
-  let getDateString = (t, tz) => {
-    return moment
-      .utc(t, 'YYYY-MM-DD HH:mm')
-      .tz('Africa/Kampala')
-      .format('YYYY-MM-DD HH:mm');
-  };
-
-  return (
-    <Card {...rest} className={clsx(classes.root, className)}>
-      <CardHeader title="Mean PM2.5 by Location for Past 60 Minutes" />
-=======
   let getPm25CategoryColorClass = (aqi) => {
     return aqi > 250.4
       ? "pm25Harzadous"
@@ -192,131 +111,52 @@
       : "pm25UnCategorised";
   };
 
-  const rootMapContainerId = 'rootMapContainerId';
-  const iconButton = 'exportIconButton';
-  const [anchorEl, setAnchorEl] = useState(null);
-
-  const filter = node => (node.id !== iconButton);
-
-  const ITEM_HEIGHT = 48;
-  const paperProps = {
-    style: {
-      maxHeight: ITEM_HEIGHT * 4.5,
-      width: 150,
-    },
-  };
-
-  const exportToImage = async (chart, format, exportFunc) => {
-    try {
-      const dataUrl = await exportFunc(chart, { filter });
-      const link = document.createElement('a');
-      document.body.appendChild(link);
-      link.download = `chart.${format}`;
-      link.href = dataUrl;
-      link.click();
-      link.remove();
-    } catch (err) {      
-      console.error('oops, something went wrong!', err);
-    }
-  };
-
-  const exportToJpeg = chart => exportToImage(chart, 'jpeg', domtoimage.toJpeg);
-
-  const exportToPng = chart => exportToImage(chart, 'png', domtoimage.toPng);
-
-  const exportToPdf = async (chart) => {
-    const width = chart.offsetWidth;
-    const height = chart.offsetHeight;
-    try {
-      const dataUrl = await domtoimage.toJpeg(chart, { filter });      
-      const doc = new JsPDF({
-        orientation: 'landscape',
-        unit: 'px',
-        format: [width, height],
-      });
-      const pdfWidth = doc.internal.pageSize.getWidth();
-      const pdfHeight = doc.internal.pageSize.getHeight();
-      doc.addImage(dataUrl, 'JPEG', 0, 0, pdfWidth, pdfHeight);
-      doc.save('chart');
-    } catch (err) {      
-      console.error('oops, something went wrong!', err);
-    }
-  };
-
-  const print = async (chart) => {
-    try {
-      const dataUrl = await domtoimage.toJpeg(chart, { filter });
-      let html = '<html><head><title></title></head>';
-      html += '<body style="width: 100%; padding: 0; margin: 0;"';
-      html += ' onload="window.focus(); window.print(); window.close()">';
-      html += `<img src="${dataUrl}" /></body></html>`;
-
-      const printWindow = window.open('', 'print');
-      printWindow.document.open();
-      printWindow.document.write(html);
-      printWindow.document.close();
-    } catch (err) {
-      console.error('oops, something went wrong!', err);
-    }
-  };
-
-  const options = [
-    { key: 'Print', action: print, text: 'Print' },
-    { key: 'JPEG', action: exportToJpeg, text: 'Save as JPEG' },
-    { key: 'PNG', action: exportToPng, text: 'Save as PNG' },
-    { key: 'PDF', action: exportToPdf, text: 'Save as PDF' },
-  ];
-
-  const handleClick = (event) => {
-    setAnchorEl(event.currentTarget);
-  };
-
-  const handleClose = () => {
-    setAnchorEl(null);
-  };
-
-  const handleExportMap = ({ action }) => () => {
-    const chart = document.querySelector(`#${rootMapContainerId}`);
-    handleClose();
-    action(chart);
-  };
-
-  const openMenu = Boolean(anchorEl);
+  //change popup text based on AQI value
+  let getCategorytext = (aqi) => {
+    return aqi > 250.4
+      ? "Harzadous"
+      : aqi > 150.4
+      ? "Very UnHealthy"
+      : aqi > 55.4
+      ? "Unhealthy"
+      : aqi > 35.4
+      ? "Unhealthy for sensitive groups"
+      : aqi > 12
+      ? "Moderate"
+      : aqi > 0
+      ? "Good"
+      : "UnCategorised";
+  };
+
+  //change popup background color based on AQI value
+
+  let getbackground = (aqi) => {
+    return aqi > 250.4
+      ? "#81202e"
+      : aqi > 150.4
+      ? "#8639c0"
+      : aqi > 55.4
+      ? "#fe0023"
+      : aqi > 35.4
+      ? "#ee8327"
+      : aqi > 12
+      ? "#f8fe39"
+      : aqi > 0
+      ? "#44e527"
+      : "#797979";
+  };
+
+  //Convert date from UTC to EAT
+  let getDateString = (t, tz) => {
+    return moment
+      .utc(t, "YYYY-MM-DD HH:mm")
+      .tz("Africa/Kampala")
+      .format("YYYY-MM-DD HH:mm");
+  };
 
   return (
-    <Card
-      {...rest}
-      className={clsx(classes.root, className)}
-    >
-      <CardHeader        
-        title="Mean PM2.5 by Location for Past 60 Minutes"
-        action={
-          <Grid>
-          <IconButton
-            size="small" 
-          color="primary"
-          id={iconButton}
-          onClick={handleClick}
-          className={classes.chartSaveButton}
-        >
-          <MoreHoriz />
-        </IconButton>
-        <Menu
-          anchorEl={anchorEl}
-          open={openMenu}
-          onClose={handleClose}
-          PaperProps={paperProps}
-        >
-          {options.map(option => (
-            <MenuItem key={option.key} onClick={handleExportMap(option)}>
-              {option.text}
-            </MenuItem>
-          ))}
-        </Menu>
-        </Grid>
-        } 
-      />
->>>>>>> e96b1278
+    <Card {...rest} className={clsx(classes.root, className)}>
+      <CardHeader title="Mean PM2.5 by Location for Past 60 Minutes" />
       <Divider />
 
       <CardContent>
@@ -329,11 +169,6 @@
           easeLinearity={0.35}
           scrollWheelZoom
           zoom={12}
-<<<<<<< HEAD
-          zoomControl>
-          <TileLayer url="http://{s}.tile.osm.org/{z}/{x}/{y}.png" />
-          {contacts.map(contact => (
-=======
           zoomControl
         >
           <TileLayer
@@ -341,7 +176,6 @@
             attribution='&copy; <a href="http://osm.org/copyright">OpenStreetMap</a> contributors'
           />
           {contacts.map((contact) => (
->>>>>>> e96b1278
             <Marker
               position={[contact.Latitude, contact.Longitude]}
               fill="true"
@@ -350,19 +184,15 @@
               icon={L.divIcon({
                 html: `${
                   contact.Last_Hour_PM25_Value == 0
-<<<<<<< HEAD
-                    ? ''
-=======
                     ? ""
->>>>>>> e96b1278
                     : contact.Last_Hour_PM25_Value
                 }`,
                 iconSize: 35,
                 className: `leaflet-marker-icon ${getPm25CategoryColorClass(
                   contact.Last_Hour_PM25_Value
-<<<<<<< HEAD
-                )}`
-              })}>
+                )}`,
+              })}
+            >
               <Popup>
                 <h3>
                   {contact.Parish} - {contact.Division} Division
@@ -374,10 +204,11 @@
                     backgroundColor: `${getbackground(
                       contact.Last_Hour_PM25_Value
                     )}`,
-                    padding: '10px',
-                    marginTop: '10px',
-                    marginBottom: '10px'
-                  }}>
+                    padding: "10px",
+                    marginTop: "10px",
+                    marginBottom: "10px",
+                  }}
+                >
                   {/* <img
               src="https://cdn3.iconfinder.com/data/icons/basicolor-arrows-checks/24/149_check_ok-512.png"
               width="50"
@@ -387,17 +218,18 @@
 
                   <h3
                     style={{
-                      fontWeight: 'normal'
-                    }}>
-                    {' '}
-                    AQI:{' '}
+                      fontWeight: "normal",
+                    }}
+                  >
+                    {" "}
+                    AQI:{" "}
                     {contact.Last_Hour_PM25_Value == 0
-                      ? ''
-                      : contact.Last_Hour_PM25_Value}{' '}
-                    -{' '}
+                      ? ""
+                      : contact.Last_Hour_PM25_Value}{" "}
+                    -{" "}
                     {getCategorytext(
                       contact.Last_Hour_PM25_Value == 0
-                        ? ''
+                        ? ""
                         : contact.Last_Hour_PM25_Value
                     )}
                   </h3>
@@ -406,39 +238,13 @@
                   Last Refreshed: {getDateString(contact.LastHour)} (EAT)
                 </span>
                 <Divider />
-=======
-                )}`,
-              })}
-            >
-              <Popup>
-                <h2>
-                  {contact.Parish} - {contact.Division} Division
-                </h2>
-                <h4>{contact.LocationCode}</h4>
-
-                <h1>
-                  {" "}
-                  {contact.Last_Hour_PM25_Value == 0
-                    ? ""
-                    : contact.Last_Hour_PM25_Value}
-                </h1>
-                <span>Last Refreshed: {contact.LastHour} (UTC)</span>
-                <Divider />
-
->>>>>>> e96b1278
                 <Link to={`/location/${contact.Parish}`}>More Details</Link>
               </Popup>
             </Marker>
           ))}
-<<<<<<< HEAD
 
           <FullscreenControl position="topright" />
           <Filter fetchFilteredData={fetchFilteredData} />
-=======
-
-          <FullscreenControl position="topright" />
-
->>>>>>> e96b1278
           {/* <Legend/> */}
         </LeafletMap>
       </CardContent>
