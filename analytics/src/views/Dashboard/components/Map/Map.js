import React from 'react';
import clsx from 'clsx';
import PropTypes from 'prop-types';
import { makeStyles } from '@material-ui/styles';
<<<<<<< HEAD
import { Map as LeafletMap, TileLayer, Popup, CircleMarker, GeoJSON, Tooltip, FeatureGroup, LayersControl } from 'react-leaflet';
=======
import { Map as LeafletMap, TileLayer, Popup, Marker} from 'react-leaflet';
>>>>>>> 2fb6200e
import {Link } from 'react-router-dom';
import {Card, CardContent, CardHeader, Divider} from '@material-ui/core';
import { useEffect, useState } from 'react';
import FullscreenControl from 'react-leaflet-fullscreen';
<<<<<<< HEAD
import 'react-leaflet-fullscreen/dist/styles.css';
=======
import 'react-leaflet-fullscreen/dist/styles.css'
import L from 'leaflet';
import ReactDOMServer from 'react-dom/server';

>>>>>>> 2fb6200e

const useStyles = makeStyles(theme => ({
  root: {
    height: '100%'
  },
  content: {
    alignItems: 'center',
    display: 'flex'
  },
  title: {
    fontWeight: 700
  },
  avatar: {
    backgroundColor: theme.palette.primary.main,
    color: theme.palette.primary.contrastText,
    height: 56,
    width: 56
  },
  icon: {
    height: 32,
    width: 32
  },
  progress: {
    marginTop: theme.spacing(3)
  },

}));
const { BaseLayer, Overlay } = LayersControl;

const Map = props => {
  const { className, ...rest } = props;

  const classes = useStyles();

  const [contacts,setContacts ] = useState([]);

  useEffect(() => {
    fetch('https://analytcs-bknd-service-dot-airqo-250220.uc.r.appspot.com/api/v1/dashboard/monitoringsites?organisation_name=KCCA')
    //fetch('http://127.0.0.1:5000/api/v1/dashboard/monitoringsites?organisation_name=KCCA')
      .then(res => res.json())
      .then((contactData) => {
        setContacts(contactData.airquality_monitoring_sites)
      })
      .catch(console.log)
  },[]);

  let getColor = (aqi) =>{
    return aqi > 250.4  ? '#81202e' :
      aqi > 150.4  ? '#8639c0' :
        aqi > 55.4   ? '#fe0023' :
          aqi > 35.4   ? '#ee8327' :
            aqi > 12   ? '#f8fe39' :
              aqi > 0   ? '#44e527' :
                '#808080';
  }

<<<<<<< HEAD
  
      
=======
  let getPm25CategoryColorClass = (aqi) =>{
    return aqi > 250.4  ? 'pm25Harzadous' :
      aqi > 150.4  ? 'pm25VeryUnHealthy' :
        aqi > 55.4   ? 'pm25UnHealthy' :
          aqi > 35.4   ? 'pm25UH4SG' :
            aqi > 12   ? 'pm25Moderate' :
              aqi > 0   ? 'pm25Good' :
                'pm25UnCategorised';
  }
>>>>>>> 2fb6200e

  return (
    <Card
      {...rest}
      className={clsx(classes.root, className)}
    >
      <CardHeader        
        title="Mean PM2.5 by Location for Past 60 Minutes"
      />
      <Divider />
            
      <CardContent>
        <LeafletMap
          animate
          attributionControl
          center={[0.3341424,32.5600613]}
          doubleClickZoom
          dragging
          easeLinearity={0.35}
          scrollWheelZoom
          zoom={12}
          // maxZoom={20}
          
          zoomControl        
          
        >
          <TileLayer
            url="http://{s}.tile.osm.org/{z}/{x}/{y}.png"
<<<<<<< HEAD
          />  
         

          
        
        
=======
          />           
>>>>>>> 2fb6200e
          {contacts.map((contact) => (
            
            <Marker 
              position={[contact.Latitude,contact.Longitude]}
              color = {getColor(contact.Last_Hour_PM25_Value == 0?'':contact.Last_Hour_PM25_Value)}
              fill="true"
              key={contact._id} 
              clickable="true"  
              icon={
                L.divIcon({
                html:`${contact.Last_Hour_PM25_Value == 0?'':contact.Last_Hour_PM25_Value}`,
                iconSize: 35,
                className: `leaflet-marker-icon ${getPm25CategoryColorClass(contact.Last_Hour_PM25_Value)}`,
                 })}
              >
              
              <Popup>
                <h2>{contact.Parish} - {contact.Division} Division</h2> 
                <h4>{contact.LocationCode}</h4>

                <h1> {contact.Last_Hour_PM25_Value == 0?'':contact.Last_Hour_PM25_Value}</h1> 
                <span>Last Refreshed: {contact.LastHour} (UTC)</span>
                <Divider/>
<<<<<<< HEAD

                
               
                <Link to={`/location/${contact.Parish}`}>More Details</Link>
=======
             
                <Link to="/graph/4">More Details</Link>
>>>>>>> 2fb6200e
                
              </Popup>
            </Marker>   
          ))}    
      
            <FullscreenControl position="topright" />

        </LeafletMap>
        
      </CardContent>

    </Card>

  );
};


Map.propTypes = {
  className: PropTypes.string
};

export default Map;<|MERGE_RESOLUTION|>--- conflicted
+++ resolved
@@ -2,23 +2,15 @@
 import clsx from 'clsx';
 import PropTypes from 'prop-types';
 import { makeStyles } from '@material-ui/styles';
-<<<<<<< HEAD
-import { Map as LeafletMap, TileLayer, Popup, CircleMarker, GeoJSON, Tooltip, FeatureGroup, LayersControl } from 'react-leaflet';
-=======
 import { Map as LeafletMap, TileLayer, Popup, Marker} from 'react-leaflet';
->>>>>>> 2fb6200e
 import {Link } from 'react-router-dom';
 import {Card, CardContent, CardHeader, Divider} from '@material-ui/core';
 import { useEffect, useState } from 'react';
 import FullscreenControl from 'react-leaflet-fullscreen';
-<<<<<<< HEAD
-import 'react-leaflet-fullscreen/dist/styles.css';
-=======
 import 'react-leaflet-fullscreen/dist/styles.css'
 import L from 'leaflet';
 import ReactDOMServer from 'react-dom/server';
 
->>>>>>> 2fb6200e
 
 const useStyles = makeStyles(theme => ({
   root: {
@@ -75,10 +67,6 @@
                 '#808080';
   }
 
-<<<<<<< HEAD
-  
-      
-=======
   let getPm25CategoryColorClass = (aqi) =>{
     return aqi > 250.4  ? 'pm25Harzadous' :
       aqi > 150.4  ? 'pm25VeryUnHealthy' :
@@ -88,7 +76,6 @@
               aqi > 0   ? 'pm25Good' :
                 'pm25UnCategorised';
   }
->>>>>>> 2fb6200e
 
   return (
     <Card
@@ -117,16 +104,7 @@
         >
           <TileLayer
             url="http://{s}.tile.osm.org/{z}/{x}/{y}.png"
-<<<<<<< HEAD
-          />  
-         
-
-          
-        
-        
-=======
           />           
->>>>>>> 2fb6200e
           {contacts.map((contact) => (
             
             <Marker 
@@ -150,15 +128,10 @@
                 <h1> {contact.Last_Hour_PM25_Value == 0?'':contact.Last_Hour_PM25_Value}</h1> 
                 <span>Last Refreshed: {contact.LastHour} (UTC)</span>
                 <Divider/>
-<<<<<<< HEAD
 
                 
                
                 <Link to={`/location/${contact.Parish}`}>More Details</Link>
-=======
-             
-                <Link to="/graph/4">More Details</Link>
->>>>>>> 2fb6200e
                 
               </Popup>
             </Marker>   
