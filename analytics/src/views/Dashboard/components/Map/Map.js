import React from 'react';
import clsx from 'clsx';
import PropTypes from 'prop-types';
import { makeStyles } from '@material-ui/styles';
import { Map as LeafletMap, TileLayer, Popup, Marker} from 'react-leaflet';
import {Link } from 'react-router-dom';
import {
  Card,
  CardContent, 
  CardHeader,
  Divider
} from '@material-ui/core';
import { useEffect, useState } from 'react';
import FullscreenControl from 'react-leaflet-fullscreen';
import 'react-leaflet-fullscreen/dist/styles.css'
import L from 'leaflet';


const useStyles = makeStyles(theme => ({
  root: {
    height: '100%'
  },
  content: {
    alignItems: 'center',
    display: 'flex'
  },
  title: {
    fontWeight: 700
  },
  avatar: {
    backgroundColor: theme.palette.primary.main,
    color: theme.palette.primary.contrastText,
    height: 56,
    width: 56
  },
  icon: {
    height: 32,
    width: 32
  },
  progress: {
    marginTop: theme.spacing(3)
  },

}));

const Map = props => {
  const { className, ...rest } = props;

  const classes = useStyles();

  const [contacts,setContacts ] = useState([]);

  useEffect(() => {
    fetch('https://analytcs-bknd-service-dot-airqo-250220.uc.r.appspot.com/api/v1/dashboard/monitoringsites?organisation_name=KCCA')
    //fetch('http://127.0.0.1:5000/api/v1/dashboard/monitoringsites?organisation_name=KCCA')
      .then(res => res.json())
      .then((contactData) => {
        setContacts(contactData.airquality_monitoring_sites)
      })
      .catch(console.log)
  },[]);

  let getColor = (aqi) =>{
    return aqi > 250.4  ? '#81202e' :
      aqi > 150.4  ? '#8639c0' :
        aqi > 55.4   ? '#fe0023' :
          aqi > 35.4   ? '#ee8327' :
            aqi > 12   ? '#f8fe39' :
              aqi > 0   ? '#44e527' :
                '#808080';
  }

  let getPm25CategoryColorClass = (aqi) =>{
    return aqi > 250.4  ? 'pm25Harzadous' :
      aqi > 150.4  ? 'pm25VeryUnHealthy' :
        aqi > 55.4   ? 'pm25UnHealthy' :
          aqi > 35.4   ? 'pm25UH4SG' :
            aqi > 12   ? 'pm25Moderate' :
              aqi > 0   ? 'pm25Good' :
                'pm25UnCategorised';
  }

  return (
    <Card
      {...rest}
      className={clsx(classes.root, className)}
    >
      <CardHeader        
        title="PM 2.5 Accross the Network for the Previous Hour "
      />
      <Divider />
            
      <CardContent>
        <LeafletMap
          animate
          attributionControl
          center={[0.3341424,32.5600613]}
          doubleClickZoom
          dragging
          easeLinearity={0.35}
          scrollWheelZoom
          zoom={12}
          // maxZoom={20}
          
          zoomControl        
          
        >
          <TileLayer
            url="http://{s}.tile.osm.org/{z}/{x}/{y}.png"
          />           
          {contacts.map((contact) => (
            
            <Marker 
              position={[contact.Latitude,contact.Longitude]}
              color = {getColor(contact.Last_Hour_PM25_Value == 0?'':contact.Last_Hour_PM25_Value)}
              fill="true"
              key={contact._id} 
              clickable="true"  
              icon={
                L.divIcon({
<<<<<<< HEAD
                html:`${getColor(contact.Last_Hour_PM25_Value == 0?'':contact.Last_Hour_PM25_Value)}`,
=======
                html:`${contact.Last_Hour_PM25_Value == 0?'':contact.Last_Hour_PM25_Value}`,
>>>>>>> 2fb6200e
                iconSize: 35,
                className: `leaflet-marker-icon ${getPm25CategoryColorClass(contact.Last_Hour_PM25_Value)}`,
                 })}
              >
              
              <Popup>
                <h2>{contact.Parish} - {contact.Division} Division</h2> 
                <h4>{contact.LocationCode}</h4>

                <h1> {contact.Last_Hour_PM25_Value == 0?'':contact.Last_Hour_PM25_Value}</h1> 
                <span>Last Refreshed: {contact.LastHour} (UTC)</span>
                <Divider/>
             
                <Link to="/graph/4">More Details</Link>
                
              </Popup>
            </Marker>   
          ))}    
      
            <FullscreenControl position="topright" />

        </LeafletMap>
        
      </CardContent>

    </Card>

  );
};

Map.propTypes = {
  className: PropTypes.string
};

export default Map;<|MERGE_RESOLUTION|>--- conflicted
+++ resolved
@@ -14,7 +14,6 @@
 import FullscreenControl from 'react-leaflet-fullscreen';
 import 'react-leaflet-fullscreen/dist/styles.css'
 import L from 'leaflet';
-
 
 const useStyles = makeStyles(theme => ({
   root: {
@@ -39,8 +38,7 @@
   },
   progress: {
     marginTop: theme.spacing(3)
-  },
-
+  }
 }));
 
 const Map = props => {
@@ -51,7 +49,7 @@
   const [contacts,setContacts ] = useState([]);
 
   useEffect(() => {
-    fetch('https://analytcs-bknd-service-dot-airqo-250220.uc.r.appspot.com/api/v1/dashboard/monitoringsites?organisation_name=KCCA')
+   fetch('https://analytcs-bknd-service-dot-airqo-250220.uc.r.appspot.com/api/v1/dashboard/monitoringsites?organisation_name=KCCA')
     //fetch('http://127.0.0.1:5000/api/v1/dashboard/monitoringsites?organisation_name=KCCA')
       .then(res => res.json())
       .then((contactData) => {
@@ -68,16 +66,6 @@
             aqi > 12   ? '#f8fe39' :
               aqi > 0   ? '#44e527' :
                 '#808080';
-  }
-
-  let getPm25CategoryColorClass = (aqi) =>{
-    return aqi > 250.4  ? 'pm25Harzadous' :
-      aqi > 150.4  ? 'pm25VeryUnHealthy' :
-        aqi > 55.4   ? 'pm25UnHealthy' :
-          aqi > 35.4   ? 'pm25UH4SG' :
-            aqi > 12   ? 'pm25Moderate' :
-              aqi > 0   ? 'pm25Good' :
-                'pm25UnCategorised';
   }
 
   return (
@@ -109,7 +97,7 @@
             url="http://{s}.tile.osm.org/{z}/{x}/{y}.png"
           />           
           {contacts.map((contact) => (
-            
+
             <Marker 
               position={[contact.Latitude,contact.Longitude]}
               color = {getColor(contact.Last_Hour_PM25_Value == 0?'':contact.Last_Hour_PM25_Value)}
@@ -118,13 +106,9 @@
               clickable="true"  
               icon={
                 L.divIcon({
-<<<<<<< HEAD
-                html:`${getColor(contact.Last_Hour_PM25_Value == 0?'':contact.Last_Hour_PM25_Value)}`,
-=======
-                html:`${contact.Last_Hour_PM25_Value == 0?'':contact.Last_Hour_PM25_Value}`,
->>>>>>> 2fb6200e
+               
                 iconSize: 35,
-                className: `leaflet-marker-icon ${getPm25CategoryColorClass(contact.Last_Hour_PM25_Value)}`,
+                className: 'leaflet-marker-icon',
                  })}
               >
               
