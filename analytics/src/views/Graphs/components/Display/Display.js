import React, { useState, Component } from 'react';
import clsx from 'clsx';
import PropTypes from 'prop-types';
import { makeStyles } from '@material-ui/styles';
import { Card, CardContent, Grid, Typography, Avatar } from '@material-ui/core';
<<<<<<< HEAD
import ArrowUpwardIcon from '@material-ui/icons/ArrowUpward';
import PeopleIcon from '@material-ui/icons/PeopleOutlined';
import { Line } from 'react-chartjs-2';
=======
>>>>>>> a8de3d45

const useStyles = makeStyles(theme => ({
  root: {
    height: '100%'
  },
  content: {
    alignItems: 'center',
    display: 'flex'
  },
  title: {
    fontWeight: 700
  },
  avatar: {
    backgroundColor: theme.palette.success.main,
    height: 56,
    width: 56
  },
  icon: {
    height: 32,
    width: 32
  },
  difference: {
    marginTop: theme.spacing(2),
    display: 'flex',
    alignItems: 'center'
  },
  differenceIcon: {
    color: theme.palette.success.dark
  },
  differenceValue: {
    color: theme.palette.success.dark,
    marginRight: theme.spacing(1)
  }
}));

const Display = props => {
  const { className, ...rest } = props;
  const classes = useStyles();
  return (
    <Card
      {...rest}
      className={clsx(classes.root, className)}
    >
      <CardContent>
        <Grid
          container
          justify="space-between"
        >
          <Grid item>
            <Typography
              className={classes.title}
              color="textSecondary"
              gutterBottom
              variant="body2"
            >
              Display Graph
            </Typography>
          </Grid>
        </Grid>
<<<<<<< HEAD
        { /* <div class="chart">
            <h3>Daily PM2.5 Concentration Levels for Lubaga</h3>
            <div class="chart-wrap vertical">
                <h2 class="title">Bar Chart HTML Example:  Using Only HTML And CSS</h2>
  
              <div class="grid">
                <div class="bar"  data-name="Jan" title="Jan Blog 85%"></div>
                <div class="bar"  data-name="Feb" title="Feb 23%"></div>
                <div class="bar"  data-name="Mar" title="Mar 7%"></div>
                <div class="bar"  data-name="Apr" title="Apr 38%"></div>
                <div class="bar"  data-name="May" title="May 35%"></div>
                <div class="bar"  data-name="June" title="June 30%"></div>
                <div class="bar"  data-name="July" title="July 5%"></div>
                <div class="bar"  data-name="Aug" title="Aug 20%"></div>    
              </div>
            </div>
  </div> */ }
=======
>>>>>>> a8de3d45
      </CardContent>
    </Card>
  );
};

Display.propTypes = {
  className: PropTypes.string
};

export default Display;<|MERGE_RESOLUTION|>--- conflicted
+++ resolved
@@ -3,12 +3,6 @@
 import PropTypes from 'prop-types';
 import { makeStyles } from '@material-ui/styles';
 import { Card, CardContent, Grid, Typography, Avatar } from '@material-ui/core';
-<<<<<<< HEAD
-import ArrowUpwardIcon from '@material-ui/icons/ArrowUpward';
-import PeopleIcon from '@material-ui/icons/PeopleOutlined';
-import { Line } from 'react-chartjs-2';
-=======
->>>>>>> a8de3d45
 
 const useStyles = makeStyles(theme => ({
   root: {
@@ -68,26 +62,6 @@
             </Typography>
           </Grid>
         </Grid>
-<<<<<<< HEAD
-        { /* <div class="chart">
-            <h3>Daily PM2.5 Concentration Levels for Lubaga</h3>
-            <div class="chart-wrap vertical">
-                <h2 class="title">Bar Chart HTML Example:  Using Only HTML And CSS</h2>
-  
-              <div class="grid">
-                <div class="bar"  data-name="Jan" title="Jan Blog 85%"></div>
-                <div class="bar"  data-name="Feb" title="Feb 23%"></div>
-                <div class="bar"  data-name="Mar" title="Mar 7%"></div>
-                <div class="bar"  data-name="Apr" title="Apr 38%"></div>
-                <div class="bar"  data-name="May" title="May 35%"></div>
-                <div class="bar"  data-name="June" title="June 30%"></div>
-                <div class="bar"  data-name="July" title="July 5%"></div>
-                <div class="bar"  data-name="Aug" title="Aug 20%"></div>    
-              </div>
-            </div>
-  </div> */ }
-=======
->>>>>>> a8de3d45
       </CardContent>
     </Card>
   );
