--- conflicted
+++ resolved
@@ -67,108 +67,6 @@
             </Typography>
           </Grid>
         </Grid>
-<<<<<<< HEAD
-        {/*  <div >
-              {< form class="form-style-graph" action ="">
-                <p>Please enter valid parameters.</p>
-                <br/>
-
-                <label for="location"><b>Location:</b></label>
-                <input type="search" placeholder="Choose Location" name="location" required/>
-                <br/><br/> <br/>
-
-                <label for="start_date"><b>Start Date:</b></label>
-                <input type="date" placeholder="Enter Date" name="start_date" />
-                
-                <label for="time"><b>Start Time :</b></label>
-                <input type="time" name="time"/>
-                <br/><br/> <br/>
-
-                <label for="end_date"><b>End Date:</b></label>
-                <input type="date" placeholder="Enter Date" name="end_date" />
-                
-                <label for="time"><b>End Time :</b></label>
-                <input type="time" name="time"/>
-                <br/><br/> <br/>
-
-                <label for="chart type"><b>Chart Type:</b></label>
-                <select id="chartTypeSelect">
-                  <option>Line</option>
-                  <option>Bar</option>
-                  <option>Pie</option>
-                </select>
-                <br/> <br/> <br/>
-
-                <label for="frequency"><b>Frequency:</b></label>
-                <select id="frequencySelect" required>
-                  <option>Hourly</option>
-                  <option>Daily</option>
-                </select>
-                <br/> <br/> <br/>
-
-                <label for="pollutant"><b>Pollutant:</b></label>
-                <select id="pollutantSelect" required>
-                  <option>PM 2.5</option>
-                  <option>PM 10</option>
-                </select>
-                <br/> <br/> <br/>
-
-                <div class="wrapper">
-                 <button class type="submit">Generate Graph</button>
-                </div>
-                
-                 </form >  }
-        </div> */}
-
-<form>
-<ul class="form-style-graph">
-    <li>
-      <label>Location <span class="required">*</span></label><input type="search" name="location" class="" placeholder="location" /> </li>
-    <li>
-        <label>Start Date</label>
-        <input type="date" name="start_date" class="field-divided" /> <input type="time" name="start_time" class="field-divided" />
-    </li>
-
-    <li>
-        <label>End Date</label>
-        <input type="date" name="end_date" class="field-divided" /> <input type="time" name="end_time" class="field-divided" />
-    </li>
-
-    <li>
-        <label>Chart Type</label>
-        <select name="chart_type" class="field-select"> required
-        <option value="Line">Line</option>
-        <option value="Bar">Bar</option>
-        <option value="Bar">Pie</option>
-        </select>
-    </li>
-
-    <li>
-        <label>Frequency</label>
-        <select name="frequency" class="field-select" required>
-        <option value="Hourly">Hourly</option>
-        <option value="Daily">Daily</option>
-        <option value="Monthly">Monthly</option>
-        </select>
-    </li>
-
-    <li>
-        <label>Pollutant</label>
-        <select name="pollutant" class="field-select" required>
-        <option value="PM 2.5">PM 2.5</option>
-        <option value="PM 10">PM 10</option>
-        </select>
-    </li>
-    
-    <li>
-        <input type="submit" value="Generate Graph" />
-    </li>
-</ul>
-</form>
-            
-
-=======
->>>>>>> 7a4c518d
       </CardContent>
     </Card>
   );
