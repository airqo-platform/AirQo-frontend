--- conflicted
+++ resolved
@@ -11,8 +11,6 @@
 import { useParams } from 'react-router-dom';
 import LoadingSpinner from './loadingSpinner';
 import 'chartjs-plugin-annotation';
-<<<<<<< HEAD
-=======
 import html2canvas from "html2canvas";
 import { Done } from '@material-ui/icons';
 //import * as jsPDF from 'jspdf';
@@ -21,7 +19,6 @@
 
 
 const pdfConverter = require("jspdf");
->>>>>>> d1dcc887
 
 
 const useStyles = makeStyles(theme => ({
@@ -76,11 +73,7 @@
     startdate.setHours(0,0,0,0);
   
     let effectFilter ={ 
-<<<<<<< HEAD
-      location: 'Civic Centre',
-=======
       location: params.locationname,
->>>>>>> d1dcc887
       startDate: startdate,
       endDate:  new Date(),
       chartType:  'bar',
@@ -123,11 +116,7 @@
 
   const [myChartType, setMyChartType] = useState({value: ''});
   const [myPollutant, setMyPollutant] = useState({value: ''});
-<<<<<<< HEAD
-  const [myLocation, setMyLocation] = useState({value:''})
-=======
   const [myLocation, setMyLocation] = useState(params.locationname)
->>>>>>> d1dcc887
   
 
   var startDate = new Date();
@@ -180,10 +169,7 @@
   ];
 
   const [selectedChart, setSelectedChartType] =  useState({value: 'line' });
-<<<<<<< HEAD
-=======
   const [downloadBtn, setDownloadBtn] = useState(false);
->>>>>>> d1dcc887
 
   const handleChartTypeChange = selectedChartType => {
     setSelectedChartType(selectedChartType);
@@ -316,8 +302,6 @@
 
   }
 
-<<<<<<< HEAD
-=======
   /*let exportPdf =() => {
     const div = document.getElementById('pie');
     const options = { background: 'white', height: 845, width: 595 };
@@ -375,7 +359,6 @@
 
   }
 
->>>>>>> d1dcc887
   let  handleSubmit = (e) => {
     e.preventDefault();
     setLoading(true);
@@ -410,12 +393,8 @@
           myData.forEach(element => {
             myValues.push(element);
           });
-<<<<<<< HEAD
-          setPollutionValues(myValues)
-=======
           setPollutionValues(myValues);
           setDownloadBtn(true);
->>>>>>> d1dcc887
         }
 
         else if (typeof myData[0]== 'object'){
@@ -444,12 +423,8 @@
           });
           setTimes(myTimes);
           setPollutionValues(myValues);
-<<<<<<< HEAD
-          setBackgroundColors(myColors)
-=======
           setBackgroundColors(myColors);
           setDownloadBtn(true);
->>>>>>> d1dcc887
         }
         else{
           //pass
@@ -502,16 +477,10 @@
               xl={12}
               xs={12}
               >
-<<<<<<< HEAD
-              <div>
-              {loading ? <LoadingSpinner /> : 
-              <Line
-=======
              <div className="chart">
               <Line
               id = "line"
               height={200}
->>>>>>> d1dcc887
               data= {
                   {
                   labels: times,
@@ -531,13 +500,10 @@
               }
               }
               options={{
-<<<<<<< HEAD
-=======
                 //onAnimationComplete: handleDownloadPie,
                 animation:{
                   onComplete : done
                 },
->>>>>>> d1dcc887
                 title:{
                   display:true,
                   text: 'Line graph showing '+myPollutant+' data in '+myLocation,
@@ -588,11 +554,7 @@
                 maintainAspectRatio: true,
                 responsive: true
                 }}
-<<<<<<< HEAD
-              />}
-=======
               /> 
->>>>>>> d1dcc887
               </div>
               </Grid>
           </Grid>
@@ -643,11 +605,7 @@
           >
             <KeyboardDatePicker
               disableToolbar
-<<<<<<< HEAD
-              variant="inline"
-=======
               variant="dialog"
->>>>>>> d1dcc887
               format="yyyy-MM-dd"
               margin="normal"
               id="date-picker-inline"
@@ -657,17 +615,10 @@
               KeyboardButtonProps={{
                 'aria-label': 'change date',
               }}
-<<<<<<< HEAD
-            />                
-            <KeyboardTimePicker
-              disableToolbar
-              variant="inline"
-=======
               disableFuture
             />                
             <KeyboardTimePicker              
               variant="dialog"
->>>>>>> d1dcc887
               margin="normal"
               id="time-picker"
               label="Time Picker "
@@ -689,11 +640,7 @@
           >
             <KeyboardDatePicker
               disableToolbar
-<<<<<<< HEAD
-              variant="inline"
-=======
               variant="dialog"
->>>>>>> d1dcc887
               format="yyyy-MM-dd"
               margin="normal"
               id="date-picker-inline"
@@ -703,17 +650,10 @@
               KeyboardButtonProps={{
                 'aria-label': 'change end date',
               }}
-<<<<<<< HEAD
-            />                
-            <KeyboardTimePicker
-              disableToolbar
-              variant="inline"
-=======
               disableFuture
             />                
             <KeyboardTimePicker              
               variant="dialog"
->>>>>>> d1dcc887
               margin="normal"
               id="time-picker"
               label="Time Picker "
@@ -768,10 +708,6 @@
           variant="contained" 
           color="primary"              
           type="submit"
-<<<<<<< HEAD
-        > Generate Graph
-        </Button>
-=======
         > Submit
         </Button>
         {/*<Button 
@@ -784,7 +720,6 @@
           onClick={() => handleDownloadPie()}
         > Download
         </Button>*/}
->>>>>>> d1dcc887
       </div>       
       </form>
 
@@ -815,12 +750,6 @@
           xl={8}
           xs={12}
           >
-<<<<<<< HEAD
-
-           <div>
-          {loading ? <LoadingSpinner /> : 
-          <Pie
-=======
            <Card
             {...rest}
             className={clsx(classes.root, className)}
@@ -852,7 +781,6 @@
           <Pie
           id="pie"
           height={200}
->>>>>>> d1dcc887
           data= {
             {
               labels: ['Good', 'Moderate', 'UH4SG', 'Unhealthy', 'Very Unhealthy', 'Hazardous', 'Other'],
@@ -870,14 +798,11 @@
           options={
             
             {
-<<<<<<< HEAD
-=======
               bezierCurve : false,
               //onAnimationComplete: handleDownloadPie,
             animation:{
                 onComplete : done
               },
->>>>>>> d1dcc887
             title:{
               display:true,
               text: 'Pie Chart showing '+ myPollutant+ ' data in '+myLocation,
@@ -905,11 +830,6 @@
             
             maintainAspectRatio: true,
             responsive: true
-<<<<<<< HEAD
-            }}/>}
-          </div>
-          </Grid>
-=======
             }}/>
           </div>
           </Grid>
@@ -917,7 +837,6 @@
           </CardContent>
     </Card>
         </Grid>
->>>>>>> d1dcc887
 
           <Grid
           item
@@ -971,16 +890,10 @@
         KeyboardButtonProps={{
           'aria-label': 'change date',
         }}
-<<<<<<< HEAD
-      />                
-      <KeyboardTimePicker
-        disableToolbar
-=======
         disableFuture
       />                
       <KeyboardTimePicker
         
->>>>>>> d1dcc887
         variant="inline"
         margin="normal"
         id="time-picker"
@@ -1013,16 +926,10 @@
         KeyboardButtonProps={{
           'aria-label': 'change end date',
         }}
-<<<<<<< HEAD
-      />                
-      <KeyboardTimePicker
-        disableToolbar
-=======
         disableFuture
       />                
       <KeyboardTimePicker
         
->>>>>>> d1dcc887
         variant="inline"
         margin="normal"
         id="time-picker"
@@ -1078,10 +985,6 @@
     variant="contained" 
     color="primary"              
     type="submit"
-<<<<<<< HEAD
-  > Generate Graph
-  </Button>
-=======
   > Submit
   </Button>
   {/*<Button 
@@ -1096,7 +999,6 @@
     //onClick={(e) => this.handleDownload(e)}
     > Download
   </Button>*/}
->>>>>>> d1dcc887
 </div>       
 </form>
 
@@ -1127,11 +1029,6 @@
         xl={8}
         xs={12}
         >
-<<<<<<< HEAD
-        <div>
-        {loading ? <LoadingSpinner /> : 
-        <Bar
-=======
          <Card
             {...rest}
             className={clsx(classes.root, className)}
@@ -1162,7 +1059,6 @@
         <Bar
         height={200}
         id = "bar"
->>>>>>> d1dcc887
         data= {
             {
             labels: times,
@@ -1178,13 +1074,10 @@
          }
         }
         options={{
-<<<<<<< HEAD
-=======
           //onAnimationComplete: handleDownloadPie,
           animation:{
             onComplete : done
           },
->>>>>>> d1dcc887
           title:{
             display:true,
             text: 'Bar graph showing '+myPollutant+ ' data in '+myLocation,
@@ -1216,13 +1109,8 @@
                 labelString: 'Time',
                 fontWeight:4,
                 fontColor: 'black',
-<<<<<<< HEAD
-                fontSize: 20,
-                padding: 6
-=======
                 fontSize: 15,
                 padding: 10
->>>>>>> d1dcc887
               },
               ticks: {
                 fontColor:'black'                 
@@ -1236,12 +1124,6 @@
         
           maintainAspectRatio: true,
           responsive: true
-<<<<<<< HEAD
-          }}/>}
-        </div>
-        </Grid>
-
-=======
           }}/>
         </div>
         </Grid>
@@ -1249,49 +1131,12 @@
           </CardContent>
     </Card>
         </Grid>
->>>>>>> d1dcc887
         <Grid
         item
         lg={4}
         sm={4}
         xl={4}
         xs={12}
-<<<<<<< HEAD
-        >
-        <div>
-        <Card
-          {...rest}
-          className={clsx(classes.root, className)}
-        >
-          <CardContent>
-            <Grid
-              container
-              justify="space-between"
-            >
-            </Grid>
-
-          <form onSubmit={handleSubmit}>
-
-        <div className={classes.formControl}>
-        <label className="reactSelectLabel">Location</label>
-        <Select
-        className="reactSelect"
-        name="location"
-        placeholder="Location"
-        value={selectedLocation}
-        options={filterLocationsOptions}
-        onChange={handleLocationChange}
-        required
-        />
-        </div>
-
-        <div className={classes.formControl}> 
-        <MuiPickersUtilsProvider utils={DateFnsUtils}>
-        <Grid 
-          container 
-          justify="space-around"
-        >
-=======
         >
         <div>
         <Card
@@ -1362,63 +1207,6 @@
           container 
           justify="space-around"
         >
->>>>>>> d1dcc887
-          <KeyboardDatePicker
-            disableToolbar
-            variant="inline"
-            format="yyyy-MM-dd"
-            margin="normal"
-            id="date-picker-inline"
-<<<<<<< HEAD
-            label="Start Date"
-            value={selectedDate}
-            onChange={handleDateChange}
-            KeyboardButtonProps={{
-              'aria-label': 'change date',
-            }}
-          />                
-          <KeyboardTimePicker
-            disableToolbar
-=======
-            label="End Date"
-            value={selectedEndDate}
-            onChange={handleEndDateChange}
-            KeyboardButtonProps={{
-              'aria-label': 'change end date',
-            }}
-            disableFuture
-          />                
-          <KeyboardTimePicker
-            
->>>>>>> d1dcc887
-            variant="inline"
-            margin="normal"
-            id="time-picker"
-            label="Time Picker "
-<<<<<<< HEAD
-            value={selectedDate}
-            onChange={handleDateChange}
-            KeyboardButtonProps={{
-              'aria-label': 'change time',
-=======
-            value={selectedEndDate}
-            onChange={handleEndDateChange}
-            KeyboardButtonProps={{
-              'aria-label': 'change end time',
->>>>>>> d1dcc887
-            }}
-          />
-        </Grid>
-        </MuiPickersUtilsProvider>
-        </div>
-
-        <div className={classes.formControl}>
-<<<<<<< HEAD
-        <MuiPickersUtilsProvider utils={DateFnsUtils}>
-        <Grid 
-          container 
-          justify="space-around"
-        >
           <KeyboardDatePicker
             disableToolbar
             variant="inline"
@@ -1431,9 +1219,10 @@
             KeyboardButtonProps={{
               'aria-label': 'change end date',
             }}
+            disableFuture
           />                
           <KeyboardTimePicker
-            disableToolbar
+            
             variant="inline"
             margin="normal"
             id="time-picker"
@@ -1449,8 +1238,6 @@
         </div>
 
         <div className={classes.formControl}>
-=======
->>>>>>> d1dcc887
         <label className="reactSelectLabel">Chart Type</label>
         <Select
         className="reactSelect"
@@ -1491,10 +1278,6 @@
         variant="contained" 
         color="primary"              
         type="submit"
-<<<<<<< HEAD
-        > Generate Graph
-        </Button>
-=======
         > Submit
         </Button>
         {/*<Button 
@@ -1507,7 +1290,6 @@
           onClick={() => handleDownloadPie()}
         > Download
         </Button>*/}
->>>>>>> d1dcc887
         </div>       
         </form>
 
@@ -1539,11 +1321,6 @@
           xl={8}
           xs={12}
           >
-<<<<<<< HEAD
-         
-        <div>
-        <Bar
-=======
           <Card
             {...rest}
             className={clsx(classes.root, className)}
@@ -1575,7 +1352,6 @@
         <Bar
         height={200}
         id ="default"
->>>>>>> d1dcc887
         data= {
             {
             labels: times,
@@ -1591,11 +1367,6 @@
          }
         }
         options={{
-<<<<<<< HEAD
-          title:{
-            display:true,
-            text: 'Bar graph showing PM 2.5 data at KCCA',
-=======
           //onAnimationComplete: handleDownloadPie,
           animation:{
             onComplete : done
@@ -1603,7 +1374,6 @@
           title:{
             display:true,
             text: 'Bar graph showing PM 2.5 data at '+ myLocation,
->>>>>>> d1dcc887
             fontColor: 'black',
             fontWeight: 5,
             fontSize: 20
@@ -1648,16 +1418,11 @@
           responsive: true
           }}/>
         </div>
-<<<<<<< HEAD
-          </Grid>
-
-=======
         </Grid>
           </Grid>
           </CardContent>
     </Card>
         </Grid>
->>>>>>> d1dcc887
           <Grid
           item
           lg={4}
@@ -1710,16 +1475,10 @@
         KeyboardButtonProps={{
           'aria-label': 'change date',
         }}
-<<<<<<< HEAD
-      />                
-      <KeyboardTimePicker
-        disableToolbar
-=======
         disableFuture
       />                
       <KeyboardTimePicker
         
->>>>>>> d1dcc887
         variant="inline"
         margin="normal"
         id="time-picker"
@@ -1752,16 +1511,10 @@
         KeyboardButtonProps={{
           'aria-label': 'change end date',
         }}
-<<<<<<< HEAD
-      />                
-      <KeyboardTimePicker
-        disableToolbar
-=======
         disableFuture
       />                
       <KeyboardTimePicker
         
->>>>>>> d1dcc887
         variant="inline"
         margin="normal"
         id="time-picker"
@@ -1817,10 +1570,6 @@
     variant="contained" 
     color="primary"              
     type="submit"
-<<<<<<< HEAD
-  > Generate Graph
-  </Button>
-=======
   > Submit
   </Button>
   {/*<Button 
@@ -1833,7 +1582,6 @@
     onClick={() => handleDownloadPie()}
     > Download
   </Button>*/}
->>>>>>> d1dcc887
 </div>       
 </form>
 
