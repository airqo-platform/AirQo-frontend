--- conflicted
+++ resolved
@@ -1,62 +1,60 @@
-import React, { useState, useEffect } from 'react';
-import { makeStyles } from '@material-ui/styles';
-<<<<<<< HEAD
-import { Grid} from '@material-ui/core';
-import { Display, Filters } from './components';
-import axios from 'axios';
-=======
-import { Pie, Bar, Line } from 'react-chartjs-2';
-import PropTypes from 'prop-types';
-import { Card, CardContent, Grid, Button,Typography } from '@material-ui/core';
-import clsx from 'clsx';
-import Select from 'react-select';
-import DateFnsUtils from '@date-io/date-fns';
-import {MuiPickersUtilsProvider, KeyboardTimePicker, KeyboardDatePicker} from '@material-ui/pickers';
-import axios from 'axios';
-import { useParams } from 'react-router-dom';
-import LoadingSpinner from './loadingSpinner';
-import 'chartjs-plugin-annotation';
+import React, { useState, useEffect } from "react";
+import { makeStyles } from "@material-ui/styles";
+import { Grid } from "@material-ui/core";
+import { Display, Filters } from "./components";
+import axios from "axios";
+import { Pie, Bar, Line } from "react-chartjs-2";
+import PropTypes from "prop-types";
+import { Card, CardContent, Grid, Button, Typography } from "@material-ui/core";
+import clsx from "clsx";
+import Select from "react-select";
+import DateFnsUtils from "@date-io/date-fns";
+import {
+  MuiPickersUtilsProvider,
+  KeyboardTimePicker,
+  KeyboardDatePicker,
+} from "@material-ui/pickers";
+import axios from "axios";
+import { useParams } from "react-router-dom";
+import LoadingSpinner from "./loadingSpinner";
+import "chartjs-plugin-annotation";
 import html2canvas from "html2canvas";
-import { Done } from '@material-ui/icons';
+import { Done } from "@material-ui/icons";
 //import * as jsPDF from 'jspdf';
 //import domtoimage from 'dom-to-image';
 
-
-
 const pdfConverter = require("jspdf");
 
->>>>>>> cdd7e082
-
-const useStyles = makeStyles(theme => ({
+const useStyles = makeStyles((theme) => ({
   root: {
-    padding: theme.spacing(3)
+    padding: theme.spacing(3),
   },
   content: {
-    marginTop: theme.spacing(2)
+    marginTop: theme.spacing(2),
   },
   title: {
-    fontWeight: 700
+    fontWeight: 700,
   },
   avatar: {
     backgroundColor: theme.palette.success.main,
     height: 56,
-    width: 56
+    width: 56,
   },
   icon: {
     height: 32,
-    width: 32
+    width: 32,
   },
   difference: {
     marginTop: theme.spacing(2),
-    display: 'flex',
-    alignItems: 'center'
+    display: "flex",
+    alignItems: "center",
   },
   differenceIcon: {
-    color: theme.palette.success.dark
+    color: theme.palette.success.dark,
   },
   differenceValue: {
     color: theme.palette.success.dark,
-    marginRight: theme.spacing(1)
+    marginRight: theme.spacing(1),
   },
 
   formControl: {
@@ -64,71 +62,77 @@
   },
 }));
 
-const Graphs = props => {
+const Graphs = (props) => {
   const { className, ...rest } = props;
   let params = useParams();
   const classes = useStyles();
-  const [times, setTimes] =useState([]);
+  const [times, setTimes] = useState([]);
   const [pollutionValues, setPollutionValues] = useState([]);
   const [backgroundColors, setBackgroundColors] = useState([]);
-  const [loading, setLoading] = useState({value: false})
+  const [loading, setLoading] = useState({ value: false });
 
   useEffect(() => {
     let startdate = new Date();
     startdate.setMonth(startdate.getMonth() - 1);
-    startdate.setHours(0,0,0,0);
-  
-    let effectFilter ={ 
+    startdate.setHours(0, 0, 0, 0);
+
+    let effectFilter = {
       location: params.locationname,
       startDate: startdate,
-      endDate:  new Date(),
-      chartType:  'bar',
-      frequency:  'daily',
-      pollutant: 'PM 2.5',
-      organisation_name: 'KCCA' 
-    }
+      endDate: new Date(),
+      chartType: "bar",
+      frequency: "daily",
+      pollutant: "PM 2.5",
+      organisation_name: "KCCA",
+    };
     setLoading(true);
 
-    axios.post(
-      'https://analytcs-bknd-service-dot-airqo-250220.uc.r.appspot.com/api/v1/device/graph',
-      //'http://127.0.0.1:5000/api/v1/device/graph', 
-      JSON.stringify(effectFilter),
-      { headers: { 'Content-Type': 'application/json' } }
-      
-    )
-    .then(
-      res=>{
+    axios
+      .post(
+        "https://analytcs-bknd-service-dot-airqo-250220.uc.r.appspot.com/api/v1/device/graph",
+        //'http://127.0.0.1:5000/api/v1/device/graph',
+        JSON.stringify(effectFilter),
+        { headers: { "Content-Type": "application/json" } }
+      )
+      .then((res) => {
         const myData = res.data;
         console.log(myData);
         setLoading(false);
         let myValues = [];
         let myTimes = [];
         let myColors = [];
-        myData.forEach(element => {
+        myData.forEach((element) => {
           var newTime = new Date(element.time);
-          var finalTime = newTime.getFullYear()+'-'+appendLeadingZeroes(newTime.getMonth()+1)+'-'+appendLeadingZeroes(newTime.getDate())+
-          ' '+appendLeadingZeroes(newTime.getHours())+':'+ appendLeadingZeroes(newTime.getMinutes())+':'+appendLeadingZeroes(newTime.getSeconds());
+          var finalTime =
+            newTime.getFullYear() +
+            "-" +
+            appendLeadingZeroes(newTime.getMonth() + 1) +
+            "-" +
+            appendLeadingZeroes(newTime.getDate()) +
+            " " +
+            appendLeadingZeroes(newTime.getHours()) +
+            ":" +
+            appendLeadingZeroes(newTime.getMinutes()) +
+            ":" +
+            appendLeadingZeroes(newTime.getSeconds());
           myTimes.push(finalTime);
-          myColors.push(element.backgroundColor)
+          myColors.push(element.backgroundColor);
           myValues.push(element.characteristics.pm2_5ConcMass.value);
-          });
-          setTimes(myTimes);
-          setPollutionValues(myValues);
-          setBackgroundColors(myColors)
-    }).catch(
-      console.log
-    )
-  },[]);
-
-  const [myChartType, setMyChartType] = useState({value: ''});
-  const [myPollutant, setMyPollutant] = useState({value: ''});
-  const [myLocation, setMyLocation] = useState(params.locationname)
-  
+        });
+        setTimes(myTimes);
+        setPollutionValues(myValues);
+        setBackgroundColors(myColors);
+      })
+      .catch(console.log);
+  }, []);
+
+  const [myChartType, setMyChartType] = useState({ value: "" });
+  const [myPollutant, setMyPollutant] = useState({ value: "" });
+  const [myLocation, setMyLocation] = useState(params.locationname);
 
   var startDate = new Date();
   startDate.setMonth(startDate.getMonth() - 1);
-  startDate.setHours(0,0,0,0);
-
+  startDate.setHours(0, 0, 0, 0);
 
   const [selectedDate, setSelectedStartDate] = useState(startDate);
 
@@ -142,170 +146,175 @@
     setSelectedEndDate(date);
   };
 
-  const [filterLocations,setFilterLocations] = useState([]);
+  const [filterLocations, setFilterLocations] = useState([]);
 
   useEffect(() => {
-    fetch('https://analytcs-bknd-service-dot-airqo-250220.uc.r.appspot.com/api/v1/dashboard/monitoringsites/locations?organisation_name=KCCA')
-    //fetch('http://127.0.0.1:5000/api/v1/dashboard/monitoringsites/locations?organisation_name=KCCA')
-      .then(res => res.json())
+    fetch(
+      "https://analytcs-bknd-service-dot-airqo-250220.uc.r.appspot.com/api/v1/dashboard/monitoringsites/locations?organisation_name=KCCA"
+    )
+      //fetch('http://127.0.0.1:5000/api/v1/dashboard/monitoringsites/locations?organisation_name=KCCA')
+      .then((res) => res.json())
       .then((filterLocationsData) => {
-        setFilterLocations(filterLocationsData.airquality_monitoring_sites)
+        setFilterLocations(filterLocationsData.airquality_monitoring_sites);
         //console.log(filterLocationsData)
       })
-      .catch(console.log)
-  },[]);
-
-  const filterLocationsOptions = filterLocations
+      .catch(console.log);
+  }, []);
+
+  const filterLocationsOptions = filterLocations;
 
   //const [values, setReactSelectValue] = useState({ selectedOption: [] });
 
   //const handleMultiChange = selectedOption => {
-   // setReactSelectValue({ selectedOption });
+  // setReactSelectValue({ selectedOption });
   //}
 
-  const [selectedLocation, setSelectedLocation] = useState({value: 'Civic Centre'})
-  const handleLocationChange = selectedLocation => {
+  const [selectedLocation, setSelectedLocation] = useState({
+    value: "Civic Centre",
+  });
+  const handleLocationChange = (selectedLocation) => {
     setSelectedLocation(selectedLocation);
   };
 
   const chartTypeOptions = [
-    { value: 'line', label: 'Line' },
-    { value: 'bar', label: 'Bar' },
-    { value: 'pie', label: 'Pie' }
+    { value: "line", label: "Line" },
+    { value: "bar", label: "Bar" },
+    { value: "pie", label: "Pie" },
   ];
 
-  const [selectedChart, setSelectedChartType] =  useState({value: 'line' });
+  const [selectedChart, setSelectedChartType] = useState({ value: "line" });
   const [downloadBtn, setDownloadBtn] = useState(false);
 
-  const handleChartTypeChange = selectedChartType => {
+  const handleChartTypeChange = (selectedChartType) => {
     setSelectedChartType(selectedChartType);
   };
 
   const frequencyOptions = [
-    { value: 'hourly', label: 'Hourly' },
-    { value: 'daily', label: 'Daily' },
-    { value: 'monthly', label: 'Monthly' }
+    { value: "hourly", label: "Hourly" },
+    { value: "daily", label: "Daily" },
+    { value: "monthly", label: "Monthly" },
   ];
 
-  const [selectedFrequency, setSelectedFrequency] =  useState({value: 'daily' });
-
-  const handleFrequencyChange = selectedFrequencyOption => {
+  const [selectedFrequency, setSelectedFrequency] = useState({
+    value: "daily",
+  });
+
+  const handleFrequencyChange = (selectedFrequencyOption) => {
     setSelectedFrequency(selectedFrequencyOption);
   };
 
   const pollutantOptions = [
-    { value: 'PM 2.5', label: 'PM 2.5' },
-    { value: 'PM 10', label: 'PM 10' },
-    { value: 'NO2', label: 'NO2' }
+    { value: "PM 2.5", label: "PM 2.5" },
+    { value: "PM 10", label: "PM 10" },
+    { value: "NO2", label: "NO2" },
   ];
 
-  const [selectedPollutant, setSelectedPollutant] =  useState({value: 'PM 2.5' });
-
-  const handlePollutantChange = selectedPollutantOption => {
+  const [selectedPollutant, setSelectedPollutant] = useState({
+    value: "PM 2.5",
+  });
+
+  const handlePollutantChange = (selectedPollutantOption) => {
     setSelectedPollutant(selectedPollutantOption);
   };
 
-  function generateAnnotations(pollutant){
+  function generateAnnotations(pollutant) {
     var annotations;
-    if(pollutant == 'PM 2.5'){
-      annotations = [{
-        type: 'line',
-        mode: 'horizontal',
-        scaleID: 'y-axis-0',
-        value: 0,
-        borderColor: 'green',
-        borderWidth: 2, 
-      },
-      {
-        type: 'line',
-        mode: 'horizontal',
-        scaleID: 'y-axis-0',
-        value: 12.1,
-        borderColor: 'yellow',
-        borderWidth: 2,
-      },
-      {
-        type: 'line',
-        mode: 'horizontal',
-        scaleID: 'y-axis-0',
-        value: 35.5,
-        borderColor: 'orange',
-        borderWidth: 2,
-      },
-
-      {
-        type: 'line',
-        mode: 'horizontal',
-        scaleID: 'y-axis-0',
-        value: 55.5,
-        borderColor: 'red',
-        borderWidth: 2,
-      },
-      {
-        type: 'line',
-        mode: 'horizontal',
-        scaleID: 'y-axis-0',
-        value: 150.5,
-        borderColor: 'purple',
-        borderWidth: 2,
-      },
-    ]
-     
-    }
-    else if (pollutant == 'PM 10'){
-      annotations = [{
-        type: 'line',
-        mode: 'horizontal',
-        scaleID: 'y-axis-0',
-        value: 0,
-        borderColor: 'green',
-        borderWidth: 2, 
-      },
-      {
-        type: 'line',
-        mode: 'horizontal',
-        scaleID: 'y-axis-0',
-        value: 55,
-        borderColor: 'yellow',
-        borderWidth: 2,
-      },
-    ]
-    }
-    else{
-      annotations = [{
-        type: 'line',
-        mode: 'horizontal',
-        scaleID: 'y-axis-0',
-        value: 0,
-        borderColor: 'green',
-        borderWidth: 2, 
-      },
-    ]
+    if (pollutant == "PM 2.5") {
+      annotations = [
+        {
+          type: "line",
+          mode: "horizontal",
+          scaleID: "y-axis-0",
+          value: 0,
+          borderColor: "green",
+          borderWidth: 2,
+        },
+        {
+          type: "line",
+          mode: "horizontal",
+          scaleID: "y-axis-0",
+          value: 12.1,
+          borderColor: "yellow",
+          borderWidth: 2,
+        },
+        {
+          type: "line",
+          mode: "horizontal",
+          scaleID: "y-axis-0",
+          value: 35.5,
+          borderColor: "orange",
+          borderWidth: 2,
+        },
+
+        {
+          type: "line",
+          mode: "horizontal",
+          scaleID: "y-axis-0",
+          value: 55.5,
+          borderColor: "red",
+          borderWidth: 2,
+        },
+        {
+          type: "line",
+          mode: "horizontal",
+          scaleID: "y-axis-0",
+          value: 150.5,
+          borderColor: "purple",
+          borderWidth: 2,
+        },
+      ];
+    } else if (pollutant == "PM 10") {
+      annotations = [
+        {
+          type: "line",
+          mode: "horizontal",
+          scaleID: "y-axis-0",
+          value: 0,
+          borderColor: "green",
+          borderWidth: 2,
+        },
+        {
+          type: "line",
+          mode: "horizontal",
+          scaleID: "y-axis-0",
+          value: 55,
+          borderColor: "yellow",
+          borderWidth: 2,
+        },
+      ];
+    } else {
+      annotations = [
+        {
+          type: "line",
+          mode: "horizontal",
+          scaleID: "y-axis-0",
+          value: 0,
+          borderColor: "green",
+          borderWidth: 2,
+        },
+      ];
     }
     return annotations;
   }
 
-  function appendLeadingZeroes(n){
-    if(n <= 9){
-      return '0'+ n;
+  function appendLeadingZeroes(n) {
+    if (n <= 9) {
+      return "0" + n;
     }
-    return n
+    return n;
   }
 
-  function generateLabel(pollutant){
-    let superString='3';
-    if (pollutant=='PM 2.5'){
-      return 'PM 2.5 (µg/m3)'
+  function generateLabel(pollutant) {
+    let superString = "3";
+    if (pollutant == "PM 2.5") {
+      return "PM 2.5 (µg/m3)";
       //return "PM 2.5 Concentration"
+    } else if (pollutant == "PM 10") {
+      return "PM 10 (µg/m3)";
+      //return "PM 10 Concentration"
+    } else {
+      return "NO2 Concentration";
     }
-    else if (pollutant=='PM 10'){
-      return 'PM 10 (µg/m3)'
-      //return "PM 10 Concentration"
-    }
-    else{
-      return 'NO2 Concentration'
-    }
-
   }
 
   /*let exportPdf =() => {
@@ -324,7 +333,7 @@
     //var url_base64jp = document.getElementById("mychart").toDataURL("image/jpg");
     //let input = window.document.getElementById("pie");
     let input = window.document.getElementsByClassName("chart")[0];
-    html2canvas(input).then(canvas => {
+    html2canvas(input).then((canvas) => {
       const imgData = canvas.toDataURL("image/png");
       const pdf = new pdfConverter("l", "pt");
       pdf.addImage(imgData, "JPEG", 0, 0, canvas.width, canvas.height);
@@ -332,15 +341,12 @@
       //pdf.addImage(imgData, "png", 0, 0, input.clientWidth, input.clientHeight);
       pdf.save("chart.pdf");
       //setDownloadBtn(false);
-});
-  }
-  
+    });
+  };
+
   let done = () => {
     //pass
-  }
-
-
-
+  };
 
   let handleDownload = (e) => {
     const but = e.target;
@@ -348,7 +354,7 @@
     let input = window.document.getElementsByClassName("Pie")[0];
     //let input = document.getElementById("mychart");
 
-    html2canvas(input).then(canvas => {
+    html2canvas(input).then((canvas) => {
       const img = canvas.toDataURL("image/png");
       const pdf = new pdfConverter("l", "pt");
       pdf.addImage(
@@ -362,361 +368,329 @@
       pdf.save("chart.pdf");
       but.style.display = "block";
     });
-
-  }
-
-  let  handleSubmit = (e) => {
+  };
+
+  let handleSubmit = (e) => {
     e.preventDefault();
     setLoading(true);
 
-    let filter ={ 
+    let filter = {
       location: selectedLocation.label,
-      startDate:  selectedDate,
-      endDate:  selectedEndDate,
-      chartType:  selectedChart.value,
-      frequency:  selectedFrequency.value,
+      startDate: selectedDate,
+      endDate: selectedEndDate,
+      chartType: selectedChart.value,
+      frequency: selectedFrequency.value,
       pollutant: selectedPollutant.value,
-      organisation_name: 'KCCA'     
-    }
+      organisation_name: "KCCA",
+    };
     console.log(JSON.stringify(filter));
 
-    axios.post(
-      'https://analytcs-bknd-service-dot-airqo-250220.uc.r.appspot.com/api/v1/device/graph',
-      //'http://127.0.0.1:5000/api/v1/device/graph', 
-      JSON.stringify(filter),
-      { headers: { 'Content-Type': 'application/json' } }
-    )
-    .then(
-      res=>{
+    axios
+      .post(
+        "https://analytcs-bknd-service-dot-airqo-250220.uc.r.appspot.com/api/v1/device/graph",
+        //'http://127.0.0.1:5000/api/v1/device/graph',
+        JSON.stringify(filter),
+        { headers: { "Content-Type": "application/json" } }
+      )
+      .then((res) => {
         const myData = res.data;
         console.log(myData);
-        setLoading(false)
+        setLoading(false);
         setMyChartType(selectedChart.value);
         setMyPollutant(selectedPollutant.value);
         setMyLocation(selectedLocation.label);
-        if (typeof myData[0] == 'number'){
+        if (typeof myData[0] == "number") {
           let myValues = [];
-          myData.forEach(element => {
+          myData.forEach((element) => {
             myValues.push(element);
           });
           setPollutionValues(myValues);
           setDownloadBtn(true);
-        }
-
-        else if (typeof myData[0]== 'object'){
+        } else if (typeof myData[0] == "object") {
           let myTimes = [];
           let myValues = [];
           let myColors = [];
-          myData.forEach(element => {
+          myData.forEach((element) => {
             var newTime = new Date(element.time);
-            var finalTime = newTime.getFullYear()+'-'+appendLeadingZeroes(newTime.getMonth()+1)+'-'+appendLeadingZeroes(newTime.getDate())+
-            ' '+appendLeadingZeroes(newTime.getHours())+':'+ appendLeadingZeroes(newTime.getMinutes())+':'+appendLeadingZeroes(newTime.getSeconds());
+            var finalTime =
+              newTime.getFullYear() +
+              "-" +
+              appendLeadingZeroes(newTime.getMonth() + 1) +
+              "-" +
+              appendLeadingZeroes(newTime.getDate()) +
+              " " +
+              appendLeadingZeroes(newTime.getHours()) +
+              ":" +
+              appendLeadingZeroes(newTime.getMinutes()) +
+              ":" +
+              appendLeadingZeroes(newTime.getSeconds());
             myTimes.push(finalTime);
-            
-            myColors.push(element.backgroundColor)
-            if (element.hasOwnProperty('characteristics') && element.characteristics.hasOwnProperty('pm2_5ConcMass')){
+
+            myColors.push(element.backgroundColor);
+            if (
+              element.hasOwnProperty("characteristics") &&
+              element.characteristics.hasOwnProperty("pm2_5ConcMass")
+            ) {
               myValues.push(element.characteristics.pm2_5ConcMass.value);
-            }
-            else if (element.hasOwnProperty('characteristics') && element.characteristics.hasOwnProperty('pm10ConcMass')){
+            } else if (
+              element.hasOwnProperty("characteristics") &&
+              element.characteristics.hasOwnProperty("pm10ConcMass")
+            ) {
               myValues.push(element.characteristics.pm10ConcMass.value);
-            }
-            else if (element.hasOwnProperty('characteristics') && element.characteristics.hasOwnProperty('no2Conc')){
+            } else if (
+              element.hasOwnProperty("characteristics") &&
+              element.characteristics.hasOwnProperty("no2Conc")
+            ) {
               myValues.push(element.characteristics.no2Conc.value);
-            }
-            else{
-              console.log('none of the above');
+            } else {
+              console.log("none of the above");
             }
           });
           setTimes(myTimes);
           setPollutionValues(myValues);
           setBackgroundColors(myColors);
           setDownloadBtn(true);
-        }
-        else{
+        } else {
           //pass
         }
-
-    }).catch(
-      console.log
-    )
-  }
-
-  
-  if (myChartType=='line'){
-    return(
+      })
+      .catch(console.log);
+  };
+
+  if (myChartType == "line") {
+    return (
       <div className={classes.root}>
-        <Grid
-        container
-        spacing = {1}
-        >
-          <Grid
-          item
-          lg={8}
-          sm={8}
-          xl={8}
-          xs={12}
-          >
-          
-          <Card
-            {...rest}
-            className={clsx(classes.root, className)}
-          >
-            <CardContent>
-              <Grid
-                container
-                justify="space-between"
-              >
-              <Grid item>
-                <Typography
-                  className={classes.title}
-                  color="textSecondary"
-                  gutterBottom
-                  variant="body2"
-                >
-                  {params.locationname}
-                </Typography>
-              </Grid>           
-              <Grid
-              item
-              lg={12}
-              sm={12}
-              xl={12}
-              xs={12}
-              >
-             <div className="chart">
-              <Line
-              id = "line"
-              height={200}
-              data= {
-                  {
-                  labels: times,
-                  datasets:[
-                    {
-                        label:myPollutant,
-                        data: pollutionValues,
-                        backgroundColor: backgroundColors,
-                        borderColor: 'blue',
-                        borderWidth: 1,
-                        fill: false,
-                        pointStyle: 'star',
-                        pointRadius: 3
-                      
-                    }
-                  ]
-              }
-              }
-              options={{
-                //onAnimationComplete: handleDownloadPie,
-                animation:{
-                  onComplete : done
-                },
-                title:{
-                  display:true,
-                  text: 'Line graph showing '+myPollutant+' data in '+myLocation,
-                  fontColor: 'black',
-                  fontSize: 18,
-                  fontWeight: 0
-                },
-                annotation: {
-                  annotations: generateAnnotations(myPollutant)
-                },
-
-                scales: {
-                  yAxes: [{
-                    scaleLabel: {
-                      display: true,
-                      labelString: generateLabel(myPollutant),
-                      fontWeight:4,
-                      fontColor: 'black',
-                      fontSize:15,
-                      padding: 10
-                    },
-                    ticks: {
-                      fontColor:'black'                 
-                      },
-                    gridLines:{
-                      lineWidth: 1
-                    }
-                  }],
-                  xAxes: [{
-                    scaleLabel: {
-                      display: true,
-                      labelString: 'Time',
-                      fontWeight:4,
-                      fontColor: 'black',
-                      fontSize: 20,
-                      padding: 6
-                    },
-                    ticks: {
-                      fontColor:'black'                
-                      },
-                    gridLines:{
-                      lineWidth: 1
-                    }
-
-                  }],
-                },
-                
-                maintainAspectRatio: true,
-                responsive: true
-                }}
-              /> 
-              </div>
-              </Grid>
+        <Grid container spacing={1}>
+          <Grid item lg={8} sm={8} xl={8} xs={12}>
+            <Card {...rest} className={clsx(classes.root, className)}>
+              <CardContent>
+                <Grid container justify="space-between">
+                  <Grid item>
+                    <Typography
+                      className={classes.title}
+                      color="textSecondary"
+                      gutterBottom
+                      variant="body2"
+                    >
+                      {params.locationname}
+                    </Typography>
+                  </Grid>
+                  <Grid item lg={12} sm={12} xl={12} xs={12}>
+                    <div className="chart">
+                      <Line
+                        id="line"
+                        height={200}
+                        data={{
+                          labels: times,
+                          datasets: [
+                            {
+                              label: myPollutant,
+                              data: pollutionValues,
+                              backgroundColor: backgroundColors,
+                              borderColor: "blue",
+                              borderWidth: 1,
+                              fill: false,
+                              pointStyle: "star",
+                              pointRadius: 3,
+                            },
+                          ],
+                        }}
+                        options={{
+                          //onAnimationComplete: handleDownloadPie,
+                          animation: {
+                            onComplete: done,
+                          },
+                          title: {
+                            display: true,
+                            text:
+                              "Line graph showing " +
+                              myPollutant +
+                              " data in " +
+                              myLocation,
+                            fontColor: "black",
+                            fontSize: 18,
+                            fontWeight: 0,
+                          },
+                          annotation: {
+                            annotations: generateAnnotations(myPollutant),
+                          },
+
+                          scales: {
+                            yAxes: [
+                              {
+                                scaleLabel: {
+                                  display: true,
+                                  labelString: generateLabel(myPollutant),
+                                  fontWeight: 4,
+                                  fontColor: "black",
+                                  fontSize: 15,
+                                  padding: 10,
+                                },
+                                ticks: {
+                                  fontColor: "black",
+                                },
+                                gridLines: {
+                                  lineWidth: 1,
+                                },
+                              },
+                            ],
+                            xAxes: [
+                              {
+                                scaleLabel: {
+                                  display: true,
+                                  labelString: "Time",
+                                  fontWeight: 4,
+                                  fontColor: "black",
+                                  fontSize: 20,
+                                  padding: 6,
+                                },
+                                ticks: {
+                                  fontColor: "black",
+                                },
+                                gridLines: {
+                                  lineWidth: 1,
+                                },
+                              },
+                            ],
+                          },
+
+                          maintainAspectRatio: true,
+                          responsive: true,
+                        }}
+                      />
+                    </div>
+                  </Grid>
+                </Grid>
+              </CardContent>
+            </Card>
           </Grid>
-          </CardContent>
-    </Card>
-        </Grid>
-
-
-          <Grid
-          item
-          lg={4}
-          sm={4}
-          xl={4}
-          xs={12}
-          >
-          <div>
-    <Card
-      {...rest}
-      className={clsx(classes.root, className)}
-    >
-      <CardContent>
-        <Grid
-          container
-          justify="space-between"
-        >
-        </Grid>
-
-      <form onSubmit={handleSubmit}>
-
-      <div className={classes.formControl}>
-        <label className="reactSelectLabel">Location</label>
-        <Select
-          className="reactSelect"
-          name="location"
-          placeholder="Location"
-          value={selectedLocation}
-          options={filterLocationsOptions}
-          onChange={handleLocationChange}
-          required
-        />
-      </div>
-
-      <div className={classes.formControl}> 
-        <MuiPickersUtilsProvider utils={DateFnsUtils}>
-          <Grid 
-            container 
-            justify="space-around"
-          >
-            <KeyboardDatePicker
-              disableToolbar
-              variant="dialog"
-              format="yyyy-MM-dd"
-              margin="normal"
-              id="date-picker-inline"
-              label="Start Date"
-              value={selectedDate}
-              onChange={handleDateChange}
-              KeyboardButtonProps={{
-                'aria-label': 'change date',
-              }}
-              disableFuture
-            />                
-            <KeyboardTimePicker              
-              variant="dialog"
-              margin="normal"
-              id="time-picker"
-              label="Time Picker "
-              value={selectedDate}
-              onChange={handleDateChange}
-              KeyboardButtonProps={{
-                'aria-label': 'change time',
-              }}
-            />
-          </Grid>
-        </MuiPickersUtilsProvider>
-      </div>
-
-      <div className={classes.formControl}>
-        <MuiPickersUtilsProvider utils={DateFnsUtils}>
-          <Grid 
-            container 
-            justify="space-around"
-          >
-            <KeyboardDatePicker
-              disableToolbar
-              variant="dialog"
-              format="yyyy-MM-dd"
-              margin="normal"
-              id="date-picker-inline"
-              label="End Date"
-              value={selectedEndDate}
-              onChange={handleEndDateChange}
-              KeyboardButtonProps={{
-                'aria-label': 'change end date',
-              }}
-              disableFuture
-            />                
-            <KeyboardTimePicker              
-              variant="dialog"
-              margin="normal"
-              id="time-picker"
-              label="Time Picker "
-              value={selectedEndDate}
-              onChange={handleEndDateChange}
-              KeyboardButtonProps={{
-                'aria-label': 'change end time',
-              }}
-            />
-          </Grid>
-        </MuiPickersUtilsProvider>
-      </div>
-
-      <div className={classes.formControl}>
-        <label className="reactSelectLabel">Chart Type</label>
-        <Select
-          className="reactSelect"
-          name="chart-type"
-          placeholder="Chart Type"
-          value={selectedChart}
-          options={chartTypeOptions}
-          onChange={handleChartTypeChange}              
-        />
-      </div>
-
-      <div className={classes.formControl}>
-        <label className="reactSelectLabel">Frequency</label>
-        <Select
-          className="reactSelect"
-          name="chart-type"
-          placeholder="Frequency"
-          value={selectedFrequency}
-          options={frequencyOptions}
-          onChange={handleFrequencyChange}              
-        />
-      </div>
-
-      <div className={classes.formControl}>
-        <label className="reactSelectLabel">Pollutant</label>
-        <Select
-          className="reactSelect"
-          name="pollutant"
-          placeholder="Pollutant"
-          value={selectedPollutant}
-          options={pollutantOptions}
-          onChange={handlePollutantChange}              
-        />
-      </div>
-
-      <div className={classes.formControl}>
-        <Button 
-          variant="contained" 
-          color="primary"              
-          type="submit"
-        > Submit
-        </Button>
-        {/*<Button 
+
+          <Grid item lg={4} sm={4} xl={4} xs={12}>
+            <div>
+              <Card {...rest} className={clsx(classes.root, className)}>
+                <CardContent>
+                  <Grid container justify="space-between"></Grid>
+
+                  <form onSubmit={handleSubmit}>
+                    <div className={classes.formControl}>
+                      <label className="reactSelectLabel">Location</label>
+                      <Select
+                        className="reactSelect"
+                        name="location"
+                        placeholder="Location"
+                        value={selectedLocation}
+                        options={filterLocationsOptions}
+                        onChange={handleLocationChange}
+                        required
+                      />
+                    </div>
+
+                    <div className={classes.formControl}>
+                      <MuiPickersUtilsProvider utils={DateFnsUtils}>
+                        <Grid container justify="space-around">
+                          <KeyboardDatePicker
+                            disableToolbar
+                            variant="dialog"
+                            format="yyyy-MM-dd"
+                            margin="normal"
+                            id="date-picker-inline"
+                            label="Start Date"
+                            value={selectedDate}
+                            onChange={handleDateChange}
+                            KeyboardButtonProps={{
+                              "aria-label": "change date",
+                            }}
+                            disableFuture
+                          />
+                          <KeyboardTimePicker
+                            variant="dialog"
+                            margin="normal"
+                            id="time-picker"
+                            label="Time Picker "
+                            value={selectedDate}
+                            onChange={handleDateChange}
+                            KeyboardButtonProps={{
+                              "aria-label": "change time",
+                            }}
+                          />
+                        </Grid>
+                      </MuiPickersUtilsProvider>
+                    </div>
+
+                    <div className={classes.formControl}>
+                      <MuiPickersUtilsProvider utils={DateFnsUtils}>
+                        <Grid container justify="space-around">
+                          <KeyboardDatePicker
+                            disableToolbar
+                            variant="dialog"
+                            format="yyyy-MM-dd"
+                            margin="normal"
+                            id="date-picker-inline"
+                            label="End Date"
+                            value={selectedEndDate}
+                            onChange={handleEndDateChange}
+                            KeyboardButtonProps={{
+                              "aria-label": "change end date",
+                            }}
+                            disableFuture
+                          />
+                          <KeyboardTimePicker
+                            variant="dialog"
+                            margin="normal"
+                            id="time-picker"
+                            label="Time Picker "
+                            value={selectedEndDate}
+                            onChange={handleEndDateChange}
+                            KeyboardButtonProps={{
+                              "aria-label": "change end time",
+                            }}
+                          />
+                        </Grid>
+                      </MuiPickersUtilsProvider>
+                    </div>
+
+                    <div className={classes.formControl}>
+                      <label className="reactSelectLabel">Chart Type</label>
+                      <Select
+                        className="reactSelect"
+                        name="chart-type"
+                        placeholder="Chart Type"
+                        value={selectedChart}
+                        options={chartTypeOptions}
+                        onChange={handleChartTypeChange}
+                      />
+                    </div>
+
+                    <div className={classes.formControl}>
+                      <label className="reactSelectLabel">Frequency</label>
+                      <Select
+                        className="reactSelect"
+                        name="chart-type"
+                        placeholder="Frequency"
+                        value={selectedFrequency}
+                        options={frequencyOptions}
+                        onChange={handleFrequencyChange}
+                      />
+                    </div>
+
+                    <div className={classes.formControl}>
+                      <label className="reactSelectLabel">Pollutant</label>
+                      <Select
+                        className="reactSelect"
+                        name="pollutant"
+                        placeholder="Pollutant"
+                        value={selectedPollutant}
+                        options={pollutantOptions}
+                        onChange={handlePollutantChange}
+                      />
+                    </div>
+
+                    <div className={classes.formControl}>
+                      <Button variant="contained" color="primary" type="submit">
+                        {" "}
+                        Submit
+                      </Button>
+                      {/*<Button 
           variant="contained" 
           color="primary"              
           type="button"
@@ -726,274 +700,252 @@
           onClick={() => handleDownloadPie()}
         > Download
         </Button>*/}
-      </div>       
-      </form>
-
-    </CardContent>
-    </Card>
-
-    </div>
-
-    </Grid>
-   
-      </Grid>
+                    </div>
+                  </form>
+                </CardContent>
+              </Card>
+            </div>
+          </Grid>
+        </Grid>
       </div>
-    )
-
-  }
-  else if (myChartType=='pie'){
-
-    return(
+    );
+  } else if (myChartType == "pie") {
+    return (
       <div className={classes.root}>
-        <Grid
-        container
-        spacing = {1}
-        >
-          <Grid
-          item
-          lg={8}
-          sm={8}
-          xl={8}
-          xs={12}
-          >
-           <Card
-            {...rest}
-            className={clsx(classes.root, className)}
-          >
-            <CardContent>
-              <Grid
-                container
-                justify="space-between"
-              >
-              <Grid item>
-                <Typography
-                  className={classes.title}
-                  color="textSecondary"
-                  gutterBottom
-                  variant="body2"
-                >
-                  {params.locationname}
-                </Typography>
-              </Grid>           
-              <Grid
-              item
-              lg={12}
-              sm={12}
-              xl={12}
-              xs={12}
-              >
-
-         <div className="chart">
-          <Pie
-          id="pie"
-          height={200}
-          data= {
-            {
-              labels: ['Good', 'Moderate', 'UH4SG', 'Unhealthy', 'Very Unhealthy', 'Hazardous', 'Other'],
-              datasets: [{
-                label: myPollutant,
-                data: pollutionValues, 
-                backgroundColor: ['Green', 'Yellow', 'Orange', 'Red','Purple', 'Maroon', 'Grey'],
-                hoverBackgroundColor: ['rgba(15,128,0,0.5)', 'rgba(255,235,10,0.5)', 'rgba(251,117,14,0.5)', 'rgba(251,14,14,0.5)',
-                'rgba(102,0,128,0.5)', 'rgba(128,0,0,0.5)', 'rgba(77,77,77,0.5)'],
-                hoverBorderWidth: 8
-              }
-            ]
-          }
-          }
-          options={
-            
-            {
-              bezierCurve : false,
-              //onAnimationComplete: handleDownloadPie,
-            animation:{
-                onComplete : done
-              },
-            title:{
-              display:true,
-              text: 'Pie Chart showing '+ myPollutant+ ' data in '+myLocation,
-              fontColor: 'black',
-              fontSize: 20,
-              fontWeight: 5
-            },
-
-            tooltips: {
-              callbacks: {
-                label: function(tooltipItem, data) {
-                  var allData = data.datasets[tooltipItem.datasetIndex].data;
-                  var tooltipLabel = data.labels[tooltipItem.index];
-                  var tooltipData = allData[tooltipItem.index];
-                  var total = 0;
-                  for (var i in allData) {
-                    total += allData[i];
-                  }
-                  var tooltipPercentage = Math.round((tooltipData / total) * 100);
-                  //return tooltipLabel + ': ' + tooltipData + ' (' + tooltipPercentage + '%)';
-                  return tooltipLabel + ': ' + tooltipPercentage + '%';
-                }
-              }
-            },
-            
-            maintainAspectRatio: true,
-            responsive: true
-            }}/>
-          </div>
+        <Grid container spacing={1}>
+          <Grid item lg={8} sm={8} xl={8} xs={12}>
+            <Card {...rest} className={clsx(classes.root, className)}>
+              <CardContent>
+                <Grid container justify="space-between">
+                  <Grid item>
+                    <Typography
+                      className={classes.title}
+                      color="textSecondary"
+                      gutterBottom
+                      variant="body2"
+                    >
+                      {params.locationname}
+                    </Typography>
+                  </Grid>
+                  <Grid item lg={12} sm={12} xl={12} xs={12}>
+                    <div className="chart">
+                      <Pie
+                        id="pie"
+                        height={200}
+                        data={{
+                          labels: [
+                            "Good",
+                            "Moderate",
+                            "UH4SG",
+                            "Unhealthy",
+                            "Very Unhealthy",
+                            "Hazardous",
+                            "Other",
+                          ],
+                          datasets: [
+                            {
+                              label: myPollutant,
+                              data: pollutionValues,
+                              backgroundColor: [
+                                "Green",
+                                "Yellow",
+                                "Orange",
+                                "Red",
+                                "Purple",
+                                "Maroon",
+                                "Grey",
+                              ],
+                              hoverBackgroundColor: [
+                                "rgba(15,128,0,0.5)",
+                                "rgba(255,235,10,0.5)",
+                                "rgba(251,117,14,0.5)",
+                                "rgba(251,14,14,0.5)",
+                                "rgba(102,0,128,0.5)",
+                                "rgba(128,0,0,0.5)",
+                                "rgba(77,77,77,0.5)",
+                              ],
+                              hoverBorderWidth: 8,
+                            },
+                          ],
+                        }}
+                        options={{
+                          bezierCurve: false,
+                          //onAnimationComplete: handleDownloadPie,
+                          animation: {
+                            onComplete: done,
+                          },
+                          title: {
+                            display: true,
+                            text:
+                              "Pie Chart showing " +
+                              myPollutant +
+                              " data in " +
+                              myLocation,
+                            fontColor: "black",
+                            fontSize: 20,
+                            fontWeight: 5,
+                          },
+
+                          tooltips: {
+                            callbacks: {
+                              label: function (tooltipItem, data) {
+                                var allData =
+                                  data.datasets[tooltipItem.datasetIndex].data;
+                                var tooltipLabel =
+                                  data.labels[tooltipItem.index];
+                                var tooltipData = allData[tooltipItem.index];
+                                var total = 0;
+                                for (var i in allData) {
+                                  total += allData[i];
+                                }
+                                var tooltipPercentage = Math.round(
+                                  (tooltipData / total) * 100
+                                );
+                                //return tooltipLabel + ': ' + tooltipData + ' (' + tooltipPercentage + '%)';
+                                return (
+                                  tooltipLabel + ": " + tooltipPercentage + "%"
+                                );
+                              },
+                            },
+                          },
+
+                          maintainAspectRatio: true,
+                          responsive: true,
+                        }}
+                      />
+                    </div>
+                  </Grid>
+                </Grid>
+              </CardContent>
+            </Card>
           </Grid>
-          </Grid>
-          </CardContent>
-    </Card>
-        </Grid>
-
-          <Grid
-          item
-          lg={4}
-          sm={4}
-          xl={4}
-          xs={12}
-          >
-          <div>
-    <Card
-      {...rest}
-      className={clsx(classes.root, className)}
-    >
-      <CardContent>
-        <Grid
-          container
-          justify="space-between"
-        >
-        </Grid>
-
-      <form onSubmit={handleSubmit}>
-
-<div className={classes.formControl}>
-  <label className="reactSelectLabel">Location</label>
-  <Select
-    className="reactSelect"
-    name="location"
-    placeholder="Location"
-    value={selectedLocation}
-    options={filterLocationsOptions}
-    onChange={handleLocationChange}
-    required
-  />
-</div>
-
-<div className={classes.formControl}> 
-  <MuiPickersUtilsProvider utils={DateFnsUtils}>
-    <Grid 
-      container 
-      justify="space-around"
-    >
-      <KeyboardDatePicker
-        disableToolbar
-        variant="inline"
-        format="yyyy-MM-dd"
-        margin="normal"
-        id="date-picker-inline"
-        label="Start Date"
-        value={selectedDate}
-        onChange={handleDateChange}
-        KeyboardButtonProps={{
-          'aria-label': 'change date',
-        }}
-        disableFuture
-      />                
-      <KeyboardTimePicker
-        
-        variant="inline"
-        margin="normal"
-        id="time-picker"
-        label="Time Picker "
-        value={selectedDate}
-        onChange={handleDateChange}
-        KeyboardButtonProps={{
-          'aria-label': 'change time',
-        }}
-      />
-    </Grid>
-  </MuiPickersUtilsProvider>
-</div>
-
-<div className={classes.formControl}>
-  <MuiPickersUtilsProvider utils={DateFnsUtils}>
-    <Grid 
-      container 
-      justify="space-around"
-    >
-      <KeyboardDatePicker
-        disableToolbar
-        variant="inline"
-        format="yyyy-MM-dd"
-        margin="normal"
-        id="date-picker-inline"
-        label="End Date"
-        value={selectedEndDate}
-        onChange={handleEndDateChange}
-        KeyboardButtonProps={{
-          'aria-label': 'change end date',
-        }}
-        disableFuture
-      />                
-      <KeyboardTimePicker
-        
-        variant="inline"
-        margin="normal"
-        id="time-picker"
-        label="Time Picker "
-        value={selectedEndDate}
-        onChange={handleEndDateChange}
-        KeyboardButtonProps={{
-          'aria-label': 'change end time',
-        }}
-      />
-    </Grid>
-  </MuiPickersUtilsProvider>
-</div>
-
-<div className={classes.formControl}>
-  <label className="reactSelectLabel">Chart Type</label>
-  <Select
-    className="reactSelect"
-    name="chart-type"
-    placeholder="Chart Type"
-    value={selectedChart}
-    options={chartTypeOptions}
-    onChange={handleChartTypeChange}              
-  />
-</div>
-
-<div className={classes.formControl}>
-  <label className="reactSelectLabel">Frequency</label>
-  <Select
-    className="reactSelect"
-    name="chart-type"
-    placeholder="Frequency"
-    value={selectedFrequency}
-    options={frequencyOptions}
-    onChange={handleFrequencyChange}              
-  />
-</div>
-
-<div className={classes.formControl}>
-  <label className="reactSelectLabel">Pollutant</label>
-  <Select
-    className="reactSelect"
-    name="pollutant"
-    placeholder="Pollutant"
-    value={selectedPollutant}
-    options={pollutantOptions}
-    onChange={handlePollutantChange}              
-  />
-</div>
-
-<div className={classes.formControl}>
-  <Button 
-    variant="contained" 
-    color="primary"              
-    type="submit"
-  > Submit
-  </Button>
-  {/*<Button 
+
+          <Grid item lg={4} sm={4} xl={4} xs={12}>
+            <div>
+              <Card {...rest} className={clsx(classes.root, className)}>
+                <CardContent>
+                  <Grid container justify="space-between"></Grid>
+
+                  <form onSubmit={handleSubmit}>
+                    <div className={classes.formControl}>
+                      <label className="reactSelectLabel">Location</label>
+                      <Select
+                        className="reactSelect"
+                        name="location"
+                        placeholder="Location"
+                        value={selectedLocation}
+                        options={filterLocationsOptions}
+                        onChange={handleLocationChange}
+                        required
+                      />
+                    </div>
+
+                    <div className={classes.formControl}>
+                      <MuiPickersUtilsProvider utils={DateFnsUtils}>
+                        <Grid container justify="space-around">
+                          <KeyboardDatePicker
+                            disableToolbar
+                            variant="inline"
+                            format="yyyy-MM-dd"
+                            margin="normal"
+                            id="date-picker-inline"
+                            label="Start Date"
+                            value={selectedDate}
+                            onChange={handleDateChange}
+                            KeyboardButtonProps={{
+                              "aria-label": "change date",
+                            }}
+                            disableFuture
+                          />
+                          <KeyboardTimePicker
+                            variant="inline"
+                            margin="normal"
+                            id="time-picker"
+                            label="Time Picker "
+                            value={selectedDate}
+                            onChange={handleDateChange}
+                            KeyboardButtonProps={{
+                              "aria-label": "change time",
+                            }}
+                          />
+                        </Grid>
+                      </MuiPickersUtilsProvider>
+                    </div>
+
+                    <div className={classes.formControl}>
+                      <MuiPickersUtilsProvider utils={DateFnsUtils}>
+                        <Grid container justify="space-around">
+                          <KeyboardDatePicker
+                            disableToolbar
+                            variant="inline"
+                            format="yyyy-MM-dd"
+                            margin="normal"
+                            id="date-picker-inline"
+                            label="End Date"
+                            value={selectedEndDate}
+                            onChange={handleEndDateChange}
+                            KeyboardButtonProps={{
+                              "aria-label": "change end date",
+                            }}
+                            disableFuture
+                          />
+                          <KeyboardTimePicker
+                            variant="inline"
+                            margin="normal"
+                            id="time-picker"
+                            label="Time Picker "
+                            value={selectedEndDate}
+                            onChange={handleEndDateChange}
+                            KeyboardButtonProps={{
+                              "aria-label": "change end time",
+                            }}
+                          />
+                        </Grid>
+                      </MuiPickersUtilsProvider>
+                    </div>
+
+                    <div className={classes.formControl}>
+                      <label className="reactSelectLabel">Chart Type</label>
+                      <Select
+                        className="reactSelect"
+                        name="chart-type"
+                        placeholder="Chart Type"
+                        value={selectedChart}
+                        options={chartTypeOptions}
+                        onChange={handleChartTypeChange}
+                      />
+                    </div>
+
+                    <div className={classes.formControl}>
+                      <label className="reactSelectLabel">Frequency</label>
+                      <Select
+                        className="reactSelect"
+                        name="chart-type"
+                        placeholder="Frequency"
+                        value={selectedFrequency}
+                        options={frequencyOptions}
+                        onChange={handleFrequencyChange}
+                      />
+                    </div>
+
+                    <div className={classes.formControl}>
+                      <label className="reactSelectLabel">Pollutant</label>
+                      <Select
+                        className="reactSelect"
+                        name="pollutant"
+                        placeholder="Pollutant"
+                        value={selectedPollutant}
+                        options={pollutantOptions}
+                        onChange={handlePollutantChange}
+                      />
+                    </div>
+
+                    <div className={classes.formControl}>
+                      <Button variant="contained" color="primary" type="submit">
+                        {" "}
+                        Submit
+                      </Button>
+                      {/*<Button 
     variant="contained" 
     color="primary"              
     type="button"
@@ -1005,288 +957,242 @@
     //onClick={(e) => this.handleDownload(e)}
     > Download
   </Button>*/}
-</div>       
-</form>
-
-</CardContent>
-    </Card>
-
-    </div>
-
-    </Grid>
-
+                    </div>
+                  </form>
+                </CardContent>
+              </Card>
+            </div>
+          </Grid>
         </Grid>
       </div>
-    )
-}
-
-else if (myChartType=='bar'){
-
-  return(
-    <div className={classes.root}>
-      <Grid
-      container
-      spacing = {0.1}
-      >
-        <Grid
-        item
-        lg={8}
-        sm={8}
-        xl={8}
-        xs={12}
-        >
-         <Card
-            {...rest}
-            className={clsx(classes.root, className)}
-          >
-            <CardContent>
-              <Grid
-                container
-                justify="space-between"
-              >
-              <Grid item>
-                <Typography
-                  className={classes.title}
-                  color="textSecondary"
-                  gutterBottom
-                  variant="body2"
-                >
-                  {params.locationname}
-                </Typography>
-              </Grid>           
-              <Grid
-              item
-              lg={12}
-              sm={12}
-              xl={12}
-              xs={12}
-              >
-        <div className="chart">
-        <Bar
-        height={200}
-        id = "bar"
-        data= {
-            {
-            labels: times,
-            datasets:[
-               {
-                  label:myPollutant,
-                  data: pollutionValues,
-                  backgroundColor: backgroundColors,
-                  borderColor: 'rgba(0,0,0,1)',   
-                  borderWidth: 1
-               }
-            ]
-         }
-        }
-        options={{
-          //onAnimationComplete: handleDownloadPie,
-          animation:{
-            onComplete : done
-          },
-          title:{
-            display:true,
-            text: 'Bar graph showing '+myPollutant+ ' data in '+myLocation,
-            fontColor: 'black',
-            fontSize: 20,
-            fontWeight:5
-          },
-
-          scales: {
-            yAxes: [{
-              scaleLabel: {
-                display: true,
-                labelString: generateLabel(myPollutant),
-                fontWeight:4,
-                fontColor: 'black',
-                fontSize:15,
-                padding: 10
-              },
-              ticks: {
-                fontColor:'black'                 
-                },
-              gridLines:{
-                lineWidth: 1
-              }
-            }],
-            xAxes: [{
-              scaleLabel: {
-                display: true,
-                labelString: 'Time',
-                fontWeight:4,
-                fontColor: 'black',
-                fontSize: 15,
-                padding: 10
-              },
-              ticks: {
-                fontColor:'black'                 
-                },
-              gridLines:{
-                lineWidth: 1
-              }
-
-            }],
-          },
-        
-          maintainAspectRatio: true,
-          responsive: true
-          }}/>
-        </div>
-        </Grid>
+    );
+  } else if (myChartType == "bar") {
+    return (
+      <div className={classes.root}>
+        <Grid container spacing={0.1}>
+          <Grid item lg={8} sm={8} xl={8} xs={12}>
+            <Card {...rest} className={clsx(classes.root, className)}>
+              <CardContent>
+                <Grid container justify="space-between">
+                  <Grid item>
+                    <Typography
+                      className={classes.title}
+                      color="textSecondary"
+                      gutterBottom
+                      variant="body2"
+                    >
+                      {params.locationname}
+                    </Typography>
+                  </Grid>
+                  <Grid item lg={12} sm={12} xl={12} xs={12}>
+                    <div className="chart">
+                      <Bar
+                        height={200}
+                        id="bar"
+                        data={{
+                          labels: times,
+                          datasets: [
+                            {
+                              label: myPollutant,
+                              data: pollutionValues,
+                              backgroundColor: backgroundColors,
+                              borderColor: "rgba(0,0,0,1)",
+                              borderWidth: 1,
+                            },
+                          ],
+                        }}
+                        options={{
+                          //onAnimationComplete: handleDownloadPie,
+                          animation: {
+                            onComplete: done,
+                          },
+                          title: {
+                            display: true,
+                            text:
+                              "Bar graph showing " +
+                              myPollutant +
+                              " data in " +
+                              myLocation,
+                            fontColor: "black",
+                            fontSize: 20,
+                            fontWeight: 5,
+                          },
+
+                          scales: {
+                            yAxes: [
+                              {
+                                scaleLabel: {
+                                  display: true,
+                                  labelString: generateLabel(myPollutant),
+                                  fontWeight: 4,
+                                  fontColor: "black",
+                                  fontSize: 15,
+                                  padding: 10,
+                                },
+                                ticks: {
+                                  fontColor: "black",
+                                },
+                                gridLines: {
+                                  lineWidth: 1,
+                                },
+                              },
+                            ],
+                            xAxes: [
+                              {
+                                scaleLabel: {
+                                  display: true,
+                                  labelString: "Time",
+                                  fontWeight: 4,
+                                  fontColor: "black",
+                                  fontSize: 15,
+                                  padding: 10,
+                                },
+                                ticks: {
+                                  fontColor: "black",
+                                },
+                                gridLines: {
+                                  lineWidth: 1,
+                                },
+                              },
+                            ],
+                          },
+
+                          maintainAspectRatio: true,
+                          responsive: true,
+                        }}
+                      />
+                    </div>
+                  </Grid>
+                </Grid>
+              </CardContent>
+            </Card>
           </Grid>
-          </CardContent>
-    </Card>
-        </Grid>
-        <Grid
-        item
-        lg={4}
-        sm={4}
-        xl={4}
-        xs={12}
-        >
-        <div>
-        <Card
-          {...rest}
-          className={clsx(classes.root, className)}
-        >
-          <CardContent>
-            <Grid
-              container
-              justify="space-between"
-            >
-            </Grid>
-
-          <form onSubmit={handleSubmit}>
-
-        <div className={classes.formControl}>
-        <label className="reactSelectLabel">Location</label>
-        <Select
-        className="reactSelect"
-        name="location"
-        placeholder="Location"
-        value={selectedLocation}
-        options={filterLocationsOptions}
-        onChange={handleLocationChange}
-        required
-        />
-        </div>
-
-        <div className={classes.formControl}> 
-        <MuiPickersUtilsProvider utils={DateFnsUtils}>
-        <Grid 
-          container 
-          justify="space-around"
-        >
-          <KeyboardDatePicker
-            disableToolbar
-            variant="inline"
-            format="yyyy-MM-dd"
-            margin="normal"
-            id="date-picker-inline"
-            label="Start Date"
-            value={selectedDate}
-            onChange={handleDateChange}
-            KeyboardButtonProps={{
-              'aria-label': 'change date',
-            }}
-            disableFuture
-          />                
-          <KeyboardTimePicker
-            
-            variant="inline"
-            margin="normal"
-            id="time-picker"
-            label="Time Picker "
-            value={selectedDate}
-            onChange={handleDateChange}
-            KeyboardButtonProps={{
-              'aria-label': 'change time',
-            }}
-          />
-        </Grid>
-        </MuiPickersUtilsProvider>
-        </div>
-
-        <div className={classes.formControl}>
-        <MuiPickersUtilsProvider utils={DateFnsUtils}>
-        <Grid 
-          container 
-          justify="space-around"
-        >
-          <KeyboardDatePicker
-            disableToolbar
-            variant="inline"
-            format="yyyy-MM-dd"
-            margin="normal"
-            id="date-picker-inline"
-            label="End Date"
-            value={selectedEndDate}
-            onChange={handleEndDateChange}
-            KeyboardButtonProps={{
-              'aria-label': 'change end date',
-            }}
-            disableFuture
-          />                
-          <KeyboardTimePicker
-            
-            variant="inline"
-            margin="normal"
-            id="time-picker"
-            label="Time Picker "
-            value={selectedEndDate}
-            onChange={handleEndDateChange}
-            KeyboardButtonProps={{
-              'aria-label': 'change end time',
-            }}
-          />
-        </Grid>
-        </MuiPickersUtilsProvider>
-        </div>
-
-        <div className={classes.formControl}>
-        <label className="reactSelectLabel">Chart Type</label>
-        <Select
-        className="reactSelect"
-        name="chart-type"
-        placeholder="Chart Type"
-        value={selectedChart}
-        options={chartTypeOptions}
-        onChange={handleChartTypeChange}              
-        />
-        </div>
-
-        <div className={classes.formControl}>
-        <label className="reactSelectLabel">Frequency</label>
-        <Select
-        className="reactSelect"
-        name="chart-type"
-        placeholder="Frequency"
-        value={selectedFrequency}
-        options={frequencyOptions}
-        onChange={handleFrequencyChange}              
-        />
-        </div>
-
-        <div className={classes.formControl}>
-        <label className="reactSelectLabel">Pollutant</label>
-        <Select
-        className="reactSelect"
-        name="pollutant"
-        placeholder="Pollutant"
-        value={selectedPollutant}
-        options={pollutantOptions}
-        onChange={handlePollutantChange}              
-        />
-        </div>
-
-        <div className={classes.formControl}>
-        <Button 
-        variant="contained" 
-        color="primary"              
-        type="submit"
-        > Submit
-        </Button>
-        {/*<Button 
+          <Grid item lg={4} sm={4} xl={4} xs={12}>
+            <div>
+              <Card {...rest} className={clsx(classes.root, className)}>
+                <CardContent>
+                  <Grid container justify="space-between"></Grid>
+
+                  <form onSubmit={handleSubmit}>
+                    <div className={classes.formControl}>
+                      <label className="reactSelectLabel">Location</label>
+                      <Select
+                        className="reactSelect"
+                        name="location"
+                        placeholder="Location"
+                        value={selectedLocation}
+                        options={filterLocationsOptions}
+                        onChange={handleLocationChange}
+                        required
+                      />
+                    </div>
+
+                    <div className={classes.formControl}>
+                      <MuiPickersUtilsProvider utils={DateFnsUtils}>
+                        <Grid container justify="space-around">
+                          <KeyboardDatePicker
+                            disableToolbar
+                            variant="inline"
+                            format="yyyy-MM-dd"
+                            margin="normal"
+                            id="date-picker-inline"
+                            label="Start Date"
+                            value={selectedDate}
+                            onChange={handleDateChange}
+                            KeyboardButtonProps={{
+                              "aria-label": "change date",
+                            }}
+                            disableFuture
+                          />
+                          <KeyboardTimePicker
+                            variant="inline"
+                            margin="normal"
+                            id="time-picker"
+                            label="Time Picker "
+                            value={selectedDate}
+                            onChange={handleDateChange}
+                            KeyboardButtonProps={{
+                              "aria-label": "change time",
+                            }}
+                          />
+                        </Grid>
+                      </MuiPickersUtilsProvider>
+                    </div>
+
+                    <div className={classes.formControl}>
+                      <MuiPickersUtilsProvider utils={DateFnsUtils}>
+                        <Grid container justify="space-around">
+                          <KeyboardDatePicker
+                            disableToolbar
+                            variant="inline"
+                            format="yyyy-MM-dd"
+                            margin="normal"
+                            id="date-picker-inline"
+                            label="End Date"
+                            value={selectedEndDate}
+                            onChange={handleEndDateChange}
+                            KeyboardButtonProps={{
+                              "aria-label": "change end date",
+                            }}
+                            disableFuture
+                          />
+                          <KeyboardTimePicker
+                            variant="inline"
+                            margin="normal"
+                            id="time-picker"
+                            label="Time Picker "
+                            value={selectedEndDate}
+                            onChange={handleEndDateChange}
+                            KeyboardButtonProps={{
+                              "aria-label": "change end time",
+                            }}
+                          />
+                        </Grid>
+                      </MuiPickersUtilsProvider>
+                    </div>
+
+                    <div className={classes.formControl}>
+                      <label className="reactSelectLabel">Chart Type</label>
+                      <Select
+                        className="reactSelect"
+                        name="chart-type"
+                        placeholder="Chart Type"
+                        value={selectedChart}
+                        options={chartTypeOptions}
+                        onChange={handleChartTypeChange}
+                      />
+                    </div>
+
+                    <div className={classes.formControl}>
+                      <label className="reactSelectLabel">Frequency</label>
+                      <Select
+                        className="reactSelect"
+                        name="chart-type"
+                        placeholder="Frequency"
+                        value={selectedFrequency}
+                        options={frequencyOptions}
+                        onChange={handleFrequencyChange}
+                      />
+                    </div>
+
+                    <div className={classes.formControl}>
+                      <label className="reactSelectLabel">Pollutant</label>
+                      <Select
+                        className="reactSelect"
+                        name="pollutant"
+                        placeholder="Pollutant"
+                        value={selectedPollutant}
+                        options={pollutantOptions}
+                        onChange={handlePollutantChange}
+                      />
+                    </div>
+
+                    <div className={classes.formControl}>
+                      <Button variant="contained" color="primary" type="submit">
+                        {" "}
+                        Submit
+                      </Button>
+                      {/*<Button 
           variant="contained" 
           color="primary"              
           type="button"
@@ -1296,289 +1202,238 @@
           onClick={() => handleDownloadPie()}
         > Download
         </Button>*/}
-        </div>       
-        </form>
-
-        </CardContent>
-        </Card>
-
-        </div>
-
-  </Grid>
-
-      </Grid>
-    </div>
-  )
-
-}
-
-  else{
-
-    return(
+                    </div>
+                  </form>
+                </CardContent>
+              </Card>
+            </div>
+          </Grid>
+        </Grid>
+      </div>
+    );
+  } else {
+    return (
       <div className={classes.root}>
-        <Grid
-        container
-        spacing = {1}
-        >
-          <Grid
-          item
-          lg={8}
-          sm={8}
-          xl={8}
-          xs={12}
-          >
-          <Card
-            {...rest}
-            className={clsx(classes.root, className)}
-          >
-            <CardContent>
-              <Grid
-                container
-                justify="space-between"
-              >
-              <Grid item>
-                <Typography
-                  className={classes.title}
-                  color="textSecondary"
-                  gutterBottom
-                  variant="body2"
-                >
-                  {params.locationname}
-                </Typography>
-              </Grid>           
-              <Grid
-              item
-              lg={12}
-              sm={12}
-              xl={12}
-              xs={12}
-              >
-         
-        <div className="chart">
-        <Bar
-        height={200}
-        id ="default"
-        data= {
-            {
-            labels: times,
-            datasets:[
-               {
-                  label:'PM2.5(µg/m3)',
-                  data: pollutionValues,
-                  backgroundColor: backgroundColors,
-                  borderColor: 'rgba(0,0,0,1)',   
-                  borderWidth: 1
-               }
-            ]
-         }
-        }
-        options={{
-          //onAnimationComplete: handleDownloadPie,
-          animation:{
-            onComplete : done
-          },
-          title:{
-            display:true,
-            text: 'Bar graph showing PM 2.5 data at '+ myLocation,
-            fontColor: 'black',
-            fontWeight: 5,
-            fontSize: 20
-          },
-          scales: {
-            yAxes: [{
-              scaleLabel: {
-                display: true,
-                labelString: 'PM2.5(µg/m3)',
-                fontWeight:4,
-                fontColor: 'black',
-                fontSize:15,
-                padding: 10
-              },
-              ticks: {
-                fontColor:'black'                 
-                },
-              gridLines:{
-                lineWidth: 1
-              }
-            }],
-            xAxes: [{
-              scaleLabel: {
-                display: true,
-                labelString: 'Time',
-                fontWeight:4,
-                fontColor: 'black',
-                fontSize: 20,
-                padding: 6
-              },
-              ticks: {
-                fontColor:'black'                 
-                },
-              gridLines:{
-                lineWidth: 1
-              }
-
-            }],
-          },
-         
-          maintainAspectRatio: true,
-          responsive: true
-          }}/>
-        </div>
-        </Grid>
+        <Grid container spacing={1}>
+          <Grid item lg={8} sm={8} xl={8} xs={12}>
+            <Card {...rest} className={clsx(classes.root, className)}>
+              <CardContent>
+                <Grid container justify="space-between">
+                  <Grid item>
+                    <Typography
+                      className={classes.title}
+                      color="textSecondary"
+                      gutterBottom
+                      variant="body2"
+                    >
+                      {params.locationname}
+                    </Typography>
+                  </Grid>
+                  <Grid item lg={12} sm={12} xl={12} xs={12}>
+                    <div className="chart">
+                      <Bar
+                        height={200}
+                        id="default"
+                        data={{
+                          labels: times,
+                          datasets: [
+                            {
+                              label: "PM2.5(µg/m3)",
+                              data: pollutionValues,
+                              backgroundColor: backgroundColors,
+                              borderColor: "rgba(0,0,0,1)",
+                              borderWidth: 1,
+                            },
+                          ],
+                        }}
+                        options={{
+                          //onAnimationComplete: handleDownloadPie,
+                          animation: {
+                            onComplete: done,
+                          },
+                          title: {
+                            display: true,
+                            text:
+                              "Bar graph showing PM 2.5 data at " + myLocation,
+                            fontColor: "black",
+                            fontWeight: 5,
+                            fontSize: 20,
+                          },
+                          scales: {
+                            yAxes: [
+                              {
+                                scaleLabel: {
+                                  display: true,
+                                  labelString: "PM2.5(µg/m3)",
+                                  fontWeight: 4,
+                                  fontColor: "black",
+                                  fontSize: 15,
+                                  padding: 10,
+                                },
+                                ticks: {
+                                  fontColor: "black",
+                                },
+                                gridLines: {
+                                  lineWidth: 1,
+                                },
+                              },
+                            ],
+                            xAxes: [
+                              {
+                                scaleLabel: {
+                                  display: true,
+                                  labelString: "Time",
+                                  fontWeight: 4,
+                                  fontColor: "black",
+                                  fontSize: 20,
+                                  padding: 6,
+                                },
+                                ticks: {
+                                  fontColor: "black",
+                                },
+                                gridLines: {
+                                  lineWidth: 1,
+                                },
+                              },
+                            ],
+                          },
+
+                          maintainAspectRatio: true,
+                          responsive: true,
+                        }}
+                      />
+                    </div>
+                  </Grid>
+                </Grid>
+              </CardContent>
+            </Card>
           </Grid>
-          </CardContent>
-    </Card>
-        </Grid>
-          <Grid
-          item
-          lg={4}
-          sm={4}
-          xl={4}
-          xs={12}
-          >
-          <div>
-    <Card
-      {...rest}
-      className={clsx(classes.root, className)}
-    >
-      <CardContent>
-        <Grid
-          container
-          justify="space-between"
-        >
-        </Grid>
-
-      <form onSubmit={handleSubmit}>
-
-<div className={classes.formControl}>
-  <label className="reactSelectLabel">Location</label>
-  <Select
-    className="reactSelect"
-    name="location"
-    placeholder="Location"
-    value={selectedLocation}
-    options={filterLocationsOptions}
-    onChange={handleLocationChange}
-    required
-  />
-</div>
-
-<div className={classes.formControl}> 
-  <MuiPickersUtilsProvider utils={DateFnsUtils}>
-    <Grid 
-      container 
-      justify="space-around"
-    >
-      <KeyboardDatePicker
-        disableToolbar
-        variant="inline"
-        format="yyyy-MM-dd"
-        margin="normal"
-        id="date-picker-inline"
-        label="Start Date"
-        value={selectedDate}
-        onChange={handleDateChange}
-        KeyboardButtonProps={{
-          'aria-label': 'change date',
-        }}
-        disableFuture
-      />                
-      <KeyboardTimePicker
-        
-        variant="inline"
-        margin="normal"
-        id="time-picker"
-        label="Time Picker "
-        value={selectedDate}
-        onChange={handleDateChange}
-        KeyboardButtonProps={{
-          'aria-label': 'change time',
-        }}
-      />
-    </Grid>
-  </MuiPickersUtilsProvider>
-</div>
-
-<div className={classes.formControl}>
-  <MuiPickersUtilsProvider utils={DateFnsUtils}>
-    <Grid 
-      container 
-      justify="space-around"
-    >
-      <KeyboardDatePicker
-        disableToolbar
-        variant="inline"
-        format="yyyy-MM-dd"
-        margin="normal"
-        id="date-picker-inline"
-        label="End Date"
-        value={selectedEndDate}
-        onChange={handleEndDateChange}
-        KeyboardButtonProps={{
-          'aria-label': 'change end date',
-        }}
-        disableFuture
-      />                
-      <KeyboardTimePicker
-        
-        variant="inline"
-        margin="normal"
-        id="time-picker"
-        label="Time Picker "
-        value={selectedEndDate}
-        onChange={handleEndDateChange}
-        KeyboardButtonProps={{
-          'aria-label': 'change end time',
-        }}
-      />
-    </Grid>
-  </MuiPickersUtilsProvider>
-</div>
-
-<div className={classes.formControl}>
-  <label className="reactSelectLabel">Chart Type</label>
-  <Select
-    className="reactSelect"
-    name="chart-type"
-    placeholder="Chart Type"
-    value={selectedChart}
-    options={chartTypeOptions}
-    onChange={handleChartTypeChange}              
-  />
-</div>
-
-<div className={classes.formControl}>
-  <label className="reactSelectLabel">Frequency</label>
-  <Select
-    className="reactSelect"
-    name="chart-type"
-    placeholder="Frequency"
-    value={selectedFrequency}
-    options={frequencyOptions}
-    onChange={handleFrequencyChange}              
-  />
-</div>
-
-<div className={classes.formControl}>
-  <label className="reactSelectLabel">Pollutant</label>
-  <Select
-    className="reactSelect"
-    name="pollutant"
-    placeholder="Pollutant"
-    value={selectedPollutant}
-    options={pollutantOptions}
-    onChange={handlePollutantChange}              
-  />
-</div>
-
-<div className={classes.formControl}>
-  <Button 
-    variant="contained" 
-    color="primary"              
-    type="submit"
-  > Submit
-  </Button>
-  {/*<Button 
+          <Grid item lg={4} sm={4} xl={4} xs={12}>
+            <div>
+              <Card {...rest} className={clsx(classes.root, className)}>
+                <CardContent>
+                  <Grid container justify="space-between"></Grid>
+
+                  <form onSubmit={handleSubmit}>
+                    <div className={classes.formControl}>
+                      <label className="reactSelectLabel">Location</label>
+                      <Select
+                        className="reactSelect"
+                        name="location"
+                        placeholder="Location"
+                        value={selectedLocation}
+                        options={filterLocationsOptions}
+                        onChange={handleLocationChange}
+                        required
+                      />
+                    </div>
+
+                    <div className={classes.formControl}>
+                      <MuiPickersUtilsProvider utils={DateFnsUtils}>
+                        <Grid container justify="space-around">
+                          <KeyboardDatePicker
+                            disableToolbar
+                            variant="inline"
+                            format="yyyy-MM-dd"
+                            margin="normal"
+                            id="date-picker-inline"
+                            label="Start Date"
+                            value={selectedDate}
+                            onChange={handleDateChange}
+                            KeyboardButtonProps={{
+                              "aria-label": "change date",
+                            }}
+                            disableFuture
+                          />
+                          <KeyboardTimePicker
+                            variant="inline"
+                            margin="normal"
+                            id="time-picker"
+                            label="Time Picker "
+                            value={selectedDate}
+                            onChange={handleDateChange}
+                            KeyboardButtonProps={{
+                              "aria-label": "change time",
+                            }}
+                          />
+                        </Grid>
+                      </MuiPickersUtilsProvider>
+                    </div>
+
+                    <div className={classes.formControl}>
+                      <MuiPickersUtilsProvider utils={DateFnsUtils}>
+                        <Grid container justify="space-around">
+                          <KeyboardDatePicker
+                            disableToolbar
+                            variant="inline"
+                            format="yyyy-MM-dd"
+                            margin="normal"
+                            id="date-picker-inline"
+                            label="End Date"
+                            value={selectedEndDate}
+                            onChange={handleEndDateChange}
+                            KeyboardButtonProps={{
+                              "aria-label": "change end date",
+                            }}
+                            disableFuture
+                          />
+                          <KeyboardTimePicker
+                            variant="inline"
+                            margin="normal"
+                            id="time-picker"
+                            label="Time Picker "
+                            value={selectedEndDate}
+                            onChange={handleEndDateChange}
+                            KeyboardButtonProps={{
+                              "aria-label": "change end time",
+                            }}
+                          />
+                        </Grid>
+                      </MuiPickersUtilsProvider>
+                    </div>
+
+                    <div className={classes.formControl}>
+                      <label className="reactSelectLabel">Chart Type</label>
+                      <Select
+                        className="reactSelect"
+                        name="chart-type"
+                        placeholder="Chart Type"
+                        value={selectedChart}
+                        options={chartTypeOptions}
+                        onChange={handleChartTypeChange}
+                      />
+                    </div>
+
+                    <div className={classes.formControl}>
+                      <label className="reactSelectLabel">Frequency</label>
+                      <Select
+                        className="reactSelect"
+                        name="chart-type"
+                        placeholder="Frequency"
+                        value={selectedFrequency}
+                        options={frequencyOptions}
+                        onChange={handleFrequencyChange}
+                      />
+                    </div>
+
+                    <div className={classes.formControl}>
+                      <label className="reactSelectLabel">Pollutant</label>
+                      <Select
+                        className="reactSelect"
+                        name="pollutant"
+                        placeholder="Pollutant"
+                        value={selectedPollutant}
+                        options={pollutantOptions}
+                        onChange={handlePollutantChange}
+                      />
+                    </div>
+
+                    <div className={classes.formControl}>
+                      <Button variant="contained" color="primary" type="submit">
+                        {" "}
+                        Submit
+                      </Button>
+                      {/*<Button 
     variant="contained" 
     color="primary"              
     type="button"
@@ -1588,26 +1443,20 @@
     onClick={() => handleDownloadPie()}
     > Download
   </Button>*/}
-</div>       
-</form>
-
-</CardContent>
-    </Card>
-
-    </div>
-
-    </Grid>
-
+                    </div>
+                  </form>
+                </CardContent>
+              </Card>
+            </div>
+          </Grid>
         </Grid>
       </div>
-    )
-
+    );
   }
-}
-
+};
 
 Graphs.propTypes = {
-  className: PropTypes.string
+  className: PropTypes.string,
 };
 
 export default Graphs;