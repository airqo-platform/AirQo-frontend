/* eslint-disable */
import { connect } from "react-redux";
import * as userActions from "../../../../redux/Join/actions";
import UserList from "../../../UserList/UserList";
import UsersTable from "../../../UserList/components/UsersTable/UsersTable";
import mockData from '../../../UserList/data';
import UsersToolBar from "../../../UserList/components/UsersToolbar/UsersToolbar"

import RegisterAnalytics from 'views/components/Users/RegisterAnalytics';

// map state from store to props
const mapStateToProps = (state, ownProps) => {
<<<<<<< HEAD
    return {
        //you can now say this.props.mappedAppSate
        mappeduserState: state.userState,
        auth: state.auth,
        errors: state.errors,
    };
=======
  return {
    mappeduserState: state.userState,
    mappedAuth: state.auth,
    mappedErrors: state.errors
  };
>>>>>>> 97f9948f
};

// map actions to props
const mapDispatchToProps = dispatch => {
<<<<<<< HEAD
    return {
        //you can now say this.props.mappedAppActions
        fetchUsers: () => dispatch(userActions.fetchUsers()),

        fetchCollaborators: () => dispatch(userActions.fetchCollaborators()),

        mappedshowEditDialog: userToEdit => dispatch(userActions.showEditDialog(userToEdit)),
        mappedhideEditDialog: () => dispatch(userActions.hideEditDialog()),
        mappedEditUser: userToEdit => dispatch(userActions.editUser(userToEdit)),

        mappedShowDeleteDialog: userToDelete => dispatch(userActions.deleteUserDialog(userToDelete)),
        mappedHideDeleteDialog: () => dispatch(userActions.hideDeleteDialog()),
        mappedConfirmDeleteUser: userToDelete => dispatch(userActions.deleteUser(userToDelete)),

        mappedShowConfirmDialog: (userToConfirm) => dispatch(userActions.confirmUserDialog(userToConfirm)),
        mappedHideConfirmDialog: () => dispatch(userActions.hideConfirmDialog()),
        mappedApproveConfirmUser: (userToConfirm) => dispatch(userActions.confirmUser(userToConfirm)),

        mappedAddUser: userToAdd => dispatch(userActions.addNewUser(userToAdd)),
        mappedShowAddDialog: () => dispatch(userActions.showAddDialog()),
        mappedHideAddDialog: () => dispatch(userActions.hideAddDialog())

    };
=======
  return {
    fetchUsers: () => dispatch(userActions.fetchUsers()),
    fetchCandidates: () => dispatch(userActions.fetchCandidates()),
    fetchDefaults: userId => dispatch(userActions.fetchDefaults(userId)),

    mappedshowEditDialog: userToEdit =>
      dispatch(userActions.showEditDialog(userToEdit)),
    mappedhideEditDialog: () => dispatch(userActions.hideEditDialog()),
    mappedEditUser: userToEdit => dispatch(userActions.editUser(userToEdit)),

    mappedShowDeleteDialog: userToDelete =>
      dispatch(userActions.deleteUserDialog(userToDelete)),
    mappedHideDeleteDialog: () => dispatch(userActions.hideDeleteDialog()),
    mappedConfirmDeleteUser: userToDelete =>
      dispatch(userActions.deleteUser(userToDelete)),

    mappedShowConfirmDialog: userToConfirm =>
      dispatch(userActions.confirmUserDialog(userToConfirm)),
    mappedHideConfirmDialog: () => dispatch(userActions.hideConfirmDialog()),
    mappedApproveConfirmUser: userToConfirm =>
      dispatch(userActions.confirmUser(userToConfirm)),

    mappedAddUser: userToAdd => dispatch(userActions.addNewUser(userToAdd)),
    mappedShowAddDialog: () => dispatch(userActions.showAddDialog()),
    mappedHideAddDialog: () => dispatch(userActions.hideAddDialog()),

    mappedUpdateAuthenticatedUser: userToUpdate =>
      dispatch(userActions.updateAuthenticatedUser(userToUpdate)),

    mappedUpdatePassword: userToUpdate =>
      dispatch(userActions.updatePassword(userToUpdate)),

    mappedSetDefaults: defaultSettings =>
      dispatch(userActions.setDefaults(defaultSettings))
  };
>>>>>>> 97f9948f
};

const containerCreator = connect(mapStateToProps, mapDispatchToProps);

// const components = [UserList, UsersTable];

const connectedUserList = containerCreator(UserList);

const connectedUsersTable = containerCreator(UsersTable);

const connectedUsersToolbar = containerCreator(UsersToolBar);

export { connectedUserList, connectedUsersTable, connectedUsersToolbar };
// export default containerCreator(UserList);

<<<<<<< HEAD
// export default connect(mapStateToProps, mapDispatchToProps)(UserList)
=======
const connectedRegisterAnalytics = containerCreator(RegisterAnalytics);

export {
  connectedUserList,
  connectedUsersTable,
  connectedUsersToolbar,
  connectedCandidateList,
  connectedCandidatesTable,
  connectedCandidatesToolbar,
  connectedAccountsDetails,
  connectedAccountProfile,
  connectedSettingsNotifications,
  connnectedSettingsPassword,
  connectedSetDefaults,
  connectedSideBar,
  connectedDashboard,
  connectedRegisterAnalytics
};
>>>>>>> 97f9948f
<|MERGE_RESOLUTION|>--- conflicted
+++ resolved
@@ -1,58 +1,36 @@
 /* eslint-disable */
-import { connect } from "react-redux";
-import * as userActions from "../../../../redux/Join/actions";
-import UserList from "../../../UserList/UserList";
-import UsersTable from "../../../UserList/components/UsersTable/UsersTable";
-import mockData from '../../../UserList/data';
-import UsersToolBar from "../../../UserList/components/UsersToolbar/UsersToolbar"
+import { connect, connectAdvanced } from 'react-redux';
+import * as userActions from '../../../../redux/Join/actions';
+import UserList from '../../../UserList/UserList';
+import UsersTable from '../../../UserList/components/UsersTable/UsersTable';
+import UsersToolBar from '../../../UserList/components/UsersToolbar/UsersToolbar';
+
+import AccountDetails from 'views/Account/components/AccountDetails/AccountDetails';
+import AccountProfile from 'views/Account/components/AccountProfile/AccountProfile';
+import SettingsNotifications from 'views/Settings/components/Notifications/Notifications';
+import SettingsPassword from 'views/Settings/components/Password/Password';
+import SetDefaults from 'views/components/Users/SetDefaults';
+import Dashboard from 'views/Dashboard/Dashboard';
+
+import SideBar from 'layouts/Main/components/Sidebar/Sidebar';
+
+import CandidateList from 'views/CandidateList/CandidateList';
+import CandidatesTable from 'views/CandidateList/components/CandidatesTable/CandidatesTable';
+import CandidatesToolBar from 'views/CandidateList/components/CandidatesToolbar/CandidatesToolbar';
 
 import RegisterAnalytics from 'views/components/Users/RegisterAnalytics';
 
 // map state from store to props
 const mapStateToProps = (state, ownProps) => {
-<<<<<<< HEAD
-    return {
-        //you can now say this.props.mappedAppSate
-        mappeduserState: state.userState,
-        auth: state.auth,
-        errors: state.errors,
-    };
-=======
   return {
     mappeduserState: state.userState,
     mappedAuth: state.auth,
     mappedErrors: state.errors
   };
->>>>>>> 97f9948f
 };
 
 // map actions to props
 const mapDispatchToProps = dispatch => {
-<<<<<<< HEAD
-    return {
-        //you can now say this.props.mappedAppActions
-        fetchUsers: () => dispatch(userActions.fetchUsers()),
-
-        fetchCollaborators: () => dispatch(userActions.fetchCollaborators()),
-
-        mappedshowEditDialog: userToEdit => dispatch(userActions.showEditDialog(userToEdit)),
-        mappedhideEditDialog: () => dispatch(userActions.hideEditDialog()),
-        mappedEditUser: userToEdit => dispatch(userActions.editUser(userToEdit)),
-
-        mappedShowDeleteDialog: userToDelete => dispatch(userActions.deleteUserDialog(userToDelete)),
-        mappedHideDeleteDialog: () => dispatch(userActions.hideDeleteDialog()),
-        mappedConfirmDeleteUser: userToDelete => dispatch(userActions.deleteUser(userToDelete)),
-
-        mappedShowConfirmDialog: (userToConfirm) => dispatch(userActions.confirmUserDialog(userToConfirm)),
-        mappedHideConfirmDialog: () => dispatch(userActions.hideConfirmDialog()),
-        mappedApproveConfirmUser: (userToConfirm) => dispatch(userActions.confirmUser(userToConfirm)),
-
-        mappedAddUser: userToAdd => dispatch(userActions.addNewUser(userToAdd)),
-        mappedShowAddDialog: () => dispatch(userActions.showAddDialog()),
-        mappedHideAddDialog: () => dispatch(userActions.hideAddDialog())
-
-    };
-=======
   return {
     fetchUsers: () => dispatch(userActions.fetchUsers()),
     fetchCandidates: () => dispatch(userActions.fetchCandidates()),
@@ -88,12 +66,9 @@
     mappedSetDefaults: defaultSettings =>
       dispatch(userActions.setDefaults(defaultSettings))
   };
->>>>>>> 97f9948f
 };
 
 const containerCreator = connect(mapStateToProps, mapDispatchToProps);
-
-// const components = [UserList, UsersTable];
 
 const connectedUserList = containerCreator(UserList);
 
@@ -101,12 +76,26 @@
 
 const connectedUsersToolbar = containerCreator(UsersToolBar);
 
-export { connectedUserList, connectedUsersTable, connectedUsersToolbar };
-// export default containerCreator(UserList);
+const connectedCandidateList = containerCreator(CandidateList);
 
-<<<<<<< HEAD
-// export default connect(mapStateToProps, mapDispatchToProps)(UserList)
-=======
+const connectedCandidatesTable = containerCreator(CandidatesTable);
+
+const connectedCandidatesToolbar = containerCreator(CandidatesToolBar);
+
+const connectedAccountsDetails = containerCreator(AccountDetails);
+
+const connectedAccountProfile = containerCreator(AccountProfile);
+
+const connectedSettingsNotifications = containerCreator(SettingsNotifications);
+
+const connnectedSettingsPassword = containerCreator(SettingsPassword);
+
+const connectedSetDefaults = containerCreator(SetDefaults);
+
+const connectedSideBar = containerCreator(SideBar);
+
+const connectedDashboard = containerCreator(Dashboard);
+
 const connectedRegisterAnalytics = containerCreator(RegisterAnalytics);
 
 export {
@@ -124,5 +113,4 @@
   connectedSideBar,
   connectedDashboard,
   connectedRegisterAnalytics
-};
->>>>>>> 97f9948f
+};