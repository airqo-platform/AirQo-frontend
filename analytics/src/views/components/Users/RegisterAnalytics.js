/* eslint-disable */
import React, { Component } from "react";
import { Link, withRouter } from "react-router-dom";
import PropTypes from "prop-types";
import { connect } from "react-redux";
<<<<<<< HEAD
import {registerUser } from "../../../redux/Join/actions";
import classnames from "classnames";
import CustomInput from "../CustomInput/CustomInput";
import Autocomplete from "@material-ui/lab/Autocomplete";
=======
import { registerCandidate } from "../../../redux/Join/actions";
import classnames from "classnames";
>>>>>>> 4b644e09
import TextField from "@material-ui/core/TextField";
import FormControlLabel from "@material-ui/core/FormControlLabel";
import Checkbox from "@material-ui/core/Checkbox";
import countries from "../../../utils/countries";
<<<<<<< HEAD
import { Alert, AlertTitle } from '@material-ui/lab';
import {withStyles, InputLabel } from '@material-ui/core'

const defaultProps = {
  options: countries.array,
  getOptionLabel: (option) => option.label,
};

const styles = (theme) => ({
  root: {
    width: '100%',
    '& > * + *': {
=======
import { Alert, AlertTitle } from "@material-ui/lab";
import { withStyles, InputLabel } from "@material-ui/core";

const styles = (theme) => ({
  root: {
    width: "100%",
    "& > * + *": {
>>>>>>> 4b644e09
      marginTop: theme.spacing(2),
    },
  },
});

class Register extends Component {
  constructor() {
    super();
    this.state = {
      firstName: "",
      lastName: "",
      email: "",
<<<<<<< HEAD
      userName: "",
      country: "",
      phoneNumber: "",
      jobTitle: "",
      desc: "",
      errors: {},
=======
      country: "",
      phoneNumber: "",
      jobTitle: "",
      description: "",
      organization: "",
      errors: {},
      isChecked: {},
>>>>>>> 4b644e09
    };
  }

  componentDidMount() {
<<<<<<< HEAD
    // If logged in and user navigates to Register page, should redirect them to dashboard
=======
    var anchorElem = document.createElement("link");
    anchorElem.setAttribute(
      "href",
      "https://cdnjs.cloudflare.com/ajax/libs/materialize/1.0.0/css/materialize.min.css"
    );
    anchorElem.setAttribute("rel", "stylesheet");
    anchorElem.setAttribute("id", "logincdn");

    //document.body.appendChild(anchorElem);
    document.getElementsByTagName("head")[0].appendChild(anchorElem);
    // If logged in and user navigates to Login page, should redirect them to dashboard
>>>>>>> 4b644e09
    if (this.props.auth.isAuthenticated) {
      this.props.history.push("/dashboard");
    }
  }

  componentWillReceiveProps(nextProps) {
<<<<<<< HEAD
=======
    if (nextProps.auth.registered) {
      this.props.history.push("/login"); // push user to the landing page after successfull signup
    }
>>>>>>> 4b644e09
    if (nextProps.errors) {
      this.setState({
        errors: nextProps.errors,
      });
    }
  }

  onChange = (e) => {
    this.setState({ [e.target.id]: e.target.value });
  };
<<<<<<< HEAD
=======

  handleCheck = (event) => {
    this.state.isChecked = event.target.checked;
    this.setState({ isChecked: this.state.isChecked });
  };

  clearState = () => {
    const initialState = {
      firstName: "",
      lastName: "",
      email: "",
      country: "",
      phoneNumber: "",
      jobTitle: "",
      description: "",
      organization: "",
      errors: {},
      isChecked: {},
    };
    this.setState(initialState);
  };

>>>>>>> 4b644e09
  onSubmit = (e) => {
    e.preventDefault();
    const newUser = {
      firstName: this.state.firstName,
      lastName: this.state.lastName,
      email: this.state.email,
      company: this.state.company,
      jobTitle: this.state.jobTitle,
      phoneNumber: this.state.phoneNumber,
      country: this.state.country,
<<<<<<< HEAD
      desc: this.state.desc,
      errors: {},
=======
      description: this.state.description,
      organization: this.state.organization,
>>>>>>> 4b644e09
    };
    console.log(newUser);
    this.props.registerUser(newUser, this.props.history);
  };
  render() {
    const { errors } = this.state;
    const {classes} = this.props;

    return (
      <div className="container">
        <div className="row">
          <div
            className="col s8 offset-s2"
            style={{
              backgroundColor: "#2979FF",
              height: "15vh",
              padding: "1em",
            }}
          ></div>
          <div
            className="col s8 offset-s2"
            style={{ backgroundColor: "#fff", padding: "1em" }}
          >
            <Link to="/" className="btn-flat waves-effect">
              <i className="material-icons left">keyboard_backspace</i> Back to
              home
            </Link>
            <div className="col s12" style={{ paddingLeft: "11.250px" }}>
              <h4>
                <b>Join Analytics</b>
              </h4>
              <p className="grey-text text-darken-1">
                Already have an account? <Link to="/login">Log in</Link>
              </p>
            </div>
            <form noValidate onSubmit={this.onSubmit}>
              <div className="input-field col s12">
                <input
                  onChange={this.onChange}
                  value={this.state.firstName}
                  error={errors.firstName}
                  id="firstName"
                  type="text"
                  className={classnames("", {
                    invalid: errors.firstName,
                  })}
                />
                <label htmlFor="firstName">First Name</label>
                <span className="red-text">{errors.firstName}</span>
              </div>
              <div className="input-field col s12">
                <input
                  onChange={this.onChange}
                  value={this.state.lastName}
                  error={errors.lastName}
                  id="lastName"
                  type="text"
                  className={classnames("", {
                    invalid: errors.lastName,
                  })}
                />
                <label htmlFor="lastName">Last Name</label>
                <span className="red-text">{errors.lastName}</span>
              </div>

              <div className="input-field col s12">
                <input
                  onChange={this.onChange}
                  value={this.state.jobTitle}
                  error={errors.jobTitle}
                  id="jobTitle"
                  type="text"
                  className={classnames("", {
                    invalid: errors.jobTitle,
                  })}
                />
                <label htmlFor="jobTitle">Job Title</label>
                <span className="red-text">{errors.jobTitle}</span>
              </div>

              <div className="input-field col s12">
                <input
                  onChange={this.onChange}
                  value={this.state.company}
                  error={errors.company}
                  id="company"
                  type="text"
                  className={classnames("", {
<<<<<<< HEAD
                    invalid: errors.company,
=======
                    invalid: errors.organization,
>>>>>>> 4b644e09
                  })}
                />
                <label htmlFor="jobTitle">company</label>
                <span className="red-text">{errors.company}</span>
              </div>

              <div className="input-field col s12">
                <input
                  onChange={this.onChange}
                  value={this.state.email}
                  error={errors.email}
                  id="email"
                  type="email"
                  className={classnames("", {
                    invalid: errors.email,
                  })}
                />
                <label htmlFor="email">Email</label>
                <span className="red-text">{errors.email}</span>
              </div>

              <div className="input-field col s12">
                <input
                  onChange={this.onChange}
                  value={this.state.phoneNumber}
                  error={errors.phoneNumber}
                  id="phoneNumber"
                  type="tel"
                  className={classnames("", {
                    invalid: errors.phoneNumber,
                  })}
                />
                <label htmlFor="email">Phone Number</label>
                <span className="red-text">{errors.phoneNumber}</span>
              </div>

              <div className="input-field col s12">
                <InputLabel
                  style={{ color: "#AAAAAA" }}
                >
                  Brief Description
                </InputLabel>
                <CustomInput
                  labelText="Briefly outline your interest in air quality data"
                  formControlProps={{
                    fullWidth: true,
                  }}
                  inputProps={{
                    multiline: true,
                    rows: 5,
                  }}
                  id="desc"
                  onChange={this.onChange}
                  value={this.state.desc}
                  error={errors.desc}
                />
              </div>
              <div className="input-field col s12">
<<<<<<< HEAD
                <Autocomplete
                  {...defaultProps}
                  clearOnEscape
                  renderInput={(params) => (
                    <TextField
                      {...params}
                      id="country"
                      label="Country"
                      margin="normal"
                      onChange={this.onChange}
                      value={this.state.country}
                      error={errors.country}
                    />
                  )}
                />
=======
                <TextField
                  id="country"
                  select
                  label="Country"
                  className={classes.textField}
                  error={errors.country}
                  value={this.state.country}
                  onChange={this.onChange}
                  SelectProps={{
                    native: true,
                    MenuProps: {
                      className: classes.menu,
                    },
                  }}
                  helperText="Please select your country"
                  margin="normal"
                  variant="outlined"
                >
                  {countries.array.map((option) => (
                    <option key={option.label} value={option.label}>
                      {option.label}
                    </option>
                  ))}
                </TextField>
>>>>>>> 4b644e09
              </div>
              <div>
                <FormControlLabel
                  control={
                    <Checkbox
                      checked={this.state.checkedB}
                      onChange={this.onChange}
                      name="checkedB"
                      color="primary"
                    />
                  }
                  label="Agree to our terms and conditions?"
                />
              </div>
              <div className="col s12" style={{ paddingLeft: "11.250px" }}>
<<<<<<< HEAD
                <button
                  style={{
                    width: "150px",
                    borderRadius: "3px",
                    letterSpacing: "1.5px",
                    marginTop: "1rem",
                  }}
                  type="submit"
                  className="btn btn-large waves-effect waves-light hoverable blue accent-3"
                >
                  JOIN
                </button>
=======
                {this.state.isChecked ? (
                  <button
                    style={{
                      width: "150px",
                      borderRadius: "3px",
                      letterSpacing: "1.5px",
                      marginTop: "1rem",
                    }}
                    type="submit"
                    className="btn btn-large waves-effect waves-light hoverable blue accent-3"
                  >
                    JOIN
                  </button>
                ) : null}
>>>>>>> 4b644e09
              </div>
          { this.props.auth.newUser && 
          <Alert severity="success">
              <AlertTitle>Success</AlertTitle>
               This is a success alert — <strong>check it out!</strong>
         </Alert>
         }
            </form>
          </div>
        </div>
      </div>
    );
  }
}

Register.propTypes = {
  registerUser: PropTypes.func.isRequired,
  auth: PropTypes.object.isRequired,
  errors: PropTypes.object.isRequired,
};

<<<<<<< HEAD
//get our state from Redux and map it to Props to use inside components.
=======
>>>>>>> 4b644e09
const mapStateToProps = (state) => ({
  auth: state.auth,
  errors: state.errors,
});

export default connect(mapStateToProps, { registerUser })(
  withRouter(withStyles(styles, {withTheme:true})(Register))
);<|MERGE_RESOLUTION|>--- conflicted
+++ resolved
@@ -3,33 +3,12 @@
 import { Link, withRouter } from "react-router-dom";
 import PropTypes from "prop-types";
 import { connect } from "react-redux";
-<<<<<<< HEAD
-import {registerUser } from "../../../redux/Join/actions";
-import classnames from "classnames";
-import CustomInput from "../CustomInput/CustomInput";
-import Autocomplete from "@material-ui/lab/Autocomplete";
-=======
 import { registerCandidate } from "../../../redux/Join/actions";
 import classnames from "classnames";
->>>>>>> 4b644e09
 import TextField from "@material-ui/core/TextField";
 import FormControlLabel from "@material-ui/core/FormControlLabel";
 import Checkbox from "@material-ui/core/Checkbox";
 import countries from "../../../utils/countries";
-<<<<<<< HEAD
-import { Alert, AlertTitle } from '@material-ui/lab';
-import {withStyles, InputLabel } from '@material-ui/core'
-
-const defaultProps = {
-  options: countries.array,
-  getOptionLabel: (option) => option.label,
-};
-
-const styles = (theme) => ({
-  root: {
-    width: '100%',
-    '& > * + *': {
-=======
 import { Alert, AlertTitle } from "@material-ui/lab";
 import { withStyles, InputLabel } from "@material-ui/core";
 
@@ -37,7 +16,6 @@
   root: {
     width: "100%",
     "& > * + *": {
->>>>>>> 4b644e09
       marginTop: theme.spacing(2),
     },
   },
@@ -50,14 +28,6 @@
       firstName: "",
       lastName: "",
       email: "",
-<<<<<<< HEAD
-      userName: "",
-      country: "",
-      phoneNumber: "",
-      jobTitle: "",
-      desc: "",
-      errors: {},
-=======
       country: "",
       phoneNumber: "",
       jobTitle: "",
@@ -65,14 +35,10 @@
       organization: "",
       errors: {},
       isChecked: {},
->>>>>>> 4b644e09
     };
   }
 
   componentDidMount() {
-<<<<<<< HEAD
-    // If logged in and user navigates to Register page, should redirect them to dashboard
-=======
     var anchorElem = document.createElement("link");
     anchorElem.setAttribute(
       "href",
@@ -84,19 +50,15 @@
     //document.body.appendChild(anchorElem);
     document.getElementsByTagName("head")[0].appendChild(anchorElem);
     // If logged in and user navigates to Login page, should redirect them to dashboard
->>>>>>> 4b644e09
     if (this.props.auth.isAuthenticated) {
       this.props.history.push("/dashboard");
     }
   }
 
   componentWillReceiveProps(nextProps) {
-<<<<<<< HEAD
-=======
     if (nextProps.auth.registered) {
       this.props.history.push("/login"); // push user to the landing page after successfull signup
     }
->>>>>>> 4b644e09
     if (nextProps.errors) {
       this.setState({
         errors: nextProps.errors,
@@ -107,8 +69,6 @@
   onChange = (e) => {
     this.setState({ [e.target.id]: e.target.value });
   };
-<<<<<<< HEAD
-=======
 
   handleCheck = (event) => {
     this.state.isChecked = event.target.checked;
@@ -131,7 +91,6 @@
     this.setState(initialState);
   };
 
->>>>>>> 4b644e09
   onSubmit = (e) => {
     e.preventDefault();
     const newUser = {
@@ -142,13 +101,8 @@
       jobTitle: this.state.jobTitle,
       phoneNumber: this.state.phoneNumber,
       country: this.state.country,
-<<<<<<< HEAD
-      desc: this.state.desc,
-      errors: {},
-=======
       description: this.state.description,
       organization: this.state.organization,
->>>>>>> 4b644e09
     };
     console.log(newUser);
     this.props.registerUser(newUser, this.props.history);
@@ -237,11 +191,7 @@
                   id="company"
                   type="text"
                   className={classnames("", {
-<<<<<<< HEAD
-                    invalid: errors.company,
-=======
                     invalid: errors.organization,
->>>>>>> 4b644e09
                   })}
                 />
                 <label htmlFor="jobTitle">company</label>
@@ -300,23 +250,6 @@
                 />
               </div>
               <div className="input-field col s12">
-<<<<<<< HEAD
-                <Autocomplete
-                  {...defaultProps}
-                  clearOnEscape
-                  renderInput={(params) => (
-                    <TextField
-                      {...params}
-                      id="country"
-                      label="Country"
-                      margin="normal"
-                      onChange={this.onChange}
-                      value={this.state.country}
-                      error={errors.country}
-                    />
-                  )}
-                />
-=======
                 <TextField
                   id="country"
                   select
@@ -341,7 +274,6 @@
                     </option>
                   ))}
                 </TextField>
->>>>>>> 4b644e09
               </div>
               <div>
                 <FormControlLabel
@@ -357,20 +289,6 @@
                 />
               </div>
               <div className="col s12" style={{ paddingLeft: "11.250px" }}>
-<<<<<<< HEAD
-                <button
-                  style={{
-                    width: "150px",
-                    borderRadius: "3px",
-                    letterSpacing: "1.5px",
-                    marginTop: "1rem",
-                  }}
-                  type="submit"
-                  className="btn btn-large waves-effect waves-light hoverable blue accent-3"
-                >
-                  JOIN
-                </button>
-=======
                 {this.state.isChecked ? (
                   <button
                     style={{
@@ -385,7 +303,6 @@
                     JOIN
                   </button>
                 ) : null}
->>>>>>> 4b644e09
               </div>
           { this.props.auth.newUser && 
           <Alert severity="success">
@@ -407,10 +324,6 @@
   errors: PropTypes.object.isRequired,
 };
 
-<<<<<<< HEAD
-//get our state from Redux and map it to Props to use inside components.
-=======
->>>>>>> 4b644e09
 const mapStateToProps = (state) => ({
   auth: state.auth,
   errors: state.errors,
