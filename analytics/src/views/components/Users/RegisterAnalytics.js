--- conflicted
+++ resolved
@@ -1,24 +1,24 @@
 /* eslint-disable */
-import React, { Component } from "react";
-import { Link, withRouter } from "react-router-dom";
-import PropTypes from "prop-types";
-import { connect } from "react-redux";
-import { registerCandidate } from "../../../redux/Join/actions";
-import classnames from "classnames";
-import TextField from "@material-ui/core/TextField";
-import FormControlLabel from "@material-ui/core/FormControlLabel";
-import Checkbox from "@material-ui/core/Checkbox";
-import countries from "../../../utils/countries";
-import { Alert, AlertTitle } from "@material-ui/lab";
-import { withStyles, InputLabel } from "@material-ui/core";
-
-const styles = (theme) => ({
+import React, { Component } from 'react';
+import { Link, withRouter } from 'react-router-dom';
+import PropTypes from 'prop-types';
+import { connect } from 'react-redux';
+import { registerCandidate } from '../../../redux/Join/actions';
+import classnames from 'classnames';
+import TextField from '@material-ui/core/TextField';
+import FormControlLabel from '@material-ui/core/FormControlLabel';
+import Checkbox from '@material-ui/core/Checkbox';
+import countries from '../../../utils/countries';
+import { Alert, AlertTitle } from '@material-ui/lab';
+import { withStyles, InputLabel } from '@material-ui/core';
+
+const styles = theme => ({
   root: {
-    width: "100%",
-    "& > * + *": {
-      marginTop: theme.spacing(2),
-    },
-  },
+    width: '100%',
+    '& > * + *': {
+      marginTop: theme.spacing(2)
+    }
+  }
 });
 
 const validEmailRegex = RegExp(
@@ -38,48 +38,47 @@
   constructor() {
     super();
     this.state = {
-      firstName: "",
-      lastName: "",
-      email: "",
-      country: "",
-      phoneNumber: "",
-      jobTitle: "",
-      description: "",
-      organization: "",
+      firstName: '',
+      lastName: '',
+      email: '',
+      country: '',
+      phoneNumber: '',
+      jobTitle: '',
+      description: '',
+      organization: '',
       errors: {},
-      isChecked: {},
+      isChecked: {}
     };
   }
 
   componentDidMount() {
-    var anchorElem = document.createElement("link");
+    var anchorElem = document.createElement('link');
     anchorElem.setAttribute(
-      "href",
-      "https://cdnjs.cloudflare.com/ajax/libs/materialize/1.0.0/css/materialize.min.css"
+      'href',
+      'https://cdnjs.cloudflare.com/ajax/libs/materialize/1.0.0/css/materialize.min.css'
     );
-    anchorElem.setAttribute("rel", "stylesheet");
-    anchorElem.setAttribute("id", "logincdn");
+    anchorElem.setAttribute('rel', 'stylesheet');
+    anchorElem.setAttribute('id', 'logincdn');
 
     //document.body.appendChild(anchorElem);
-    document.getElementsByTagName("head")[0].appendChild(anchorElem);
+    document.getElementsByTagName('head')[0].appendChild(anchorElem);
     // If logged in and user navigates to Login page, should redirect them to dashboard
     if (this.props.auth.isAuthenticated) {
-      this.props.history.push("/dashboard");
+      this.props.history.push('/dashboard');
     }
   }
 
   componentWillReceiveProps(nextProps) {
     if (nextProps.auth.registered) {
-      this.props.history.push("/login"); // push user to the landing page after successfull signup
+      this.props.history.push('/login'); // push user to the landing page after successfull signup
     }
     if (nextProps.errors) {
       this.setState({
-        errors: nextProps.errors,
+        errors: nextProps.errors
       });
     }
   }
 
-<<<<<<< HEAD
   onChange = e => {
     // this.setState({ [e.target.id]: e.target.value });
 
@@ -125,34 +124,30 @@
         console.log(errors);
       }
     );
-=======
-  onChange = (e) => {
-    this.setState({ [e.target.id]: e.target.value });
->>>>>>> 7bba9e6a
   };
 
-  handleCheck = (event) => {
+  handleCheck = event => {
     this.state.isChecked = event.target.checked;
     this.setState({ isChecked: this.state.isChecked });
   };
 
   clearState = () => {
     const initialState = {
-      firstName: "",
-      lastName: "",
-      email: "",
-      country: "",
-      phoneNumber: "",
-      jobTitle: "",
-      description: "",
-      organization: "",
+      firstName: '',
+      lastName: '',
+      email: '',
+      country: '',
+      phoneNumber: '',
+      jobTitle: '',
+      description: '',
+      organization: '',
       errors: {},
-      isChecked: {},
+      isChecked: {}
     };
     this.setState(initialState);
   };
 
-  onSubmit = (e) => {
+  onSubmit = e => {
     e.preventDefault();
     if (validateForm(this.state.errors)) {
       console.info('Valid Form');
@@ -201,7 +196,7 @@
       phoneNumber: this.state.phoneNumber,
       country: this.state.country,
       description: this.state.description,
-      organization: this.state.organization,
+      organization: this.state.organization
     };
     console.log(newUser);
     this.props.registerCandidate(newUser);
@@ -229,20 +224,18 @@
           <div
             className="col s8 offset-s2"
             style={{
-              backgroundColor: "#2979FF",
-              height: "15vh",
-              padding: "1em",
-            }}
-          ></div>
+              backgroundColor: '#2979FF',
+              height: '15vh',
+              padding: '1em'
+            }}></div>
           <div
             className="col s8 offset-s2"
-            style={{ backgroundColor: "#fff", padding: "1em" }}
-          >
+            style={{ backgroundColor: '#fff', padding: '1em' }}>
             <Link to="/" className="btn-flat waves-effect">
               <i className="material-icons left">keyboard_backspace</i> Back to
               home
             </Link>
-            <div className="col s12" style={{ paddingLeft: "11.250px" }}>
+            <div className="col s12" style={{ paddingLeft: '11.250px' }}>
               <h4>
                 <b>Join Analytics</b>
               </h4>
@@ -258,8 +251,8 @@
                   error={errors.firstName}
                   id="firstName"
                   type="text"
-                  className={classnames("", {
-                    invalid: errors.firstName,
+                  className={classnames('', {
+                    invalid: errors.firstName
                   })}
                 />
                 <label htmlFor="firstName">First Name</label>
@@ -272,8 +265,8 @@
                   error={errors.lastName}
                   id="lastName"
                   type="text"
-                  className={classnames("", {
-                    invalid: errors.lastName,
+                  className={classnames('', {
+                    invalid: errors.lastName
                   })}
                 />
                 <label htmlFor="lastName">Last Name</label>
@@ -287,8 +280,8 @@
                   error={errors.jobTitle}
                   id="jobTitle"
                   type="text"
-                  className={classnames("", {
-                    invalid: errors.jobTitle,
+                  className={classnames('', {
+                    invalid: errors.jobTitle
                   })}
                 />
                 <label htmlFor="jobTitle">Job Title</label>
@@ -302,8 +295,8 @@
                   error={errors.organization}
                   id="organization"
                   type="text"
-                  className={classnames("", {
-                    invalid: errors.organization,
+                  className={classnames('', {
+                    invalid: errors.organization
                   })}
                 />
                 <label htmlFor="organization">Organization</label>
@@ -317,8 +310,8 @@
                   error={errors.email}
                   id="email"
                   type="email"
-                  className={classnames("", {
-                    invalid: errors.email,
+                  className={classnames('', {
+                    invalid: errors.email
                   })}
                 />
                 <label htmlFor="email">Email</label>
@@ -332,8 +325,8 @@
                   error={errors.phoneNumber}
                   id="phoneNumber"
                   type="tel"
-                  className={classnames("", {
-                    invalid: errors.phoneNumber,
+                  className={classnames('', {
+                    invalid: errors.phoneNumber
                   })}
                 />
                 <label htmlFor="phoneNumber">Phone Number</label>
@@ -370,14 +363,13 @@
                   SelectProps={{
                     native: true,
                     MenuProps: {
-                      className: classes.menu,
-                    },
+                      className: classes.menu
+                    }
                   }}
                   helperText="Please select your country"
                   margin="normal"
-                  variant="outlined"
-                >
-                  {countries.array.map((option) => (
+                  variant="outlined">
+                  {countries.array.map(option => (
                     <option key={option.label} value={option.label}>
                       {option.label}
                     </option>
@@ -399,18 +391,17 @@
                   label="Agree to our terms and conditions?"
                 />
               </div>
-              <div className="col s12" style={{ paddingLeft: "11.250px" }}>
+              <div className="col s12" style={{ paddingLeft: '11.250px' }}>
                 {this.state.isChecked ? (
                   <button
                     style={{
-                      width: "150px",
-                      borderRadius: "3px",
-                      letterSpacing: "1.5px",
-                      marginTop: "1rem",
+                      width: '150px',
+                      borderRadius: '3px',
+                      letterSpacing: '1.5px',
+                      marginTop: '1rem'
                     }}
                     type="submit"
-                    className="btn btn-large waves-effect waves-light hoverable blue accent-3"
-                  >
+                    className="btn btn-large waves-effect waves-light hoverable blue accent-3">
                     JOIN
                   </button>
                 ) : null}
@@ -433,12 +424,12 @@
 Register.propTypes = {
   registerCandidate: PropTypes.func.isRequired,
   auth: PropTypes.object.isRequired,
-  errors: PropTypes.object.isRequired,
+  errors: PropTypes.object.isRequired
 };
 
-const mapStateToProps = (state) => ({
+const mapStateToProps = state => ({
   auth: state.auth,
-  errors: state.errors,
+  errors: state.errors
 });
 
 // export default Register;
