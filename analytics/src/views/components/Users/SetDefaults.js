--- conflicted
+++ resolved
@@ -1,5 +1,5 @@
 /* eslint-disable */
-import React from 'react';
+import React, { useState, useEffect } from 'react';
 import clsx from 'clsx';
 import { makeStyles } from '@material-ui/core/styles';
 import InputLabel from '@material-ui/core/InputLabel';
@@ -9,554 +9,359 @@
 import Select from '@material-ui/core/Select';
 import DateFnsUtils from '@date-io/date-fns';
 import {
-    MuiPickersUtilsProvider,
-    KeyboardTimePicker,
-    KeyboardDatePicker,
+  MuiPickersUtilsProvider,
+  KeyboardTimePicker,
+  KeyboardDatePicker
 } from '@material-ui/pickers';
 
+import PropTypes from 'prop-types';
+import { withStyles } from '@material-ui/core/styles';
+
 import {
-    Card,
-    CardHeader,
-    CardContent,
-    CardActions,
-    Divider,
-    Grid,
-    Button,
-    TextField
-  } from '@material-ui/core';
-<<<<<<< HEAD
-  import { connect } from "react-redux";
-=======
-
+  Card,
+  CardHeader,
+  CardContent,
+  CardActions,
+  Divider,
+  Grid,
+  Button,
+  TextField
+} from '@material-ui/core';
 
 const defaults = [
   {
     value: 'None',
-    label: 'None',
+    label: 'None'
   },
   {
     value: 'PM10',
-    label: 'PM1O',
+    label: 'PM1O'
   },
   {
     value: 'PM2.5',
-    label: 'PM2.5',
+    label: 'PM2.5'
   },
   {
     value: 'NO2',
-    label: 'NO2',
-  },
+    label: 'NO2'
+  }
 ];
 
 const charts = [
   {
     value: 'None',
-    label: 'None',
+    label: 'None'
   },
   {
     value: 'Line',
-    label: 'Line',
+    label: 'Line'
   },
   {
     value: 'Bar',
-    label: 'Bar',
+    label: 'Bar'
   },
   {
     value: 'Pie',
-    label: 'Pie',
-  },
+    label: 'Pie'
+  }
 ];
 
 const titles = [
   {
     value: 'None',
-    label: 'None',
+    label: 'None'
   },
   {
     value: 'Chart One',
-    label: 'Chart One',
+    label: 'Chart One'
   },
   {
     value: 'Chart Two',
-    label: 'Chart Two',
+    label: 'Chart Two'
   },
   {
     value: 'Chart Three',
-    label: 'Chart Three',
+    label: 'Chart Three'
   },
   {
     value: 'Chart Four',
-    label: 'Chart Four',
-  },
+    label: 'Chart Four'
+  }
 ];
 
-
 const frequency = [
   {
     value: 'None',
-    label: 'None',
+    label: 'None'
   },
   {
     value: 'Daily',
-    label: 'Daily',
+    label: 'Daily'
   },
   {
     value: 'Hourly',
-    label: 'Hourly',
+    label: 'Hourly'
   },
   {
     value: 'Monthly',
-    label: 'Monthly',
-  },
+    label: 'Monthly'
+  }
 ];
->>>>>>> 3bdc6c27
-
-
-const useStyles = makeStyles((theme) => ({
-    formControl: {
-        margin: theme.spacing(1),
-        minWidth: 120,
-    },
-    selectEmpty: {
-        marginTop: theme.spacing(2),
-    },
-    container: {
-        display: 'flex',
-        flexWrap: 'wrap',
-    },
-    textField: {
-        marginLeft: theme.spacing(1),
-        marginRight: theme.spacing(1),
-        width: 200,
-        paddingLeft: "0px",
-        paddingRight: "0px",
-        paddingBottom: "15px",
-        paddingTop: "15px",
-    },
-    root: {},
-    details: {
-      display: 'flex'
-    },
-
+
+const useStyles = makeStyles(theme => ({
+  formControl: {
+    margin: theme.spacing(1),
+    minWidth: 120
+  },
+  selectEmpty: {
+    marginTop: theme.spacing(2)
+  },
+  container: {
+    display: 'flex',
+    flexWrap: 'wrap'
+  },
+  textField: {
+    marginLeft: theme.spacing(1),
+    marginRight: theme.spacing(1),
+    width: 200,
+    paddingLeft: '0px',
+    paddingRight: '0px',
+    paddingBottom: '15px',
+    paddingTop: '15px'
+  },
+  root: {},
+  details: {
+    display: 'flex'
+  }
 }));
 
-export default function SimpleSelect(props) {
-    const { className, ...rest } = props;
-    const classes = useStyles();
-    const [age, setAge] = React.useState('');
-
-<<<<<<< HEAD
-    const handleChange = (event) => {
-        setAge(event.target.value);
+const SetDefaults = props => {
+  const {
+    className,
+    mappedAuth,
+    mappedUpdateAuthenticatedUser,
+    mappeduserState,
+    ...rest
+  } = props;
+  const { user } = mappedAuth;
+
+  const classes = useStyles();
+
+  const initialState = {
+    pollutant: '',
+    frequency: '',
+    startDate: '2017-05-24T10:30',
+    endDate: '2020-05-24T10:30',
+    chartTitle: '',
+    chartType: ''
+  };
+
+  const [form, setState] = useState(initialState);
+
+  useEffect(() => {
+    var anchorElem = document.createElement('link');
+    anchorElem.setAttribute(
+      'href',
+      'https://cdnjs.cloudflare.com/ajax/libs/materialize/1.0.0/css/materialize.min.css'
+    );
+    anchorElem.setAttribute('rel', 'stylesheet');
+    anchorElem.setAttribute('id', 'logincdn');
+  });
+
+  const onChange = event => {
+    setState({
+      ...form,
+      [event.target.id]: event.target.value
+    });
+  };
+
+  const clearState = () => {
+    setState({ ...initialState });
+  };
+
+  const onSubmit = e => {
+    e.preventDefault();
+    const userData = {
+      id: user._id,
+      pollutant: form.pollutant,
+      endDate: form.endDate,
+      startDate: form.startDate,
+      frequency: form.frequency,
+      chartType: form.chartType,
+      chartTitle: form.chartTitle
     };
-    const [selectedDate, setSelectedDate] = React.useState(new Date('2014-08-18T21:11:54'));
-=======
-    const initialState = {
-      pollutant: '',
-      frequency:'',
-      startDate: '2017-05-24T10:30',
-      endDate: '2020-05-24T10:30',
-      chartTitle: "",
-      chartType: ""
-    }
-
-    const [form, setState] = useState(initialState);
-
-    useEffect(() => {
-      var anchorElem = document.createElement('link');
-      anchorElem.setAttribute(
-          'href',
-          'https://cdnjs.cloudflare.com/ajax/libs/materialize/1.0.0/css/materialize.min.css'
-      );
-      anchorElem.setAttribute('rel', 'stylesheet');
-      anchorElem.setAttribute('id', 'logincdn');
-  });
-
-
-    const onChange = event => {
-      setState({
-        ...form,
-        [event.target.id]: event.target.value
-      });
-    };    
->>>>>>> 3bdc6c27
-
-    const handleStartDateChange = (date) => {
-        setSelectedDate(date);
-    };
-<<<<<<< HEAD
-
-    const handleEndDateChange = (date) => {
-        setSelectedDate(date);
-    };
-
-    return (
-       <div>
-=======
-  
-    const onSubmit = (e) => {
-      e.preventDefault();
-      const userData = {
-        id: user._id,
-        pollutant: form.pollutant,
-        endDate: form.endDate,
-        startDate: form.startDate,
-        frequency: form.frequency,
-        chartType: form.chartType,
-        chartTitle: form.chartTitle
-      };
-      console.log(userData);
-      console.log("the data from end date:")
-      console.dir(form.endDate);
-      console.log("the data from start date:")
-      console.dir(form.startDate);
-      console.log("the user ID:")
-      console.log(user._id);
-      props.mappedSetDefaults(userData);
-      clearState();
-    };
-
-
-    //   useEffect(() => {
-    // try{
-    //   const abortController = new AbortController()
-    // const signal = abortController.signal;
-    //     props.fetchDefaults(user._id, signal);
-    //     return function cleanup(){
-    //       abortController.abort();
-    //     }
-    // }
-    // catch(e){
-    // console.log(e);
-    // }
-    //   }, []);
-  
-    return (
-
-      <Grid
-      container
-      spacing={4}
-    >
- <Grid
-          item
-          md={4}
-          xs={12}
-        >
-
->>>>>>> 3bdc6c27
-<Card
-{...rest}
-className={clsx(classes.root, className)}
->
-<<<<<<< HEAD
-<form
-  autoComplete="off"
-  noValidate
->
-=======
->>>>>>> 3bdc6c27
-  <CardHeader
-    subheader="The default values to be used in the graphs"
-    title="User Defaults"
-  />
-  <Divider />
-  <CardContent>
-<<<<<<< HEAD
-    <Grid
-      container
-      spacing={3}
-    >
-      <Grid
-        item
-        md={6}
-        xs={12}
-      >
-         <FormControl variant="outlined" className={classes.formControl}>
-                <InputLabel id="demo-simple-select-outlined-label">Location</InputLabel>
-                <Select
-                    labelId="demo-simple-select-outlined-label"
-                    id="demo-simple-select-outlined"
-                    value={age}
-                    onChange={handleChange}
-                    label="Location"
-                >
-                    <MenuItem value="">
-                        <em>None</em>
-                    </MenuItem>
-                    <MenuItem value={10}>Ntinda</MenuItem>
-                    <MenuItem value={20}>Kamwokya</MenuItem>
-                    <MenuItem value={30}>Kiwatule</MenuItem>
-                </Select>
-            </FormControl>
-      </Grid>
-      <Grid
-        item
-        md={6}
-        xs={12}
-      >
-      <FormControl variant="outlined" className={classes.formControl}>
-                <InputLabel id="demo-simple-select-outlined-label">Pollutant</InputLabel>
-                <Select
-                    labelId="demo-simple-select-outlined-label"
-                    id="demo-simple-select-outlined"
-                    value={age}
-                    onChange={handleChange}
-                    label="Pollutant"
-                >
-                    <MenuItem value="">
-                        <em>None</em>
-                    </MenuItem>
-                    <MenuItem value={10}>PM10</MenuItem>
-                    <MenuItem value={20}>NO2</MenuItem>
-                    <MenuItem value={30}>PM2.5</MenuItem>
-                </Select>
-            </FormControl>
-      </Grid>
-      <Grid
-        item
-        md={6}
-        xs={12}
-      >
-      <FormControl variant="filled" className={classes.formControl}>
-                <InputLabel id="demo-simple-select-filled-label">Frequency</InputLabel>
-                <Select
-                    labelId="demo-simple-select-filled-label"
-                    id="demo-simple-select-filled"
-                    value={age}
-                    onChange={handleChange}
-                >
-                    <MenuItem value="">
-                        <em>None</em>
-                    </MenuItem>
-                    <MenuItem value={10}>Daily</MenuItem>
-                    <MenuItem value={20}>Hourly</MenuItem>
-                    <MenuItem value={30}>Monthly</MenuItem>
-                </Select>
-            </FormControl>
-      </Grid>
-      <Grid
-        item
-        md={6}
-        xs={12}
-      >
-      <FormControl variant="filled" className={classes.formControl}>
-                <TextField
-                    id="time"
-                    label="Start time"
-                    type="time"
-                    defaultValue="07:30"
-                    className={classes.textField}
-                    InputLabelProps={{
-                        shrink: true,
-                    }}
-                    inputProps={{
-                        step: 300, // 5 min
-                    }}
+    console.log(userData);
+    console.log('the data from end date:');
+    console.dir(form.endDate);
+    console.log('the data from start date:');
+    console.dir(form.startDate);
+    console.log('the user ID:');
+    console.log(user._id);
+    props.mappedSetDefaults(userData);
+    clearState();
+  };
+
+  //   useEffect(() => {
+  // try{
+  //   const abortController = new AbortController()
+  // const signal = abortController.signal;
+  //     props.fetchDefaults(user._id, signal);
+  //     return function cleanup(){
+  //       abortController.abort();
+  //     }
+  // }
+  // catch(e){
+  // console.log(e);
+  // }
+  //   }, []);
+
+  return (
+    <Grid container spacing={4}>
+      <Grid item md={4} xs={12}>
+        <Card {...rest} className={clsx(classes.root, className)}>
+          <CardHeader
+            subheader="Please enter your preferences for the Landing Page"
+            title="User Defaults"
+          />
+          <Divider />
+          <CardContent>
+            {
+              <div>
+                <TextField
+                  id="pollutant"
+                  select
+                  label="Pollutant"
+                  className={classes.textField}
+                  value={form.privilege}
+                  onChange={onChange}
+                  SelectProps={{
+                    native: true,
+                    MenuProps: {
+                      className: classes.menu
+                    }
+                  }}
+                  helperText="Please select the pollutant"
+                  margin="normal"
+                  variant="outlined">
+                  {defaults.map(option => (
+                    <option key={option.value} value={option.value}>
+                      {option.label}
+                    </option>
+                  ))}
+                </TextField>
+
+                <TextField
+                  id="frequency"
+                  select
+                  label="Frequency"
+                  className={classes.textField}
+                  value={form.frequency}
+                  onChange={onChange}
+                  SelectProps={{
+                    native: true,
+                    MenuProps: {
+                      className: classes.menu
+                    }
+                  }}
+                  helperText="Please select the frequency"
+                  margin="normal"
+                  variant="outlined">
+                  {frequency.map(option => (
+                    <option key={option.value} value={option.value}>
+                      {option.label}
+                    </option>
+                  ))}
+                </TextField>
+
+                <TextField
+                  id="chartType"
+                  select
+                  label="chartType"
+                  className={classes.textField}
+                  value={form.chartType}
+                  onChange={onChange}
+                  SelectProps={{
+                    native: true,
+                    MenuProps: {
+                      className: classes.menu
+                    }
+                  }}
+                  helperText="Please select the chat type"
+                  margin="normal"
+                  variant="outlined">
+                  {charts.map(option => (
+                    <option key={option.value} value={option.value}>
+                      {option.label}
+                    </option>
+                  ))}
+                </TextField>
+
+                <TextField
+                  id="chartTitle"
+                  select
+                  label="chartTitle"
+                  className={classes.textField}
+                  value={form.chartTitle}
+                  onChange={onChange}
+                  SelectProps={{
+                    native: true,
+                    MenuProps: {
+                      className: classes.menu
+                    }
+                  }}
+                  helperText="Please select the chat title"
+                  margin="normal"
+                  variant="outlined">
+                  {titles.map(option => (
+                    <option key={option.value} value={option.value}>
+                      {option.label}
+                    </option>
+                  ))}
+                </TextField>
+
+                {/* start time and start date */}
+                <TextField
+                  id="startDate"
+                  label="Start Date and Time"
+                  type="datetime-local"
+                  value={form.startDate}
+                  onChange={onChange}
+                  className={classes.textField}
+                  variant="outlined"
+                  InputLabelProps={{
+                    shrink: true
+                  }}
                 />
-            </FormControl>
-      </Grid>
-      <Grid
-        item
-        md={6}
-        xs={12}
-      >
-        <FormControl variant="filled" className={classes.formControl}>
-                <TextField
-                    id="time"
-                    label="End time"
-                    type="time"
-                    defaultValue="07:30"
-                    className={classes.textField}
-                    InputLabelProps={{
-                        shrink: true,
-                    }}
-                    inputProps={{
-                        step: 300, // 5 min
-                    }}
+                {/* end time and end date */}
+                <TextField
+                  id="endDate"
+                  label="End Date and Time"
+                  type="datetime-local"
+                  value={form.endDate}
+                  onChange={onChange}
+                  variant="outlined"
+                  className={classes.textField}
+                  InputLabelProps={{
+                    shrink: true
+                  }}
                 />
-            </FormControl>
-      </Grid>
-      <Grid
-        item
-        md={6}
-        xs={12}
-      >
-        <MuiPickersUtilsProvider utils={DateFnsUtils}>
-                <Grid container justify="space-around">
-                    <KeyboardDatePicker
-                        margin="normal"
-                        id="date-picker-dialog"
-                        label="Start Date"
-                        format="MM/dd/yyyy"
-                        value={selectedDate}
-                        onChange={handleStartDateChange}
-                        KeyboardButtonProps={{
-                            'aria-label': 'change date',
-                        }}
-                    />
-                    <KeyboardDatePicker
-                        margin="normal"
-                        id="date-picker-dialog"
-                        label="End Date"
-                        format="MM/dd/yyyy"
-                        value={selectedDate}
-                        onChange={handleEndDateChange}
-                        KeyboardButtonProps={{
-                            'aria-label': 'change date',
-                        }}
-                    />
-                </Grid>
-                </MuiPickersUtilsProvider>
+              </div>
+            }
+          </CardContent>
+          <Divider />
+          <CardActions>
+            <Button color="primary" variant="contained" onClick={onSubmit}>
+              Save Defaults
+            </Button>
+          </CardActions>
+        </Card>
       </Grid>
     </Grid>
-=======
-{
-    <div>
-       <TextField
-          id="pollutant"
-          select
-          label="Pollutant"
-          className={classes.textField}
-          value={form.privilege}
-          onChange={onChange}
-          SelectProps={{
-            native: true,
-            MenuProps: {
-              className: classes.menu,
-            },
-          }}
-          helperText="Please select the pollutant"
-          margin="normal"
-          variant="outlined"
-        >
-          {defaults.map(option => (
-            <option key={option.value} value={option.value}>
-              {option.label}
-            </option>
-          ))}
-        </TextField>
-
-        <TextField
-          id="frequency"
-          select
-          label="Frequency"
-          className={classes.textField}
-          value={form.frequency}
-          onChange={onChange}
-          SelectProps={{
-            native: true,
-            MenuProps: {
-              className: classes.menu,
-            },
-          }}
-          helperText="Please select the frequency"
-          margin="normal"
-          variant="outlined"
-        >
-          {frequency.map(option => (
-            <option key={option.value} value={option.value}>
-              {option.label}
-            </option>
-          ))}
-        </TextField>
-
-        <TextField
-          id="chartType"
-          select
-          label="chartType"
-          className={classes.textField}
-          value={form.chartType}
-          onChange={onChange}
-          SelectProps={{
-            native: true,
-            MenuProps: {
-              className: classes.menu,
-            },
-          }}
-          helperText="Please select the chat type"
-          margin="normal"
-          variant="outlined"
-        >
-          {charts.map(option => (
-            <option key={option.value} value={option.value}>
-              {option.label}
-            </option>
-          ))}
-        </TextField>
-
-        <TextField
-          id="chartTitle"
-          select
-          label="chartTitle"
-          className={classes.textField}
-          value={form.chartTitle}
-          onChange={onChange}
-          SelectProps={{
-            native: true,
-            MenuProps: {
-              className: classes.menu,
-            },
-          }}
-          helperText="Please select the chat title"
-          margin="normal"
-          variant="outlined"
-        >
-          {titles.map(option => (
-            <option key={option.value} value={option.value}>
-              {option.label}
-            </option>
-          ))}
-        </TextField>
-
-{/* start time and start date */}
-  <TextField
-        id="startDate"
-        label="Start Date and Time"
-        type="datetime-local"
-        value={form.startDate}
-        onChange={onChange}
-        className={classes.textField}
-        variant="outlined"
-        InputLabelProps={{
-          shrink: true,
-        }}
-      />
-{/* end time and end date */}
- <TextField
-        id="endDate"
-        label="End Date and Time"
-        type="datetime-local"
-        value={form.endDate}
-        onChange={onChange}
-        variant="outlined"
-        className={classes.textField}
-        InputLabelProps={{
-          shrink: true,
-        }}
-      />
-
-
-
-</div>
-}
->>>>>>> 3bdc6c27
-  </CardContent>
-  <Divider />
-  <CardActions>
-    <Button
-      color="primary"
-      variant="contained"
-    >
-      Save Defaults
-    </Button>
-  </CardActions>
-</form>
-</Card>
-<<<<<<< HEAD
-</div>
-=======
-</Grid>
-</Grid>
->>>>>>> 3bdc6c27
-    );
-}
+  );
+};
+
+SetDefaults.propTypes = {
+  fetchDefaults: PropTypes.func.isRequired
+};
+
+export default SetDefaults;