--- conflicted
+++ resolved
@@ -138,19 +138,11 @@
   Stream<bool> get batteryChange => _batteryChangeController.stream;
 
   Future<void> initialize() async {
-<<<<<<< HEAD
-=======
-
->>>>>>> 3d0fc386
     await _initializeHiveBoxes();
 
     _connectivity.onConnectivityChanged.listen(_updateConnectionType);
     _updateConnectionType(await _connectivity.checkConnectivity());
 
-<<<<<<< HEAD
-    _battery.onBatteryStateChanged.listen(_updateBatteryState);
-    _updateBatteryState(await _battery.batteryState);
-=======
     try {
       _battery.onBatteryStateChanged.listen(_updateBatteryState);
       _updateBatteryState(await _battery.batteryState);
@@ -158,8 +150,6 @@
       loggy.warning('Battery info disabled: $e');
       _isLowBattery = false;
     }
-
->>>>>>> 3d0fc386
   }
 
   Future<void> _initializeHiveBoxes() async {
@@ -178,10 +168,6 @@
       if (!Hive.isBoxOpen(CacheBoxName.userPreferences.toString())) {
         await Hive.openBox(CacheBoxName.userPreferences.toString());
       }
-<<<<<<< HEAD
-=======
-
->>>>>>> 3d0fc386
     } catch (e) {
       rethrow;
     }
@@ -217,26 +203,12 @@
     }
 
     if (prevConnectionType != _connectionType) {
-<<<<<<< HEAD
-=======
       loggy.info('Connection type changed from $prevConnectionType to $_connectionType (results: $connectivityResults)');
->>>>>>> 3d0fc386
       _connectionChangeController.add(_connectionType);
     }
   }
 
   void _updateBatteryState(BatteryState batteryState) async {
-<<<<<<< HEAD
-    if (batteryState == BatteryState.charging) {
-      _isLowBattery = false;
-    } else {
-      int batteryLevel = await _battery.batteryLevel;
-      bool newIsLowBattery = batteryLevel <= 20;
-
-      if (_isLowBattery != newIsLowBattery) {
-        _isLowBattery = newIsLowBattery;
-        _batteryChangeController.add(_isLowBattery);
-=======
     try {
       if (batteryState == BatteryState.charging) {
         _isLowBattery = false;
@@ -250,7 +222,6 @@
               .info('Battery state changed: ${_isLowBattery ? "Low" : "Normal"}');
           _batteryChangeController.add(_isLowBattery);
         }
->>>>>>> 3d0fc386
       }
     } catch (e) {
       loggy.warning('Battery level check failed: $e');
