import 'package:airqo/src/app/dashboard/widgets/nearby_measurement_card.dart';
import 'package:flutter/material.dart';
import 'package:flutter/foundation.dart';
import 'package:flutter_bloc/flutter_bloc.dart';
import 'package:geolocator/geolocator.dart';
import 'package:hive/hive.dart';
import 'package:loggy/loggy.dart';
import 'package:airqo/src/app/dashboard/bloc/dashboard/dashboard_bloc.dart';
import 'package:airqo/src/app/dashboard/widgets/nearby_view_empty_state.dart';
import 'package:airqo/src/app/dashboard/models/airquality_response.dart';
import 'package:airqo/src/meta/utils/colors.dart';
import 'package:airqo/src/app/shared/services/cache_manager.dart';

class NearbyView extends StatefulWidget {
  const NearbyView({super.key});

  @override
  State<NearbyView> createState() => _NearbyViewState();
}

class _NearbyViewState extends State<NearbyView> with UiLoggy {
  bool _isLoading = true;
  String? _errorMessage;
  Position? _userPosition;
  List<MapEntry<Measurement, double>> _nearbyMeasurementsWithDistance = [];
  static const int _maxNearbyLocations = 4;
  static const double _defaultSearchRadius = 10.0;
  int? _lastMeasurementsHash;
  late CacheManager _cacheManager;
  static const String _cachedNearbyLocationsKey = 'nearby_locations';

  @override
  void initState() {
    super.initState();
    _cacheManager = CacheManager();
    _initializeLocationAndData();
  }

  Future<void> _initializeLocationAndData() async {
    try {
      // Try to load cached nearby locations first for immediate display
      await _loadCachedNearbyLocations();
      
      bool serviceEnabled = await Geolocator.isLocationServiceEnabled();
      if (!serviceEnabled) {
        if (mounted) {
          setState(() {
            _isLoading = false;
            _errorMessage =
                'Location services are disabled. Please enable location services in your device settings.';
          });
        }
        return;
      }

      LocationPermission permission = await Geolocator.checkPermission();
      if (permission == LocationPermission.denied) {
        permission = await Geolocator.requestPermission();
        if (permission == LocationPermission.denied) {
          if (mounted) {
            setState(() {
              _isLoading = false;
              _errorMessage =
                  'Location permission denied. Please grant location permission to see air quality data near you.';
            });
          }
          return;
        }
      }

      if (permission == LocationPermission.deniedForever) {
        if (mounted) {
          setState(() {
            _isLoading = false;
            _errorMessage =
                'Location permissions are permanently denied. Please enable location in app settings.';
          });
        }
        return;
      }

      // Try to get last known position first for quick response
      Position? position = await Geolocator.getLastKnownPosition();
      if (position != null && mounted) {
        setState(() {
          _userPosition = position;
          _isLoading = false;
        });
        
        // Update nearby locations with this position
        await _updateNearbyLocations();
      }
      
      // Then get current position for more accuracy
      try {
        position = await Geolocator.getCurrentPosition(
          desiredAccuracy: LocationAccuracy.high,
          timeLimit: const Duration(seconds: 5),
        );
        
        if (mounted) {
          setState(() {
            _userPosition = position;
            _isLoading = false;
          });
        }
        
        // Update nearby locations with the more accurate position
        await _updateNearbyLocations();
      } catch (e) {
        // If current position fails but we have last known, that's fine
        if (_userPosition != null) {
          loggy.warning('Current location unavailable, using cached: $e');
        } else {
          throw e; // Re-throw if we don't have any position
        }
      }

      if (kDebugMode) {
        loggy.info(
            'Retrieved user position: ${_userPosition?.latitude}, ${_userPosition?.longitude}');
      }

      if (mounted) {
        final dashboardState = context.read<DashboardBloc>().state;
        if (dashboardState is! DashboardLoaded) {
          context.read<DashboardBloc>().add(LoadDashboard());
        }
      }
    } catch (e) {
      if (kDebugMode) {
        loggy.error('Failed to get user location: $e');
      }
      if (mounted) {
        setState(() {
          _isLoading = false;
          _errorMessage =
              'An error occurred while accessing location services: ${e.toString()}';
        });
      }
    }
  }
  
  // Load cached nearby locations from previous sessions
  Future<void> _loadCachedNearbyLocations() async {
    try {
      final cachedData = await _cacheManager.get<List<dynamic>>(
        boxName: CacheBoxName.location,
        key: _cachedNearbyLocationsKey,
        fromJson: (json) {
          return json['locations'] as List<dynamic>;
        },
      );
      
      if (cachedData != null && cachedData.data.isNotEmpty) {
        final cachedMeasurements = <MapEntry<Measurement, double>>[];
        
        for (var item in cachedData.data) {
          final siteId = item['siteId'] as String;
          final distance = (item['distance'] as num).toDouble();
          
          // Get the cached measurement for this site
          final measurementCache = await _cacheManager.get<Measurement>(
            boxName: CacheBoxName.location,
            key: 'site_measurement_$siteId',
            fromJson: (json) => Measurement.fromJson(json),
          );
          
          if (measurementCache != null) {
            cachedMeasurements.add(MapEntry(measurementCache.data, distance));
          }
        }
        
        if (cachedMeasurements.isNotEmpty) {
          loggy.info('Loaded ${cachedMeasurements.length} cached nearby locations');
          
          // Sort by distance
          cachedMeasurements.sort((a, b) => a.value.compareTo(b.value));
          
          if (mounted) {
            setState(() {
              _nearbyMeasurementsWithDistance = cachedMeasurements;
              _isLoading = false;
            });
          }
        }
      }
    } catch (e) {
      loggy.error('Cache read failed for nearby locations: $e');
      // Continue without cached data - not critical
    }
  }

  double _calculateDistance(
      double lat1, double lon1, double lat2, double lon2) {
    return Geolocator.distanceBetween(lat1, lon1, lat2, lon2) / 1000;
  }

  Future<void> _updateNearbyLocations() async {
    if (_userPosition == null) {
      loggy.warning('Cannot filter nearby locations: user position unavailable');
      return;
    }
    
    final state = context.read<DashboardBloc>().state;
    if (state is! DashboardLoaded || state.response.measurements == null) {
      return;
    }
    
    final allMeasurements = state.response.measurements!;
    if (allMeasurements.hashCode == _lastMeasurementsHash && 
        _nearbyMeasurementsWithDistance.isNotEmpty) {
      return;
    }
    
    _lastMeasurementsHash = allMeasurements.hashCode;
    
    final measWithDistance = <MapEntry<Measurement, double>>[];
    final nearbyInfo = <Map<String, dynamic>>[];
    
    for (final measurement in allMeasurements) {
      final siteDetails = measurement.siteDetails;
      if (siteDetails == null || measurement.siteId == null) continue;

      double? latitude =
          siteDetails.approximateLatitude ?? siteDetails.siteCategory?.latitude;
      double? longitude = siteDetails.approximateLongitude ??
          siteDetails.siteCategory?.longitude;

      if (latitude == null || longitude == null) continue;

      final distance = _calculateDistance(
        _userPosition!.latitude,
        _userPosition!.longitude,
        latitude,
        longitude,
      );

      if (distance <= _defaultSearchRadius) {
        measWithDistance.add(MapEntry(measurement, distance));
        
        await _cacheManager.put<Measurement>(
          boxName: CacheBoxName.location,
          key: 'site_measurement_${measurement.siteId}',
          data: measurement,
          toJson: (data) => data.toJson(),
        );
        
        nearbyInfo.add({
          'siteId': measurement.siteId!,
          'distance': distance,
        });
      }
    }

    measWithDistance.sort((a, b) => a.value.compareTo(b.value));
    final visibleMeasurements = measWithDistance.length > _maxNearbyLocations
        ? measWithDistance.sublist(0, _maxNearbyLocations)
        : measWithDistance;
    
    await _cacheManager.put<Map<String, dynamic>>(
      boxName: CacheBoxName.location,
      key: _cachedNearbyLocationsKey,
      data: {'locations': nearbyInfo},
      toJson: (data) => data,
    );

    if (kDebugMode) {
      loggy.info(
          'Found ${visibleMeasurements.length} nearby measurements within ${_defaultSearchRadius}km');
    }
    
    if (mounted) {
      setState(() {
        _nearbyMeasurementsWithDistance = visibleMeasurements;
      });
    }
  }
  
  Future<void> _expandFromCache() async {
    if (_nearbyMeasurementsWithDistance.length >= _maxNearbyLocations || 
        _userPosition == null) {
      return;
    }
    
    try {
      final box = await Hive.openBox(CacheBoxName.location.toString());
      final keys = box.keys.where((k) => k.toString().startsWith('site_measurement_')).toList();
      
      for (final key in keys) {
        final siteId = key.toString().replaceFirst('site_measurement_', '');
        if (_nearbyMeasurementsWithDistance.any((e) => e.key.siteId == siteId)) {
          continue;
        }
        
        final cachedData = await _cacheManager.get<Measurement>(
          boxName: CacheBoxName.location,
          key: key.toString(),
          fromJson: (json) => Measurement.fromJson(json),
        );
        
        if (cachedData == null || cachedData.data.siteDetails == null) continue;
        
        final siteDetails = cachedData.data.siteDetails!;
        
        double? latitude = siteDetails.approximateLatitude ?? 
                          siteDetails.siteCategory?.latitude;
        double? longitude = siteDetails.approximateLongitude ?? 
                           siteDetails.siteCategory?.longitude;
        
        if (latitude == null || longitude == null) continue;
        
        final distance = _calculateDistance(
          _userPosition!.latitude,
          _userPosition!.longitude,
          latitude,
          longitude,
        );
        
        if (distance <= _defaultSearchRadius) {
          if (mounted) {
            setState(() {
              _nearbyMeasurementsWithDistance.add(MapEntry(cachedData.data, distance));
            });
          }
          
          if (_nearbyMeasurementsWithDistance.length >= _maxNearbyLocations) {
            break;
          }
        }
      }

      if (_nearbyMeasurementsWithDistance.isNotEmpty) {
        if (mounted) {
          setState(() {
            _nearbyMeasurementsWithDistance.sort((a, b) => a.value.compareTo(b.value));
          });
        }
      }
    } catch (e) {
      loggy.error('Cache expansion failed: $e');
    }
  }

  void _retry() {
    _initializeLocationAndData();
  }

  void _openLocationSettings() async {
    bool didOpen = await Geolocator.openLocationSettings();
    if (didOpen && mounted) {
      ScaffoldMessenger.of(context).showSnackBar(
        const SnackBar(
          content:
              Text('Please enable location services and return to the app'),
          duration: Duration(seconds: 5),
        ),
      );
    }
  }

  @override
  Widget build(BuildContext context) {
    return BlocListener<DashboardBloc, DashboardState>(
      listener: (context, state) {
        if (state is DashboardLoaded) {
          _updateNearbyLocations();
          
          if (_nearbyMeasurementsWithDistance.length < 2) {
            _expandFromCache();
          }
        }
      },
      child: BlocSelector<DashboardBloc, DashboardState, dynamic>(
        selector: (state) {
          if (state is DashboardLoaded) {
            return {
              'isLoading': false,
              'error': null,
            };
          } else if (state is DashboardLoadingError) {
            return {
              'isLoading': false,
              'error': state.message,
            };
          } else if (state is DashboardLoading) {
            return {
              'isLoading': _nearbyMeasurementsWithDistance.isEmpty,
              'error': null,
            };
          }
          return {
            'isLoading': _isLoading && _nearbyMeasurementsWithDistance.isEmpty,
            'error': _errorMessage,
          };
        },
        builder: (context, selectedState) {
          final isLoading = selectedState['isLoading'] as bool;
          final error = selectedState['error'] as String? ?? _errorMessage;

          if (error != null && error.contains('permission') && _nearbyMeasurementsWithDistance.isEmpty) {
            return NearbyViewEmptyState(
              errorMessage: error,
              onRetry: _retry,
            );
          }

          if (error != null && error.contains('services are disabled') && _nearbyMeasurementsWithDistance.isEmpty) {
            return Center(
              child: Padding(
                padding: const EdgeInsets.all(24.0),
                child: Column(
                  mainAxisAlignment: MainAxisAlignment.center,
                  children: [
                    const Icon(Icons.location_off, color: Colors.amber, size: 48),
                    const SizedBox(height: 16),
                    Text(
                      "Location Services Disabled",
                      textAlign: TextAlign.center,
                      style: TextStyle(
                        fontSize: 18,
                        fontWeight: FontWeight.bold,
                        color: Theme.of(context).textTheme.headlineMedium?.color,
                      ),
                    ),
                    const SizedBox(height: 8),
                    Text(
                      "Please enable location services in your device settings to see air quality data near you.",
                      textAlign: TextAlign.center,
                      style: TextStyle(
                        fontSize: 16,
                        color: Theme.of(context).textTheme.bodyMedium?.color,
                      ),
                    ),
                    const SizedBox(height: 24),
                    ElevatedButton.icon(
                      onPressed: _openLocationSettings,
                      icon: const Icon(Icons.settings),
                      label: const Text("Open Location Settings"),
                      style: ElevatedButton.styleFrom(
                        backgroundColor: AppColors.primaryColor,
                        foregroundColor: Colors.white,
                      ),
                    ),
                  ],
                ),
              ),
            );
          }

          if (isLoading && _nearbyMeasurementsWithDistance.isEmpty) {
            return Center(
              child: Column(
                mainAxisAlignment: MainAxisAlignment.center,
                children: [
                  const SizedBox(height: 120),
                  CircularProgressIndicator(color: AppColors.primaryColor),
                  const SizedBox(height: 16),
                  Text(
                    "Getting your location...",
                    style: TextStyle(
                      fontSize: 16,
                      color: Theme.of(context).textTheme.bodyMedium?.color,
                    ),
                  ),
                ],
              ),
            );
          }

          if (_nearbyMeasurementsWithDistance.isEmpty) {
            _expandFromCache();
            
            if (_nearbyMeasurementsWithDistance.isEmpty) {
              return Center(
                child: Padding(
                  padding: const EdgeInsets.all(24.0),
                  child: Column(
                    mainAxisAlignment: MainAxisAlignment.center,
                    children: [
                      const Icon(Icons.location_off, color: Colors.amber, size: 48),
                      const SizedBox(height: 16),
                      Text(
                        "No air quality stations found nearby",
                        textAlign: TextAlign.center,
                        style: TextStyle(
                          fontSize: 18,
                          fontWeight: FontWeight.bold,
                          color: Theme.of(context).textTheme.headlineMedium?.color,
                        ),
                      ),
                      const SizedBox(height: 8),
                      Text(
                        "There are no air quality monitoring stations within ${_defaultSearchRadius.toInt()} km of your location.",
                        textAlign: TextAlign.center,
                        style: TextStyle(
                          fontSize: 16,
                          color: Theme.of(context).textTheme.bodyMedium?.color,
                        ),
                      ),
                      const SizedBox(height: 24),
                      ElevatedButton.icon(
                        onPressed: _retry,
                        icon: const Icon(Icons.refresh),
                        label: const Text("Refresh"),
                        style: ElevatedButton.styleFrom(
                          backgroundColor: AppColors.primaryColor,
                          foregroundColor: Colors.white,
                        ),
                      ),
                    ],
                  ),
                ),
              );
            }
          }

          return Column(
            crossAxisAlignment: CrossAxisAlignment.start,
            children: [
<<<<<<< HEAD
              // if (_userPosition != null)
              //   Padding(
              //     padding: const EdgeInsets.only(left: 16, right: 16, bottom: 12),
                  // child: Container(
                  //   padding:
                  //       const EdgeInsets.symmetric(horizontal: 10, vertical: 6),
                    // decoration: BoxDecoration(
                    //   color: Colors.blue.withOpacity(0.1),
                    //   borderRadius: BorderRadius.circular(8),
                    //   border: Border.all(color: Colors.blue.withOpacity(0.3)),
                    // ),
                    // child: Row(
                    //   children: [
                    //     const Icon(Icons.my_location,
                    //         color: Colors.blue, size: 16),
                    //     const SizedBox(width: 6),
                    //     Expanded(
                    //       child: Text(
                    //         "Your location: ${_userPosition!.latitude.toStringAsFixed(4)}, ${_userPosition!.longitude.toStringAsFixed(4)}",
                    //         textAlign: TextAlign.center,
                    //         style: TextStyle(
                    //           fontSize: 12,
                    //           color: Colors.blue.shade700,
                    //         ),
                    //         overflow: TextOverflow.ellipsis,
                    //       ),
                    //     ),
                    //   ],
                    // ),
                  // ),
                // ),
=======
>>>>>>> 95ab268c
              ListView.builder(
                itemCount: _nearbyMeasurementsWithDistance.length,
                padding: const EdgeInsets.only(bottom: 16),
                shrinkWrap: true,
                physics: const NeverScrollableScrollPhysics(),
                itemBuilder: (context, index) {
                  final entry = _nearbyMeasurementsWithDistance[index];
                  return NearbyMeasurementCard(
                    measurement: entry.key,
                    // distance: entry.value,
                  );
                },
              ),
            ],
          );
        },
      ),
    );
  }
}<|MERGE_RESOLUTION|>--- conflicted
+++ resolved
@@ -518,40 +518,6 @@
           return Column(
             crossAxisAlignment: CrossAxisAlignment.start,
             children: [
-<<<<<<< HEAD
-              // if (_userPosition != null)
-              //   Padding(
-              //     padding: const EdgeInsets.only(left: 16, right: 16, bottom: 12),
-                  // child: Container(
-                  //   padding:
-                  //       const EdgeInsets.symmetric(horizontal: 10, vertical: 6),
-                    // decoration: BoxDecoration(
-                    //   color: Colors.blue.withOpacity(0.1),
-                    //   borderRadius: BorderRadius.circular(8),
-                    //   border: Border.all(color: Colors.blue.withOpacity(0.3)),
-                    // ),
-                    // child: Row(
-                    //   children: [
-                    //     const Icon(Icons.my_location,
-                    //         color: Colors.blue, size: 16),
-                    //     const SizedBox(width: 6),
-                    //     Expanded(
-                    //       child: Text(
-                    //         "Your location: ${_userPosition!.latitude.toStringAsFixed(4)}, ${_userPosition!.longitude.toStringAsFixed(4)}",
-                    //         textAlign: TextAlign.center,
-                    //         style: TextStyle(
-                    //           fontSize: 12,
-                    //           color: Colors.blue.shade700,
-                    //         ),
-                    //         overflow: TextOverflow.ellipsis,
-                    //       ),
-                    //     ),
-                    //   ],
-                    // ),
-                  // ),
-                // ),
-=======
->>>>>>> 95ab268c
               ListView.builder(
                 itemCount: _nearbyMeasurementsWithDistance.length,
                 padding: const EdgeInsets.only(bottom: 16),
