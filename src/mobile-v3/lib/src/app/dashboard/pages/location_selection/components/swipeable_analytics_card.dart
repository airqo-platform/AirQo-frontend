--- conflicted
+++ resolved
@@ -310,36 +310,6 @@
                 if (_showTooltip) {
                   _hideTooltip();
                 }
-<<<<<<< HEAD
-              });
-            }
-          },
-          onHorizontalDragEnd: (details) {
-            if (_dragOffset < -_deleteWidth / 2) {
-              setState(() {
-                _dragOffset = -_deleteWidth;
-                _isDeleteVisible = true;
-              });
-            } else {
-              setState(() {
-                _dragOffset = 0;
-                _isDeleteVisible = false;
-              });
-            }
-          },
-          child: Transform.translate(
-            offset: Offset(_dragOffset, 0),
-            child: Container(
-              margin: const EdgeInsets.symmetric(horizontal: 16, vertical: 8),
-              decoration: BoxDecoration(
-                color: Theme.of(context).cardColor,
-                borderRadius: BorderRadius.circular(12),
-                boxShadow: [
-                  BoxShadow(
-                    color: Colors.black.withOpacity(0.1),
-                    blurRadius: 4,
-                    offset: const Offset(0, 2),
-=======
               },
               onHorizontalDragUpdate: (details) {
                 if (details.delta.dx < 0 || _dragOffset < 0) {
@@ -372,7 +342,7 @@
                   margin:
                       const EdgeInsets.symmetric(horizontal: 16, vertical: 8),
                   decoration: BoxDecoration(
-                    color: Theme.of(context).highlightColor,
+                    color: Theme.of(context).cardColor,
                     borderRadius: BorderRadius.circular(12),
                     boxShadow: [
                       BoxShadow(
@@ -381,7 +351,7 @@
                         offset: const Offset(0, 2),
                       ),
                     ],
->>>>>>> c8c1ffae
+
                   ),
                   child: Column(
                     crossAxisAlignment: CrossAxisAlignment.start,
@@ -449,7 +419,6 @@
                             ),
                           ],
                         ),
-<<<<<<< HEAD
                       ],
                     ),
                   ),
@@ -467,19 +436,6 @@
                         Row(
                           mainAxisAlignment: MainAxisAlignment.spaceBetween,
                           crossAxisAlignment: CrossAxisAlignment.center,
-=======
-                      ),
-                      Divider(
-                          thickness: .5,
-                          color: Theme.of(context).brightness == Brightness.dark
-                              ? Colors.black
-                              : Colors.white),
-                      Padding(
-                        padding: const EdgeInsets.only(
-                            left: 16, right: 16, bottom: 16, top: 4),
-                        child: Column(
-                          crossAxisAlignment: CrossAxisAlignment.start,
->>>>>>> c8c1ffae
                           children: [
                             Row(
                               mainAxisAlignment: MainAxisAlignment.spaceBetween,
