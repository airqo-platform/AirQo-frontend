<<<<<<< HEAD
'use client';
import { motion } from 'framer-motion';
import Image from 'next/image';
import { useCallback, useEffect, useMemo, useState } from 'react';
import { FiChevronDown } from 'react-icons/fi';
import { IoLocationSharp } from 'react-icons/io5';

import {
  CustomButton,
  Dialog,
  DialogContent,
  DialogFooter,
  DialogHeader,
  DialogTitle,
  DialogTrigger,
  Pagination,
} from '@/components/ui';
import { useDispatch } from '@/hooks';
import { getGridsSummary } from '@/services/externalService';
import { setSelectedCountry } from '@/store/slices/countrySlice';

interface AirqloudCountry {
  _id: string;
  name: string;
  long_name: string;
  numberOfSites: number;
  flag?: string;
}

const CountrySelectorDialog: React.FC = () => {
  const dispatch = useDispatch();
  const [selectedCountryData, setSelectedCountryData] =
    useState<AirqloudCountry | null>(null);
  const [isOpen, setIsOpen] = useState(false);
  const [currentPage, setCurrentPage] = useState(1);
  const [airqloudData, setAirqloudData] = useState<AirqloudCountry[]>([]);
  const [userCountry, setUserCountry] = useState<string | null>(null);
  const itemsPerPage = 6;

  // Calculate total pages
  const totalPages = useMemo(
    () => Math.ceil(airqloudData.length / itemsPerPage),
    [airqloudData.length],
  );

  // Cache for flags to avoid redundant fetches
  const flagCache = useMemo(() => new Map<string, string>(), []);

  // Function to fetch the flag based on the country's long name with caching
  const fetchFlag = useCallback(
    async (countryName: string, abortSignal: AbortSignal) => {
      if (flagCache.has(countryName)) {
        return flagCache.get(countryName)!;
      }
      try {
        const response = await fetch(
          `https://restcountries.com/v3.1/name/${encodeURIComponent(countryName.replace('_', ' '))}`,
          { signal: abortSignal },
        );
        if (!response.ok) {
          throw new Error(`Failed to fetch flag for ${countryName}`);
        }
        const data = await response.json();
        const flag = data[0]?.flags?.png || '';
        flagCache.set(countryName, flag);
        return flag;
      } catch (error) {
        console.error('Error fetching flag for country:', countryName, error);
        return '';
      }
    },
    [flagCache],
  );

  // Fetch airqloud summary using the proxy route or production service
  const fetchAirqloudSummary = useCallback(
    async (abortSignal: AbortSignal) => {
      try {
        let data;
        if (process.env.NODE_ENV === 'development') {
          const response = await fetch(
            `/api/proxy?endpoint=devices/grids/summary`,
            {
              method: 'GET',
              headers: { 'Content-Type': 'application/json' },
              signal: abortSignal,
            },
          );
          if (!response.ok) throw new Error(`Error: ${response.statusText}`);
          data = await response.json();
        } else {
          data = await getGridsSummary();
        }
        // Filter data to only include grids where admin_level is "country"
        const countryLevelData: AirqloudCountry[] = data.grids.filter(
          (grid: any) => grid.admin_level === 'country',
        );
        // Dynamically fetch flags
        const countriesWithFlags = await Promise.all(
          countryLevelData.map(async (country: AirqloudCountry) => {
            const flag = await fetchFlag(country.long_name, abortSignal);
            return { ...country, flag };
          }),
        );
        setAirqloudData(countriesWithFlags);
      } catch (error) {
        if ((error as any).name !== 'AbortError') {
          console.error('Error fetching airqloud summary:', error);
        }
      }
    },
    [fetchFlag],
  );

  // Helper: Wrap the geolocation API in a promise
  const getCurrentPositionAsync = (
    options: PositionOptions = {},
  ): Promise<GeolocationPosition> => {
    return new Promise((resolve, reject) => {
      if (!navigator.geolocation) {
        reject(new Error('Geolocation not supported'));
      } else {
        navigator.geolocation.getCurrentPosition(resolve, reject, options);
      }
    });
  };

  // Function to get the user's country based on coordinates using reverse geocoding
  const fetchUserCountry = useCallback(
    async (latitude: number, longitude: number) => {
      try {
        const response = await fetch(
          `https://api.opencagedata.com/geocode/v1/json?q=${latitude}+${longitude}&key=${process.env.NEXT_PUBLIC_OPENCAGE_API_KEY}`,
        );
        if (!response.ok) {
          throw new Error(
            `Failed to fetch user country: ${response.statusText}`,
          );
        }
        const data = await response.json();
        const country = data.results[0]?.components?.country || null;
        setUserCountry(country);
      } catch (error) {
        console.error('Error fetching user country:', error);
        setUserCountry(null);
      }
    },
    [],
  );

  // Helper to format and truncate long country names
  const formatCountryName = useCallback((name: string) => {
    const cleanName = name.replace(/_/g, ' ');
    return cleanName.length > 20 ? `${cleanName.slice(0, 20)}...` : cleanName;
  }, []);

  // Effect: Get the user's coordinates and fetch the corresponding country
  useEffect(() => {
    let isMounted = true;
    (async () => {
      try {
        const position = await getCurrentPositionAsync({ timeout: 10000 });
        if (isMounted) {
          const { latitude, longitude } = position.coords;
          fetchUserCountry(latitude, longitude);
        }
      } catch (error) {
        console.error('Error getting location:', error);
        if (isMounted) {
          setUserCountry(null);
        }
      }
    })();
    return () => {
      isMounted = false;
    };
  }, [fetchUserCountry]);

  // Effect: Fetch airqloud data
  useEffect(() => {
    const controller = new AbortController();
    fetchAirqloudSummary(controller.signal);
    return () => {
      controller.abort();
    };
  }, [fetchAirqloudSummary]);

  // Effect: Set the default selected country once data is loaded
  useEffect(() => {
    if (airqloudData.length > 0) {
      let defaultCountry: AirqloudCountry | null = null;
      if (userCountry) {
        defaultCountry =
          airqloudData.find(
            (country) =>
              country.long_name.toLowerCase() === userCountry.toLowerCase(),
          ) || null;
      }
      if (!defaultCountry) {
        defaultCountry =
          airqloudData.find(
            (country) => country.long_name.toLowerCase() === 'uganda',
          ) || null;
      }
      defaultCountry = defaultCountry || airqloudData[0];
      setSelectedCountryData(defaultCountry);
      dispatch(setSelectedCountry(defaultCountry));
    }
  }, [airqloudData, userCountry, dispatch]);

  const handleSave = useCallback(() => {
    if (selectedCountryData) {
      dispatch(setSelectedCountry(selectedCountryData));
    }
    setIsOpen(false);
  }, [dispatch, selectedCountryData]);

  // Pagination logic for displaying countries on the current page
  const paginatedCountries = useMemo(() => {
    const startIndex = (currentPage - 1) * itemsPerPage;
    return airqloudData.slice(startIndex, startIndex + itemsPerPage);
  }, [airqloudData, currentPage]);

  return (
    <Dialog open={isOpen} onOpenChange={setIsOpen}>
      <DialogTrigger asChild>
        <button className="flex items-center space-x-2 px-4 py-2 bg-gray-100 rounded-xl text-gray-800 hover:bg-gray-200 transition-all">
          <IoLocationSharp size={20} color="#2563eb" />
          <span>
            {selectedCountryData?.long_name.replace('_', ' ') ||
              'Select Country'}
          </span>
          <FiChevronDown size={16} className="text-gray-600" />
        </button>
      </DialogTrigger>
      <DialogContent className="max-w-2xl max-h-[90vh] p-0 flex flex-col h-full w-full overflow-hidden">
        <DialogHeader className="border-b flex justify-center px-4 py-6 w-full h-[40px] border-gray-300">
          <DialogTitle className="text-xl">Country AirQloud</DialogTitle>
        </DialogHeader>

        <div className="flex-grow flex flex-col overflow-y-auto">
          <motion.div
            initial={{ opacity: 0, y: -20 }}
            animate={{ opacity: 1, y: 0 }}
            transition={{ duration: 0.5 }}
            className="p-4"
          >
            <h1 className="text-gray-700 text-4xl font-bold">
              Our growing network in Africa
            </h1>
            <p className="text-xl mt-2">
              View AirQo developments in your country
            </p>
          </motion.div>

          <motion.div
            initial={{ opacity: 0 }}
            animate={{ opacity: 1 }}
            transition={{ delay: 0.3, duration: 0.5 }}
            className="space-y-5 p-4 overflow-y-auto"
          >
            {airqloudData.length > 0 ? (
              <>
                <h3 className="text-lg font-semibold">Selected Country</h3>
                <div className="flex items-center space-x-2">
                  {selectedCountryData?.flag && (
                    <Image
                      src={selectedCountryData.flag}
                      alt={selectedCountryData.long_name}
                      width={48}
                      height={36}
                      className="rounded-md"
                    />
                  )}
                  <span>
                    {selectedCountryData?.long_name.replace('_', ' ')}
                  </span>
                </div>

                <h3 className="text-lg font-semibold">Select Country</h3>
                <div className="grid grid-cols-1 sm:grid-cols-2 md:grid-cols-3 gap-4">
                  {paginatedCountries.map((country) => (
                    <motion.button
                      key={country._id}
                      whileHover={{ scale: 1.05 }}
                      whileTap={{ scale: 0.95 }}
                      className={`flex items-center justify-start space-x-2 p-2 rounded-lg border w-full h-[60px] ${
                        selectedCountryData?.name === country.name
                          ? 'bg-blue-100 border-blue-600'
                          : 'bg-gray-100 border-gray-300'
                      }`}
                      onClick={() => setSelectedCountryData(country)}
                    >
                      {country.flag && (
                        <Image
                          src={country.flag}
                          alt={country.long_name}
                          width={30}
                          height={24}
                          className="rounded-md"
                        />
                      )}
                      <span title={country.long_name}>
                        {formatCountryName(country.long_name)}
                      </span>
                    </motion.button>
                  ))}
                </div>

                {totalPages > 1 && (
                  <div className="mt-2">
                    <Pagination
                      totalPages={totalPages}
                      currentPage={currentPage}
                      onPageChange={setCurrentPage}
                    />
                  </div>
                )}
              </>
            ) : (
              <div className="flex flex-col items-center justify-center h-full">
                <p className="text-lg text-gray-600">
                  No countries available at the moment.
                </p>
                <p className="text-gray-500">Please try again later.</p>
              </div>
            )}
          </motion.div>
        </div>

        <DialogFooter className="mt-6 flex flex-row justify-end items-center p-4 w-full border-t border-gray-300 gap-4">
          <CustomButton
            className="text-gray-600 h-[40px] p-3 text-center flex justify-center items-center border bg-transparent border-gray-300 hover:bg-gray-100"
            onClick={() => setIsOpen(false)}
          >
            Cancel
          </CustomButton>
          <CustomButton
            className="text-white h-[40px] p-3 text-center flex justify-center items-center"
            onClick={handleSave}
          >
            Save
          </CustomButton>
        </DialogFooter>
      </DialogContent>
    </Dialog>
  );
};

export default CountrySelectorDialog;
=======
'use client';
import { motion } from 'framer-motion';
import Image from 'next/image';
import { useCallback, useEffect, useMemo, useState } from 'react';
import { FiChevronDown } from 'react-icons/fi';
import { IoLocationSharp } from 'react-icons/io5';

import { trackEvent } from '@/components/GoogleAnalytics';
import {
  CustomButton,
  Dialog,
  DialogContent,
  DialogFooter,
  DialogHeader,
  DialogTitle,
  DialogTrigger,
  Pagination,
} from '@/components/ui';
import { useDispatch } from '@/hooks';
import { getGridsSummary } from '@/services/externalService';
import { setSelectedCountry } from '@/store/slices/countrySlice';

interface AirqloudCountry {
  _id: string;
  name: string;
  long_name: string;
  numberOfSites: number;
  flag?: string;
}

const CountrySelectorDialog: React.FC = () => {
  const dispatch = useDispatch();
  const [selectedCountryData, setSelectedCountryData] =
    useState<AirqloudCountry | null>(null);
  const [isOpen, setIsOpen] = useState(false);
  const [currentPage, setCurrentPage] = useState(1);
  const [airqloudData, setAirqloudData] = useState<AirqloudCountry[]>([]);
  const [userCountry, setUserCountry] = useState<string | null>(null);
  const itemsPerPage = 6;

  // Calculate total pages
  const totalPages = useMemo(
    () => Math.ceil(airqloudData.length / itemsPerPage),
    [airqloudData.length],
  );

  // Cache for flags to avoid redundant fetches
  const flagCache = useMemo(() => new Map<string, string>(), []);

  // Function to fetch the flag based on the country's long name with caching
  const fetchFlag = useCallback(
    async (countryName: string, abortSignal: AbortSignal) => {
      if (flagCache.has(countryName)) {
        return flagCache.get(countryName)!;
      }
      try {
        const response = await fetch(
          `https://restcountries.com/v3.1/name/${encodeURIComponent(countryName.replace('_', ' '))}`,
          { signal: abortSignal },
        );
        if (!response.ok) {
          throw new Error(`Failed to fetch flag for ${countryName}`);
        }
        const data = await response.json();
        const flag = data[0]?.flags?.png || '';
        flagCache.set(countryName, flag);
        return flag;
      } catch (error) {
        console.error('Error fetching flag for country:', countryName, error);
        return '';
      }
    },
    [flagCache],
  );

  // Fetch airqloud summary using the proxy route or production service
  const fetchAirqloudSummary = useCallback(
    async (abortSignal: AbortSignal) => {
      try {
        let data;
        if (process.env.NODE_ENV === 'development') {
          const response = await fetch(
            `/api/proxy?endpoint=devices/grids/summary`,
            {
              method: 'GET',
              headers: { 'Content-Type': 'application/json' },
              signal: abortSignal,
            },
          );
          if (!response.ok) throw new Error(`Error: ${response.statusText}`);
          data = await response.json();
        } else {
          data = await getGridsSummary();
        }
        // Filter data to only include grids where admin_level is "country"
        const countryLevelData: AirqloudCountry[] = data.grids.filter(
          (grid: any) => grid.admin_level === 'country',
        );
        // Dynamically fetch flags
        const countriesWithFlags = await Promise.all(
          countryLevelData.map(async (country: AirqloudCountry) => {
            const flag = await fetchFlag(country.long_name, abortSignal);
            return { ...country, flag };
          }),
        );
        setAirqloudData(countriesWithFlags);
      } catch (error) {
        if ((error as any).name !== 'AbortError') {
          console.error('Error fetching airqloud summary:', error);
        }
      }
    },
    [fetchFlag],
  );

  // Helper: Wrap the geolocation API in a promise
  const getCurrentPositionAsync = (
    options: PositionOptions = {},
  ): Promise<GeolocationPosition> => {
    return new Promise((resolve, reject) => {
      if (!navigator.geolocation) {
        reject(new Error('Geolocation not supported'));
      } else {
        navigator.geolocation.getCurrentPosition(resolve, reject, options);
      }
    });
  };

  // Function to get the user's country based on coordinates using reverse geocoding
  const fetchUserCountry = useCallback(
    async (latitude: number, longitude: number) => {
      try {
        const response = await fetch(
          `https://api.opencagedata.com/geocode/v1/json?q=${latitude}+${longitude}&key=${process.env.NEXT_PUBLIC_OPENCAGE_API_KEY}`,
        );
        if (!response.ok) {
          throw new Error(
            `Failed to fetch user country: ${response.statusText}`,
          );
        }
        const data = await response.json();
        const country = data.results[0]?.components?.country || null;
        setUserCountry(country);
      } catch (error) {
        console.error('Error fetching user country:', error);
        setUserCountry(null);
      }
    },
    [],
  );

  // Helper to format and truncate long country names
  const formatCountryName = useCallback((name: string) => {
    const cleanName = name.replace(/_/g, ' ');
    return cleanName.length > 20 ? `${cleanName.slice(0, 20)}...` : cleanName;
  }, []);

  // Effect: Get the user's coordinates and fetch the corresponding country
  useEffect(() => {
    let isMounted = true;
    (async () => {
      try {
        const position = await getCurrentPositionAsync({ timeout: 10000 });
        if (isMounted) {
          const { latitude, longitude } = position.coords;
          fetchUserCountry(latitude, longitude);
        }
      } catch (error) {
        console.error('Error getting location:', error);
        if (isMounted) {
          setUserCountry(null);
        }
      }
    })();
    return () => {
      isMounted = false;
    };
  }, [fetchUserCountry]);

  // Effect: Fetch airqloud data
  useEffect(() => {
    const controller = new AbortController();
    fetchAirqloudSummary(controller.signal);
    return () => {
      controller.abort();
    };
  }, [fetchAirqloudSummary]);

  // Effect: Set the default selected country once data is loaded
  useEffect(() => {
    if (airqloudData.length > 0) {
      let defaultCountry: AirqloudCountry | null = null;
      if (userCountry) {
        defaultCountry =
          airqloudData.find(
            (country) =>
              country.long_name.toLowerCase() === userCountry.toLowerCase(),
          ) || null;
      }
      if (!defaultCountry) {
        defaultCountry =
          airqloudData.find(
            (country) => country.long_name.toLowerCase() === 'uganda',
          ) || null;
      }
      defaultCountry = defaultCountry || airqloudData[0];
      setSelectedCountryData(defaultCountry);
      dispatch(setSelectedCountry(defaultCountry));
    }
  }, [airqloudData, userCountry, dispatch]);

  const handleSave = useCallback(() => {
    if (selectedCountryData) {
      dispatch(setSelectedCountry(selectedCountryData));
    }
    setIsOpen(false);
  }, [dispatch, selectedCountryData]);

  // Pagination logic for displaying countries on the current page
  const paginatedCountries = useMemo(() => {
    const startIndex = (currentPage - 1) * itemsPerPage;
    return airqloudData.slice(startIndex, startIndex + itemsPerPage);
  }, [airqloudData, currentPage]);

  return (
    <Dialog open={isOpen} onOpenChange={setIsOpen}>
      <DialogTrigger asChild>
        <button
          onClick={() => {
            trackEvent({
              action: 'button_click',
              category: 'navigation',
              label: 'country_selector',
            });
          }}
          className="flex items-center space-x-2 px-4 py-2 bg-gray-100 rounded-xl text-gray-800 hover:bg-gray-200 transition-all"
        >
          <IoLocationSharp size={20} color="#2563eb" />
          <span>
            {selectedCountryData?.long_name.replace('_', ' ') ||
              'Select Country'}
          </span>
          <FiChevronDown size={16} className="text-gray-600" />
        </button>
      </DialogTrigger>
      <DialogContent className="max-w-2xl max-h-[90vh] p-0 flex flex-col h-full w-full overflow-hidden">
        <DialogHeader className="border-b flex justify-center px-4 py-6 w-full h-[40px] border-gray-300">
          <DialogTitle className="text-xl">Country AirQloud</DialogTitle>
        </DialogHeader>

        <div className="flex-grow flex flex-col overflow-y-auto">
          <motion.div
            initial={{ opacity: 0, y: -20 }}
            animate={{ opacity: 1, y: 0 }}
            transition={{ duration: 0.5 }}
            className="p-4"
          >
            <h1 className="text-gray-700 text-4xl font-bold">
              Our growing network in Africa
            </h1>
            <p className="text-xl mt-2">
              View AirQo developments in your country
            </p>
          </motion.div>

          <motion.div
            initial={{ opacity: 0 }}
            animate={{ opacity: 1 }}
            transition={{ delay: 0.3, duration: 0.5 }}
            className="space-y-5 p-4 overflow-y-auto"
          >
            {airqloudData.length > 0 ? (
              <>
                <h3 className="text-lg font-semibold">Selected Country</h3>
                <div className="flex items-center space-x-2">
                  {selectedCountryData?.flag && (
                    <Image
                      src={selectedCountryData.flag}
                      alt={selectedCountryData.long_name}
                      width={48}
                      height={36}
                      className="rounded-md"
                    />
                  )}
                  <span>
                    {selectedCountryData?.long_name.replace('_', ' ')}
                  </span>
                </div>

                <h3 className="text-lg font-semibold">Select Country</h3>
                <div className="grid grid-cols-1 sm:grid-cols-2 md:grid-cols-3 gap-4">
                  {paginatedCountries.map((country) => (
                    <motion.button
                      key={country._id}
                      whileHover={{ scale: 1.05 }}
                      whileTap={{ scale: 0.95 }}
                      className={`flex items-center justify-start space-x-2 p-2 rounded-lg border w-full h-[60px] ${
                        selectedCountryData?.name === country.name
                          ? 'bg-blue-100 border-blue-600'
                          : 'bg-gray-100 border-gray-300'
                      }`}
                      onClick={() => setSelectedCountryData(country)}
                    >
                      {country.flag && (
                        <Image
                          src={country.flag}
                          alt={country.long_name}
                          width={30}
                          height={24}
                          className="rounded-md"
                        />
                      )}
                      <span title={country.long_name}>
                        {formatCountryName(country.long_name)}
                      </span>
                    </motion.button>
                  ))}
                </div>

                {totalPages > 1 && (
                  <div className="mt-2">
                    <Pagination
                      totalPages={totalPages}
                      currentPage={currentPage}
                      onPageChange={setCurrentPage}
                    />
                  </div>
                )}
              </>
            ) : (
              <div className="flex flex-col items-center justify-center h-full">
                <p className="text-lg text-gray-600">
                  No countries available at the moment.
                </p>
                <p className="text-gray-500">Please try again later.</p>
              </div>
            )}
          </motion.div>
        </div>

        <DialogFooter className="mt-6 flex flex-row justify-end items-center p-4 w-full border-t border-gray-300 gap-4">
          <CustomButton
            className="text-gray-600 h-[40px] p-3 text-center flex justify-center items-center border bg-transparent border-gray-300 hover:bg-gray-100"
            onClick={() => setIsOpen(false)}
          >
            Cancel
          </CustomButton>
          <CustomButton
            className="text-white h-[40px] p-3 text-center flex justify-center items-center"
            onClick={handleSave}
          >
            Save
          </CustomButton>
        </DialogFooter>
      </DialogContent>
    </Dialog>
  );
};

export default CountrySelectorDialog;
>>>>>>> 280275ea
<|MERGE_RESOLUTION|>--- conflicted
+++ resolved
@@ -1,4 +1,3 @@
-<<<<<<< HEAD
 'use client';
 import { motion } from 'framer-motion';
 import Image from 'next/image';
@@ -6,6 +5,7 @@
 import { FiChevronDown } from 'react-icons/fi';
 import { IoLocationSharp } from 'react-icons/io5';
 
+import { trackEvent } from '@/components/GoogleAnalytics';
 import {
   CustomButton,
   Dialog,
@@ -225,7 +225,16 @@
   return (
     <Dialog open={isOpen} onOpenChange={setIsOpen}>
       <DialogTrigger asChild>
-        <button className="flex items-center space-x-2 px-4 py-2 bg-gray-100 rounded-xl text-gray-800 hover:bg-gray-200 transition-all">
+        <button
+          onClick={() => {
+            trackEvent({
+              action: 'button_click',
+              category: 'navigation',
+              label: 'country_selector',
+            });
+          }}
+          className="flex items-center space-x-2 px-4 py-2 bg-gray-100 rounded-xl text-gray-800 hover:bg-gray-200 transition-all"
+        >
           <IoLocationSharp size={20} color="#2563eb" />
           <span>
             {selectedCountryData?.long_name.replace('_', ' ') ||
@@ -348,366 +357,4 @@
   );
 };
 
-export default CountrySelectorDialog;
-=======
-'use client';
-import { motion } from 'framer-motion';
-import Image from 'next/image';
-import { useCallback, useEffect, useMemo, useState } from 'react';
-import { FiChevronDown } from 'react-icons/fi';
-import { IoLocationSharp } from 'react-icons/io5';
-
-import { trackEvent } from '@/components/GoogleAnalytics';
-import {
-  CustomButton,
-  Dialog,
-  DialogContent,
-  DialogFooter,
-  DialogHeader,
-  DialogTitle,
-  DialogTrigger,
-  Pagination,
-} from '@/components/ui';
-import { useDispatch } from '@/hooks';
-import { getGridsSummary } from '@/services/externalService';
-import { setSelectedCountry } from '@/store/slices/countrySlice';
-
-interface AirqloudCountry {
-  _id: string;
-  name: string;
-  long_name: string;
-  numberOfSites: number;
-  flag?: string;
-}
-
-const CountrySelectorDialog: React.FC = () => {
-  const dispatch = useDispatch();
-  const [selectedCountryData, setSelectedCountryData] =
-    useState<AirqloudCountry | null>(null);
-  const [isOpen, setIsOpen] = useState(false);
-  const [currentPage, setCurrentPage] = useState(1);
-  const [airqloudData, setAirqloudData] = useState<AirqloudCountry[]>([]);
-  const [userCountry, setUserCountry] = useState<string | null>(null);
-  const itemsPerPage = 6;
-
-  // Calculate total pages
-  const totalPages = useMemo(
-    () => Math.ceil(airqloudData.length / itemsPerPage),
-    [airqloudData.length],
-  );
-
-  // Cache for flags to avoid redundant fetches
-  const flagCache = useMemo(() => new Map<string, string>(), []);
-
-  // Function to fetch the flag based on the country's long name with caching
-  const fetchFlag = useCallback(
-    async (countryName: string, abortSignal: AbortSignal) => {
-      if (flagCache.has(countryName)) {
-        return flagCache.get(countryName)!;
-      }
-      try {
-        const response = await fetch(
-          `https://restcountries.com/v3.1/name/${encodeURIComponent(countryName.replace('_', ' '))}`,
-          { signal: abortSignal },
-        );
-        if (!response.ok) {
-          throw new Error(`Failed to fetch flag for ${countryName}`);
-        }
-        const data = await response.json();
-        const flag = data[0]?.flags?.png || '';
-        flagCache.set(countryName, flag);
-        return flag;
-      } catch (error) {
-        console.error('Error fetching flag for country:', countryName, error);
-        return '';
-      }
-    },
-    [flagCache],
-  );
-
-  // Fetch airqloud summary using the proxy route or production service
-  const fetchAirqloudSummary = useCallback(
-    async (abortSignal: AbortSignal) => {
-      try {
-        let data;
-        if (process.env.NODE_ENV === 'development') {
-          const response = await fetch(
-            `/api/proxy?endpoint=devices/grids/summary`,
-            {
-              method: 'GET',
-              headers: { 'Content-Type': 'application/json' },
-              signal: abortSignal,
-            },
-          );
-          if (!response.ok) throw new Error(`Error: ${response.statusText}`);
-          data = await response.json();
-        } else {
-          data = await getGridsSummary();
-        }
-        // Filter data to only include grids where admin_level is "country"
-        const countryLevelData: AirqloudCountry[] = data.grids.filter(
-          (grid: any) => grid.admin_level === 'country',
-        );
-        // Dynamically fetch flags
-        const countriesWithFlags = await Promise.all(
-          countryLevelData.map(async (country: AirqloudCountry) => {
-            const flag = await fetchFlag(country.long_name, abortSignal);
-            return { ...country, flag };
-          }),
-        );
-        setAirqloudData(countriesWithFlags);
-      } catch (error) {
-        if ((error as any).name !== 'AbortError') {
-          console.error('Error fetching airqloud summary:', error);
-        }
-      }
-    },
-    [fetchFlag],
-  );
-
-  // Helper: Wrap the geolocation API in a promise
-  const getCurrentPositionAsync = (
-    options: PositionOptions = {},
-  ): Promise<GeolocationPosition> => {
-    return new Promise((resolve, reject) => {
-      if (!navigator.geolocation) {
-        reject(new Error('Geolocation not supported'));
-      } else {
-        navigator.geolocation.getCurrentPosition(resolve, reject, options);
-      }
-    });
-  };
-
-  // Function to get the user's country based on coordinates using reverse geocoding
-  const fetchUserCountry = useCallback(
-    async (latitude: number, longitude: number) => {
-      try {
-        const response = await fetch(
-          `https://api.opencagedata.com/geocode/v1/json?q=${latitude}+${longitude}&key=${process.env.NEXT_PUBLIC_OPENCAGE_API_KEY}`,
-        );
-        if (!response.ok) {
-          throw new Error(
-            `Failed to fetch user country: ${response.statusText}`,
-          );
-        }
-        const data = await response.json();
-        const country = data.results[0]?.components?.country || null;
-        setUserCountry(country);
-      } catch (error) {
-        console.error('Error fetching user country:', error);
-        setUserCountry(null);
-      }
-    },
-    [],
-  );
-
-  // Helper to format and truncate long country names
-  const formatCountryName = useCallback((name: string) => {
-    const cleanName = name.replace(/_/g, ' ');
-    return cleanName.length > 20 ? `${cleanName.slice(0, 20)}...` : cleanName;
-  }, []);
-
-  // Effect: Get the user's coordinates and fetch the corresponding country
-  useEffect(() => {
-    let isMounted = true;
-    (async () => {
-      try {
-        const position = await getCurrentPositionAsync({ timeout: 10000 });
-        if (isMounted) {
-          const { latitude, longitude } = position.coords;
-          fetchUserCountry(latitude, longitude);
-        }
-      } catch (error) {
-        console.error('Error getting location:', error);
-        if (isMounted) {
-          setUserCountry(null);
-        }
-      }
-    })();
-    return () => {
-      isMounted = false;
-    };
-  }, [fetchUserCountry]);
-
-  // Effect: Fetch airqloud data
-  useEffect(() => {
-    const controller = new AbortController();
-    fetchAirqloudSummary(controller.signal);
-    return () => {
-      controller.abort();
-    };
-  }, [fetchAirqloudSummary]);
-
-  // Effect: Set the default selected country once data is loaded
-  useEffect(() => {
-    if (airqloudData.length > 0) {
-      let defaultCountry: AirqloudCountry | null = null;
-      if (userCountry) {
-        defaultCountry =
-          airqloudData.find(
-            (country) =>
-              country.long_name.toLowerCase() === userCountry.toLowerCase(),
-          ) || null;
-      }
-      if (!defaultCountry) {
-        defaultCountry =
-          airqloudData.find(
-            (country) => country.long_name.toLowerCase() === 'uganda',
-          ) || null;
-      }
-      defaultCountry = defaultCountry || airqloudData[0];
-      setSelectedCountryData(defaultCountry);
-      dispatch(setSelectedCountry(defaultCountry));
-    }
-  }, [airqloudData, userCountry, dispatch]);
-
-  const handleSave = useCallback(() => {
-    if (selectedCountryData) {
-      dispatch(setSelectedCountry(selectedCountryData));
-    }
-    setIsOpen(false);
-  }, [dispatch, selectedCountryData]);
-
-  // Pagination logic for displaying countries on the current page
-  const paginatedCountries = useMemo(() => {
-    const startIndex = (currentPage - 1) * itemsPerPage;
-    return airqloudData.slice(startIndex, startIndex + itemsPerPage);
-  }, [airqloudData, currentPage]);
-
-  return (
-    <Dialog open={isOpen} onOpenChange={setIsOpen}>
-      <DialogTrigger asChild>
-        <button
-          onClick={() => {
-            trackEvent({
-              action: 'button_click',
-              category: 'navigation',
-              label: 'country_selector',
-            });
-          }}
-          className="flex items-center space-x-2 px-4 py-2 bg-gray-100 rounded-xl text-gray-800 hover:bg-gray-200 transition-all"
-        >
-          <IoLocationSharp size={20} color="#2563eb" />
-          <span>
-            {selectedCountryData?.long_name.replace('_', ' ') ||
-              'Select Country'}
-          </span>
-          <FiChevronDown size={16} className="text-gray-600" />
-        </button>
-      </DialogTrigger>
-      <DialogContent className="max-w-2xl max-h-[90vh] p-0 flex flex-col h-full w-full overflow-hidden">
-        <DialogHeader className="border-b flex justify-center px-4 py-6 w-full h-[40px] border-gray-300">
-          <DialogTitle className="text-xl">Country AirQloud</DialogTitle>
-        </DialogHeader>
-
-        <div className="flex-grow flex flex-col overflow-y-auto">
-          <motion.div
-            initial={{ opacity: 0, y: -20 }}
-            animate={{ opacity: 1, y: 0 }}
-            transition={{ duration: 0.5 }}
-            className="p-4"
-          >
-            <h1 className="text-gray-700 text-4xl font-bold">
-              Our growing network in Africa
-            </h1>
-            <p className="text-xl mt-2">
-              View AirQo developments in your country
-            </p>
-          </motion.div>
-
-          <motion.div
-            initial={{ opacity: 0 }}
-            animate={{ opacity: 1 }}
-            transition={{ delay: 0.3, duration: 0.5 }}
-            className="space-y-5 p-4 overflow-y-auto"
-          >
-            {airqloudData.length > 0 ? (
-              <>
-                <h3 className="text-lg font-semibold">Selected Country</h3>
-                <div className="flex items-center space-x-2">
-                  {selectedCountryData?.flag && (
-                    <Image
-                      src={selectedCountryData.flag}
-                      alt={selectedCountryData.long_name}
-                      width={48}
-                      height={36}
-                      className="rounded-md"
-                    />
-                  )}
-                  <span>
-                    {selectedCountryData?.long_name.replace('_', ' ')}
-                  </span>
-                </div>
-
-                <h3 className="text-lg font-semibold">Select Country</h3>
-                <div className="grid grid-cols-1 sm:grid-cols-2 md:grid-cols-3 gap-4">
-                  {paginatedCountries.map((country) => (
-                    <motion.button
-                      key={country._id}
-                      whileHover={{ scale: 1.05 }}
-                      whileTap={{ scale: 0.95 }}
-                      className={`flex items-center justify-start space-x-2 p-2 rounded-lg border w-full h-[60px] ${
-                        selectedCountryData?.name === country.name
-                          ? 'bg-blue-100 border-blue-600'
-                          : 'bg-gray-100 border-gray-300'
-                      }`}
-                      onClick={() => setSelectedCountryData(country)}
-                    >
-                      {country.flag && (
-                        <Image
-                          src={country.flag}
-                          alt={country.long_name}
-                          width={30}
-                          height={24}
-                          className="rounded-md"
-                        />
-                      )}
-                      <span title={country.long_name}>
-                        {formatCountryName(country.long_name)}
-                      </span>
-                    </motion.button>
-                  ))}
-                </div>
-
-                {totalPages > 1 && (
-                  <div className="mt-2">
-                    <Pagination
-                      totalPages={totalPages}
-                      currentPage={currentPage}
-                      onPageChange={setCurrentPage}
-                    />
-                  </div>
-                )}
-              </>
-            ) : (
-              <div className="flex flex-col items-center justify-center h-full">
-                <p className="text-lg text-gray-600">
-                  No countries available at the moment.
-                </p>
-                <p className="text-gray-500">Please try again later.</p>
-              </div>
-            )}
-          </motion.div>
-        </div>
-
-        <DialogFooter className="mt-6 flex flex-row justify-end items-center p-4 w-full border-t border-gray-300 gap-4">
-          <CustomButton
-            className="text-gray-600 h-[40px] p-3 text-center flex justify-center items-center border bg-transparent border-gray-300 hover:bg-gray-100"
-            onClick={() => setIsOpen(false)}
-          >
-            Cancel
-          </CustomButton>
-          <CustomButton
-            className="text-white h-[40px] p-3 text-center flex justify-center items-center"
-            onClick={handleSave}
-          >
-            Save
-          </CustomButton>
-        </DialogFooter>
-      </DialogContent>
-    </Dialog>
-  );
-};
-
-export default CountrySelectorDialog;
->>>>>>> 280275ea
+export default CountrySelectorDialog;