--- conflicted
+++ resolved
@@ -1,54 +1,3 @@
-<<<<<<< HEAD
-'use client';
-
-import Link from 'next/link';
-import { usePathname } from 'next/navigation';
-import type React from 'react';
-
-import mainConfig from '@/configs/mainConfigs';
-
-const tabs = [
-  { label: 'About', value: '/clean-air-network' },
-  { label: 'Membership', value: '/clean-air-network/membership' },
-  { label: 'Events', value: '/clean-air-network/events' },
-  { label: 'Resources', value: '/clean-air-network/resources' },
-];
-
-const TabNavigation: React.FC = () => {
-  const pathname = usePathname();
-
-  const isActiveTab = (tabValue: string) => {
-    if (tabValue === '/clean-air-network') {
-      return pathname === tabValue;
-    }
-    return pathname.startsWith(tabValue);
-  };
-
-  return (
-    <nav className="border-y pt-4 overflow-x-auto bg-white border-gray-200">
-      <div
-        className={`flex space-x-8 ${mainConfig.containerClass} px-4 lg:px-0`}
-      >
-        {tabs.map((tab) => (
-          <Link
-            key={tab.value}
-            href={tab.value}
-            className={`pb-2 text-[14px] font-normal transition-colors duration-300 ${
-              isActiveTab(tab.value)
-                ? 'text-blue-600 border-b-2 border-blue-600'
-                : 'text-gray-400 hover:text-gray-600'
-            }`}
-          >
-            {tab.label}
-          </Link>
-        ))}
-      </div>
-    </nav>
-  );
-};
-
-export default TabNavigation;
-=======
 // components/layouts/TabNavigation.tsx
 'use client';
 
@@ -111,5 +60,4 @@
   );
 };
 
-export default TabNavigation;
->>>>>>> 280275ea
+export default TabNavigation;