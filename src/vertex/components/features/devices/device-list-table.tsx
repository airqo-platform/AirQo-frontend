--- conflicted
+++ resolved
@@ -5,13 +5,10 @@
 import { useState, useMemo, useRef, useEffect } from "react";
 import { AssignCohortDevicesDialog } from "@/components/features/cohorts/assign-cohort-devices";
 import { useUserContext } from "@/core/hooks/useUserContext";
-<<<<<<< HEAD
 import { UnassignCohortDevicesDialog } from "../cohorts/unassign-cohort-devices";
-=======
 import { useDevices } from "@/core/hooks/useDevices";
 import { getColumns, type TableDevice } from "./utils/table-columns";
 import { useServerSideTableState } from "@/core/hooks/useServerSideTableState";
->>>>>>> 7c960a8d
 
 interface DevicesTableProps {
   itemsPerPage?: number;
@@ -78,124 +75,11 @@
     setShowAssignDialog(true);
   };
 
-<<<<<<< HEAD
   const handleUnassignActionSubmit = (selectedIds: (string | number)[]) => {
     setSelectedDevices(selectedIds as string[]);
     setShowUnassignDialog(true);
   };
 
-  const devicesWithId: TableDevice[] = devices
-    .filter(
-      (device): device is Device & { _id: string } =>
-        typeof device._id === "string" && device._id.trim() !== ""
-    )
-    .map((device) => ({
-      ...device,
-      id: device._id,
-    }));
-
-  const columns: TableColumn<TableDevice, string>[] = [
-    {
-      key: "long_name",
-      label: "Device Name",
-      render: (value, device) => {
-        const name = typeof value === "string" ? value : "";
-        const description = (device as Device).description ?? "";
-        return (
-          <div className="flex flex-col gap-1">
-            <span className="font-medium uppercase">
-              {name.length > 25 ? `${name.slice(0, 25)}...` : name}
-            </span>
-            <span
-              className="text-sm text-muted-foreground max-w-[200px] truncate lowercase"
-              title={description}
-            >
-              {description}
-            </span>
-          </div>
-        );
-      },
-    },
-    {
-      key: "isOnline",
-      label: "Online Status",
-      render: (isOnline) => {
-        const status = Boolean(isOnline);
-        return (
-          <span
-            className={`inline-flex items-center px-2.5 py-0.5 rounded-full text-xs font-medium ${
-              status ? "bg-green-100 text-green-800" : "bg-red-100 text-red-800"
-            }`}
-          >
-            {status ? (
-              <>
-                Online
-                <span className="ml-1 w-2 h-2 bg-green-500 rounded-full inline-block" />
-              </>
-            ) : (
-              "Offline"
-            )}
-          </span>
-        );
-      },
-    },
-    {
-      key: "site",
-      label: "Site",
-      render: (siteData, device) => {
-        const site = (siteData as Site)?.name || device?.description;
-
-        return (
-          <span className="uppercase max-w-40 w-full">
-            {typeof site === 'string' ? site : "Not assigned"}
-          </span>
-        );
-      },
-    },
-    {
-      key: "status",
-      label: "Status",
-      render: (status) => {
-        const value = typeof status === "string" ? status : "";
-        const statusMap: Record<string, string> = {
-          deployed: "text-green-800",
-          recalled: "text-yellow-800",
-          not_deployed: "text-red-800",
-        };
-
-        return (
-          <span
-            className={`inline-flex items-center px-2.5 py-0.5 rounded-full text-xs font-medium capitalize ${
-              statusMap[value] ?? "text-gray-500"
-            }`}
-          >
-            {value.replace("_", " ")}
-          </span>
-        );
-      },
-    },
-    {
-      key: "createdAt",
-      label: "Created On",
-      render: (value) => {
-        const date = new Date(value as string);
-        return moment(date).format("MMM D YYYY, h:mm A");
-      },
-    },
-  ];
-
-  if (isInternalView) {
-    const groupsColumn: TableColumn<TableDevice, string> = {
-      key: "groups",
-      label: "Groups",
-      render: (value, item) => {
-        const device = item as Device;
-        const groups = device.groups as string[] | undefined;
-
-        if (!groups || groups.length === 0) {
-          return <span className="text-muted-foreground">-</span>;
-        }
-=======
   const devicesWithId: TableDevice[] = useMemo(() => {
     return devices
       .filter(
@@ -207,7 +91,6 @@
         id: device._id,
       }));
   }, [devices]);
->>>>>>> 7c960a8d
 
   const columns = useMemo(() => getColumns(isInternalView), [isInternalView]);
 
