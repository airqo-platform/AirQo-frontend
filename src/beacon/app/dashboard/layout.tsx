--- conflicted
+++ resolved
@@ -145,7 +145,7 @@
     }
   }
 
-<<<<<<< HEAD
+
   // Handle logout
   const handleLogout = async () => {
     setIsLoggingOut(true)
@@ -173,16 +173,7 @@
       setIsLoggingOut(false)
       setShowLogoutDialog(false)
     }
-=======
-  useEffect(() => {
-    fetchUser()
-  }, [])
-
-  const handleLogout = () => {
-    localStorage.removeItem("access_token")
-    localStorage.removeItem("user") 
-    router.push("/login?logout=true")
->>>>>>> 06e9be5d
+
   }
 
   // Generate user initials from first_name and last_name
