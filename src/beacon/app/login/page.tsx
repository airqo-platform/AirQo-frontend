--- conflicted
+++ resolved
@@ -4,7 +4,7 @@
 import { useRouter } from "next/navigation"
 import { Button } from "@/components/ui/button"
 import { Input } from "@/components/ui/input"
-<<<<<<< HEAD
+
 import { Card, CardContent, CardDescription, CardHeader, CardTitle } from "@/components/ui/card"
 import { Alert, AlertDescription } from "@/components/ui/alert"
 import { Loader2, Mail, Lock, AlertCircle } from "lucide-react"
@@ -15,18 +15,9 @@
  * Login Page Component
  * Handles user authentication for the AirQo platform
  */
-=======
-import { Card, CardContent, CardDescription, CardFooter, CardHeader, CardTitle } from "@/components/ui/card"
-
-import Link from "next/link"
-
-import AirqoLogo from "@/public/icons/airqo_logo.svg";
-
-
->>>>>>> 06e9be5d
+
 export default function LoginPage() {
   const router = useRouter()
-<<<<<<< HEAD
   
   const [email, setEmail] = useState<string>("")
   const [password, setPassword] = useState<string>("")
@@ -52,15 +43,7 @@
       if (authService.isAuthenticated()) {
         router.push("/dashboard")
       }
-=======
-
-  const AIRQO_API_BASE_URL = process.env.NEXT_PUBLIC_AIRQO_API_BASE_URL
-
-  useEffect(() => {
-    const params = new URLSearchParams(window.location.search)
-    if (params.get("logout") === "true") {
-      setLogoutMessage("You have been successfully logged out")
->>>>>>> 06e9be5d
+
     }
   }, [router])
   
@@ -91,7 +74,7 @@
     }
     
     setIsLoading(true)
-<<<<<<< HEAD
+
     
     try {
       // Clear any existing auth data (without redirect)
@@ -149,47 +132,7 @@
       } else {
         setError(err.message || "Authentication failed. Please check your credentials.")
       }
-=======
-    setError("")
-
-    try {
-      const response = await fetch(`${AIRQO_API_BASE_URL}/api/v2/users/loginUser`, {
-        method: "POST",
-        headers: {
-          "Content-Type": "application/json",
-        },
-        body: JSON.stringify({
-          userName: email,
-          password: password
-        }),
-      })
-
-      if (response.ok) {
-        const data = await response.json()
-
-        // Clean token (remove "JWT " prefix if present)
-        const rawToken = data.token || data.access_token || ""
-        const token = rawToken.startsWith("JWT ") ? rawToken.split(" ")[1] : rawToken
-
-        // Store auth data
-        localStorage.setItem("access_token", token)
-        if (data.user) {
-          localStorage.setItem("user_data", JSON.stringify(data.user))
-        }
-
-        // Store token in cookie
-        document.cookie = `token=${token}; path=/;`
-
-        // Navigate to dashboard
-        router.push("/dashboard")
-      } else {
-        const errorData = await response.json()
-        setError(errorData.message || errorData.detail || "Invalid email or password.")
-      }
-    } catch (err) {
-      console.error("Login error:", err)
-      setError("An error occurred during login. Please try again.")
->>>>>>> 06e9be5d
+
     } finally {
       setIsLoading(false)
     }
@@ -205,7 +148,7 @@
   }, [email, password])
 
   return (
-<<<<<<< HEAD
+
     <div className="min-h-screen flex items-center justify-center bg-gray-50 px-4 py-12 sm:px-6 lg:px-8">
       <div className="max-w-md w-full space-y-8">
         {/* Header */}
@@ -339,62 +282,7 @@
           <Link href="/privacy" className="underline">Privacy Policy</Link>
         </p>
       </div>
-=======
-    <div className="min-h-screen flex items-center justify-center bg-gray-50">
-      <Card className="w-[350px]">
-        <CardHeader className="space-y-1 flex flex-col items-center">
-          <AirqoLogo className="mb-4" alt="AirQo Logo" />
-          <CardTitle className="text-2xl">Welcome back</CardTitle>
-          <CardDescription>Enter your credentials to access your account</CardDescription>
-        </CardHeader>
-        <CardContent>
-          {logoutMessage && (
-            <div className="mb-4 p-3 bg-green-50 text-green-700 rounded-md text-sm">{logoutMessage}</div>
-          )}
-          {error && (
-            <div className="mb-4 p-3 bg-red-50 text-red-700 rounded-md text-sm">{error}</div>
-          )}
-          <form onSubmit={onSubmit} className="space-y-4">
-            <Input
-              id="email"
-              placeholder="name@example.com"
-              type="email"
-              autoCapitalize="none"
-              autoComplete="email"
-              autoCorrect="off"
-              disabled={isLoading}
-              required
-              value={email}
-              onChange={(e) => setEmail(e.target.value)}
-            />
-            <Input
-              id="password"
-              placeholder="••••••••"
-              type="password"
-              autoComplete="current-password"
-              disabled={isLoading}
-              required
-              value={password}
-              onChange={(e) => setPassword(e.target.value)}
-            />
-            <Button className="w-full" type="submit" disabled={isLoading}>
-              {isLoading ? "Signing in..." : "Sign In"}
-            </Button>
-          </form>
-        </CardContent>
-        <CardFooter className="flex flex-col space-y-2">
-          <Link href="/forgot-password" className="text-sm text-blue-600 hover:underline">
-            Forgot your password?
-          </Link>
-          <div className="text-sm text-gray-600">
-            Don't have an account?{" "}
-            <Link href="/register" className="text-blue-600 hover:underline">
-              Sign up
-            </Link>
-          </div>
-        </CardFooter>
-      </Card>
->>>>>>> 06e9be5d
+
     </div>
   )
 }