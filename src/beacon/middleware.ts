<<<<<<< HEAD
import { NextResponse } from 'next/server'
import type { NextRequest } from 'next/server'
=======
import { jwtVerify } from 'jose'
import { NextRequest, NextResponse } from 'next/server'

async function verifyToken(token: string): Promise<boolean> {
  try {
    const secret = new TextEncoder().encode(process.env.JWT_SECRET || 'fallback-secret')
    await jwtVerify(token, secret)
    return true
  } catch {
    return false
  }
}
>>>>>>> 99f2103a

export async function middleware(request: NextRequest) {
  const token = request.cookies.get('token')?.value

  if (request.nextUrl.pathname.startsWith('/login')) {
    return NextResponse.next()
  }

  if (!token) {
    return NextResponse.redirect(new URL('/login', request.url))
  }

  return NextResponse.next()
}

export const config = {
  matcher: ['/((?!_next/static|favicon.ico|public).*)'],
}<|MERGE_RESOLUTION|>--- conflicted
+++ resolved
@@ -1,20 +1,8 @@
-<<<<<<< HEAD
+
 import { NextResponse } from 'next/server'
 import type { NextRequest } from 'next/server'
-=======
-import { jwtVerify } from 'jose'
-import { NextRequest, NextResponse } from 'next/server'
 
-async function verifyToken(token: string): Promise<boolean> {
-  try {
-    const secret = new TextEncoder().encode(process.env.JWT_SECRET || 'fallback-secret')
-    await jwtVerify(token, secret)
-    return true
-  } catch {
-    return false
-  }
-}
->>>>>>> 99f2103a
+
 
 export async function middleware(request: NextRequest) {
   const token = request.cookies.get('token')?.value
