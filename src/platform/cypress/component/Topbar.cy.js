import React from 'react';
import { mount } from '@cypress/react';
import { Provider } from 'react-redux';
<<<<<<< HEAD
import TopBar from '@/common/layouts/TopBar';
=======
import PageTopBar from '@/components/PageTopBar';
>>>>>>> 66401d8d
import createStore from '@/lib/store';

describe('PageTopBar Component', () => {
  it('should render the PageTopBar component', () => {
    const store = createStore();
    mount(
      <Provider store={store}>
        <PageTopBar />
      </Provider>,
    );
    cy.get('[data-cy=topbar]').should('be.visible');
  });

  it('should show the dropdown menu when the user clicks on the profile icon', () => {
    const store = createStore();
    mount(
      <Provider store={store}>
        <PageTopBar />
      </Provider>,
    );
    cy.get('[data-cy=profile-btn]').click();
    cy.get('[data-cy=topbar-dropdown-menu]').should('be.visible');
  });
});<|MERGE_RESOLUTION|>--- conflicted
+++ resolved
@@ -1,11 +1,7 @@
 import React from 'react';
 import { mount } from '@cypress/react';
 import { Provider } from 'react-redux';
-<<<<<<< HEAD
-import TopBar from '@/common/layouts/TopBar';
-=======
 import PageTopBar from '@/components/PageTopBar';
->>>>>>> 66401d8d
 import createStore from '@/lib/store';
 
 describe('PageTopBar Component', () => {
