--- conflicted
+++ resolved
@@ -1,250 +1,177 @@
-import { useEffect, useState, useCallback } from 'react';
-import { useSelector, useDispatch } from 'react-redux';
-import { useSession } from 'next-auth/react';
-import { useRouter } from 'next/router';
-import { getUserDetails } from '@/core/apis/Account';
-import { setActiveGroup } from '@/lib/store/services/activeGroup/ActiveGroupSlice';
-
-const findGroupByOrgSlug = (groups, orgSlug) => {
-  if (!orgSlug || !groups?.length) return null;
-
-  // Convert slug back to title format for matching
-  const slugToTitle = orgSlug.replace(/-/g, ' ').toLowerCase();
-
-  return groups.find((group) => {
-    const groupTitle = group.grp_title?.toLowerCase();
-    // Try exact match first
-    if (groupTitle === slugToTitle) return true;
-
-    // Try slug-ified version match
-    const groupSlug = groupTitle
-      ?.replace(/[^a-z0-9]+/g, '-')
-      .replace(/^-+|-+$/g, '');
-    return groupSlug === orgSlug;
-  });
-};
-
-const findGroupByOrgName = (groups, orgName) =>
-  groups?.find(
-    (group) => group.grp_title?.toLowerCase() === orgName?.toLowerCase(),
-  );
-
-export function useGetActiveGroup() {
-  const [loading, setLoading] = useState(true);
-  const [userGroups, setUserGroups] = useState([]);
-  const [error, setError] = useState(null);
-
-  const dispatch = useDispatch();
-
-  // Safely get router with error handling
-  let router = null;
-  try {
-    router = useRouter();
-  } catch {
-    // Router not available in this context (e.g., SSR, non-page components)
-    // Silently handle the error
-    router = null;
-  }
-
-  const { data: session } = useSession();
-  const userInfo = useSelector((state) => state?.login?.userInfo);
-  const chartData = useSelector((state) => state.chart);
-  const activeGroup = useSelector((state) => state.activeGroup?.activeGroup);
-
-  // Extract organization slug from URL with fallback
-  const orgSlug =
-    router?.query?.org_slug ||
-    router?.asPath?.match(/\/org\/([^/]+)/)?.[1] ||
-    (typeof window !== 'undefined'
-      ? window.location.pathname.match(/\/org\/([^/]+)/)?.[1]
-      : null);
-  // Fetch user groups from API using session user ID
-  const fetchUserGroups = useCallback(async () => {
-    if (!session?.user?.id) {
-      // Fallback to Redux userInfo if session is not available
-      if (userInfo?.groups) {
-        const activeGroups = userInfo.groups.filter(
-          (group) => group && group.status === 'ACTIVE',
-        );
-        setUserGroups(activeGroups);
-        setLoading(false);
-        return activeGroups;
-      }
-      setLoading(false);
-      return [];
-    }
-
-    try {
-      setLoading(true);
-      setError(null);
-
-      const response = await getUserDetails(session.user.id);
-      // Handle the API response structure - users array with groups
-      const userDetails = response?.users?.[0] || response;
-      const groups = userDetails?.groups || [];
-
-      // Filter only active groups
-      const activeGroups = groups.filter(
-        (group) => group && group.status === 'ACTIVE',
-      );
-      setUserGroups(activeGroups);
-
-      return activeGroups;
-    } catch (fetchError) {
-      setError(fetchError.message || 'Failed to fetch user groups');
-      setUserGroups([]);
-      return [];
-    } finally {
-      setLoading(false);
-    }
-  }, [session?.user?.id, userInfo?.groups]);
-  // Initial fetch of user groups
-  useEffect(() => {
-    fetchUserGroups();
-  }, [fetchUserGroups]);
-
-  // Determine active group based on URL slug, chart organization name, or fallback
-  useEffect(() => {
-    if (loading || userGroups.length === 0) return;
-
-    let selectedGroup = null;
-
-    // Priority 1: Try to find group matching URL organization slug
-    if (orgSlug) {
-      selectedGroup = findGroupByOrgSlug(userGroups, orgSlug);
-    }
-
-    // Priority 2: Try to find group matching chart organization name
-    if (!selectedGroup && chartData?.organizationName) {
-      selectedGroup = findGroupByOrgName(
-        userGroups,
-        chartData.organizationName,
-      );
-    }
-
-    // Priority 3: Try to get from session
-    if (!selectedGroup && session?.user?.activeGroup) {
-      selectedGroup = userGroups.find(
-        (group) => group._id === session.user.activeGroup._id,
-      );
-    }
-
-    // Priority 4: Fallback to first available group
-    if (!selectedGroup && userGroups.length > 0) {
-      selectedGroup = userGroups[0];
-    }
-
-    if (selectedGroup) {
-      dispatch(setActiveGroup(selectedGroup));
-    }
-  }, [
-    orgSlug,
-    chartData?.organizationName,
-    userGroups,
-    session?.user?.activeGroup,
-    loading,
-    dispatch,
-  ]); // Determine which groups to use - prioritize fetched groups over Redux fallback
-  const groupsToUse =
-    userGroups.length > 0
-      ? userGroups
-      : userInfo?.groups?.filter((group) => group.status === 'ACTIVE') || [];
-  const userIdToUse = session?.user?.id || userInfo?._id;
-
-  // If no groups available, return empty state
-  if (!groupsToUse.length) {
-    return {
-      loading,
-      error,
-      id: null,
-      title: null,
-      userID: userIdToUse || null,
-      groupList: [],
-      activeGroup: activeGroup || null,
-    };
-  }
-
-  // Priority 1: Use group matching URL slug if in organization context
-  if (orgSlug) {
-    const slugMatchedGroup = findGroupByOrgSlug(groupsToUse, orgSlug);
-    if (slugMatchedGroup) {
-      return {
-        loading,
-        error,
-        id: slugMatchedGroup._id,
-        title: slugMatchedGroup.grp_title,
-        userID: userIdToUse,
-        groupList: groupsToUse,
-      };
-    }
-  }
-
-  // Priority 2: Use group matching chart organization name
-  if (chartData?.organizationName) {
-    const chartMatchedGroup = findGroupByOrgName(
-      groupsToUse,
-      chartData.organizationName,
-    );
-    if (chartMatchedGroup) {
-      return {
-        loading,
-        error,
-        id: chartMatchedGroup._id,
-        title: chartMatchedGroup.grp_title,
-        userID: userIdToUse,
-        groupList: groupsToUse,
-        activeGroup: activeGroup || null,
-      };
-    }
-  }
-
-  // Priority 3: Use active group from Redux state if available and valid
-  if (
-    activeGroup &&
-    groupsToUse.some((group) => group._id === activeGroup._id)
-  ) {
-    return {
-      loading,
-      error,
-      id: activeGroup._id,
-      title: activeGroup.grp_title,
-      userID: userIdToUse,
-      groupList: groupsToUse,
-      activeGroup: activeGroup || null,
-    };
-  }
-
-<<<<<<< HEAD
-  // Priority 4: Fallback to first available group
-  const firstGroup = groupsToUse[0];
-=======
-  // Fallback to first group if available
-  if (groupsToUse.length > 0) {
-    const firstGroup = groupsToUse[0];
-    return {
-      loading,
-      error,
-      id: firstGroup._id,
-      title: firstGroup.grp_title,
-      userID: userIdToUse,
-      groupList: groupsToUse,
-      activeGroup: activeGroup || null,
-    };
-  }
-
-  // Final fallback
->>>>>>> 66401d8d
-  return {
-    loading,
-    error,
-    id: firstGroup._id,
-    title: firstGroup.grp_title,
-    userID: userIdToUse,
-<<<<<<< HEAD
-    groupList: groupsToUse,
-=======
-    groupList: [],
-    activeGroup: activeGroup || null,
->>>>>>> 66401d8d
-  };
-}
+import { useEffect, useState, useCallback } from 'react';
+import { useSelector, useDispatch } from 'react-redux';
+import { useSession } from 'next-auth/react';
+import { getUserDetails } from '@/core/apis/Account';
+import { setActiveGroup } from '@/lib/store/services/activeGroup/ActiveGroupSlice';
+
+const findGroupByOrgName = (groups, orgName) =>
+  groups?.find(
+    (group) => group.grp_title.toLowerCase() === orgName?.toLowerCase(),
+  );
+
+export function useGetActiveGroup() {
+  const [loading, setLoading] = useState(true);
+  const [userGroups, setUserGroups] = useState([]);
+  const [error, setError] = useState(null);
+
+  const dispatch = useDispatch();
+  const { data: session } = useSession();
+  const userInfo = useSelector((state) => state?.login?.userInfo);
+  const chartData = useSelector((state) => state.chart);
+  const activeGroup = useSelector((state) => state.activeGroup?.activeGroup);
+
+  // Fetch user groups from API using session user ID
+  const fetchUserGroups = useCallback(async () => {
+    if (!session?.user?.id) {
+      // Fallback to Redux userInfo if session is not available
+      if (userInfo?.groups) {
+        const activeGroups = userInfo.groups.filter(
+          (group) => group && group.status === 'ACTIVE',
+        );
+        setUserGroups(activeGroups);
+        setLoading(false);
+        return activeGroups;
+      }
+      setLoading(false);
+      return;
+    }
+
+    try {
+      setLoading(true);
+      setError(null);
+
+      const userDetails = await getUserDetails(session.user.id);
+      const groups = userDetails?.groups || [];
+
+      // Filter only active groups
+      const activeGroups = groups.filter(
+        (group) => group && group.status === 'ACTIVE',
+      );
+      setUserGroups(activeGroups);
+
+      return activeGroups;
+    } catch (fetchError) {
+      setError(fetchError.message || 'Failed to fetch user groups');
+      setUserGroups([]);
+      return [];
+    } finally {
+      setLoading(false);
+    }
+  }, [session?.user?.id, userInfo?.groups]);
+
+  // Initial fetch of user groups
+  useEffect(() => {
+    fetchUserGroups();
+  }, [fetchUserGroups]); // Determine active group based on chart organization name or fallback
+  useEffect(() => {
+    if (loading || userGroups.length === 0) return;
+
+    let selectedGroup = null;
+
+    // First, try to find group matching chart organization name
+    if (chartData?.organizationName) {
+      selectedGroup = findGroupByOrgName(
+        userGroups,
+        chartData.organizationName,
+      );
+    }
+
+    // If no match found, try to get from session
+    if (!selectedGroup && session?.user?.activeGroup) {
+      selectedGroup = userGroups.find(
+        (group) => group._id === session.user.activeGroup._id,
+      );
+    }
+
+    // Fallback to first available group
+    if (!selectedGroup && userGroups.length > 0) {
+      selectedGroup = userGroups[0];
+    }
+
+    if (selectedGroup) {
+      dispatch(setActiveGroup(selectedGroup));
+    }
+  }, [
+    chartData?.organizationName,
+    userGroups,
+    session?.user?.activeGroup,
+    loading,
+    dispatch,
+  ]);
+
+  // Determine which groups to use - session-fetched or Redux fallback
+  const groupsToUse =
+    userGroups.length > 0 ? userGroups : userInfo?.groups || [];
+  const userIdToUse = session?.user?.id || userInfo?._id;
+
+  // If no userInfo or groups, return stored or default values
+  if (!groupsToUse.length) {
+    return {
+      loading,
+      error,
+      id: activeGroup?._id || null,
+      title: activeGroup?.grp_title || null,
+      userID: userIdToUse || null,
+      groupList: [],
+      activeGroup: activeGroup || null,
+    };
+  }
+
+  // Prioritize stored group if it exists in user's groups
+  if (chartData?.organizationName) {
+    const storedGroupInUserGroups = findGroupByOrgName(
+      groupsToUse,
+      chartData?.organizationName,
+    );
+
+    if (storedGroupInUserGroups) {
+      return {
+        loading,
+        error,
+        id: storedGroupInUserGroups._id,
+        title: storedGroupInUserGroups.grp_title,
+        userID: userIdToUse,
+        groupList: groupsToUse,
+        activeGroup: activeGroup || null,
+      };
+    }
+  }
+
+  // Use active group from Redux state if available
+  if (activeGroup) {
+    return {
+      loading,
+      error,
+      id: activeGroup._id,
+      title: activeGroup.grp_title,
+      userID: userIdToUse,
+      groupList: groupsToUse,
+      activeGroup: activeGroup || null,
+    };
+  }
+
+  // Fallback to first group if available
+  if (groupsToUse.length > 0) {
+    const firstGroup = groupsToUse[0];
+    return {
+      loading,
+      error,
+      id: firstGroup._id,
+      title: firstGroup.grp_title,
+      userID: userIdToUse,
+      groupList: groupsToUse,
+      activeGroup: activeGroup || null,
+    };
+  }
+
+  // Final fallback
+  return {
+    loading,
+    error,
+    id: null,
+    title: null,
+    userID: userIdToUse,
+    groupList: [],
+    activeGroup: activeGroup || null,
+  };
+}