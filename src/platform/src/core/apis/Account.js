import {
  AUTH_URL,
  GOOGLE_AUTH_URL,
  LOGIN_URL,
  USERS_URL,
  GROUPS_URL,
  UPDATE_USER_DETAILS_URL,
  USER_DEFAULTS_URL,
  VERIFY_USER_URL,
  USER_PREFERENCES_URL,
  USER_CHECKLISTS_UPSERT_URL,
  USER_CHECKLISTS_URL,
  FORGOT_PWD_URL,
  RESET_PWD_URL,
  MAINTENANCE_STATUS_URL,
} from '../urls/authentication';
import { secureApiProxy, AUTH_TYPES } from '../utils/secureApiProxyClient';

// Password Management
export const forgotPasswordApi = (data) =>
  secureApiProxy
    .post(FORGOT_PWD_URL, data, { authType: AUTH_TYPES.JWT })
    .then((response) => response.data);

export const resetPasswordApi = (data) =>
  secureApiProxy
    .put(RESET_PWD_URL, data, { authType: AUTH_TYPES.JWT })
    .then((response) => response.data);

// Authentication
export const postUserCreationDetails = (data) =>
  secureApiProxy
    .post(AUTH_URL, data, { authType: AUTH_TYPES.JWT })
    .then((response) => response.data);

export const getGoogleAuthDetails = () =>
  secureApiProxy
    .get(GOOGLE_AUTH_URL, { authType: AUTH_TYPES.JWT })
    .then((response) => response.data);

export const postUserLoginDetails = (data) =>
  secureApiProxy
    .post(LOGIN_URL, data, { authType: AUTH_TYPES.JWT })
    .then((response) => response.data);

// User Management
export const getUserDetails = (userID) =>
  secureApiProxy
    .get(`${USERS_URL}/${userID}`, { authType: AUTH_TYPES.JWT })
    .then((response) => response.data);

export const updateUserCreationDetails = (data, identifier) =>
  secureApiProxy
    .put(`${UPDATE_USER_DETAILS_URL}/${identifier}`, data, {
      authType: AUTH_TYPES.JWT,
    })
    .then((response) => response.data);

// Group Management
export const getAssignedGroupMembers = (groupID) =>
  secureApiProxy
    .get(`${GROUPS_URL}/${groupID}/assigned-users`, {
      authType: AUTH_TYPES.JWT,
    })
    .then((response) => response.data);

export const inviteUserToGroupTeam = (groupID, userEmails) =>
  secureApiProxy
    .post(
      `${USERS_URL}/requests/emails/groups/${groupID}`,
      { emails: userEmails },
      { authType: AUTH_TYPES.JWT },
    )
    .then((response) => response.data);

export const acceptGroupTeamInvite = (body) =>
  secureApiProxy
    .post(`${USERS_URL}/requests/emails/accept`, body, {
      authType: AUTH_TYPES.JWT,
    })
    .then((response) => response.data);

export const createOrganisation = (data) =>
  secureApiProxy
    .post(`${GROUPS_URL}`, data, { authType: AUTH_TYPES.JWT })
    .then((response) => response.data);

export const updateOrganisationApi = (data) =>
  secureApiProxy
    .put(`${GROUPS_URL}/${data.grp_id}`, data, {
      authType: AUTH_TYPES.JWT,
    })
    .then((response) => response.data);

export const getGroupDetailsApi = (groupID) =>
  secureApiProxy
    .get(`${GROUPS_URL}/${groupID}`, { authType: AUTH_TYPES.JWT })
    .then((response) => response.data);

export const updateGroupDetailsApi = (groupID, data) =>
<<<<<<< HEAD
  api.put(`${GROUPS_URL}/${groupID}`, data).then((response) => response.data);
export const createOrganisationRequestApi = (data) =>
  api.post(`${USERS_URL}/org-requests`, data).then((response) => response.data);
export const getOrganisationSlugAvailabilityApi = (slug) =>
  api
    .get(`${USERS_URL}/org-requests/slug-availability/${slug}`)
=======
  secureApiProxy
    .put(`${GROUPS_URL}/${groupID}`, data, { authType: AUTH_TYPES.JWT })
>>>>>>> db2af6fa
    .then((response) => response.data);

// User Defaults
export const postUserDefaultsApi = (data) =>
  secureApiProxy
    .post(`${USER_DEFAULTS_URL}`, data, { authType: AUTH_TYPES.JWT })
    .then((response) => response.data);

export const updateUserDefaultsApi = (data) =>
  secureApiProxy
    .put(`${USER_DEFAULTS_URL}`, data.sites, {
      params: { id: data.user_id },
      authType: AUTH_TYPES.JWT,
    })
    .then((response) => response.data);

export const getUserDefaults = () =>
  secureApiProxy
    .get(USER_DEFAULTS_URL, { authType: AUTH_TYPES.JWT })
    .then((response) => response.data);

export const updateUserDefaults = (defaultsId, defaults) =>
  secureApiProxy
    .put(USER_DEFAULTS_URL, defaults, {
      params: { id: defaultsId },
      authType: AUTH_TYPES.JWT,
    })
    .then((response) => response.data);

// Email Verification
export const verifyUserEmailApi = (identifier, token) =>
  secureApiProxy
    .get(`${VERIFY_USER_URL}/${identifier}/${token}`, {
      authType: AUTH_TYPES.JWT,
    })
    .then((response) => response.data);

// User Preferences
export const postUserPreferencesApi = (data) =>
  secureApiProxy
    .post(`${USER_PREFERENCES_URL}`, data, { authType: AUTH_TYPES.JWT })
    .then((response) => response.data);

export const updateUserPreferencesApi = (data) =>
  secureApiProxy
    .post(`${USER_PREFERENCES_URL}/upsert`, data, {
      authType: AUTH_TYPES.JWT,
    })
    .then((response) => response.data);

export const getUserPreferencesApi = (identifier, groupID = null) => {
  const params = groupID ? { group_id: groupID } : {};
  return secureApiProxy
    .get(`${USER_PREFERENCES_URL}/${identifier}`, {
      params,
      authType: AUTH_TYPES.JWT,
    })
    .then((response) => response.data);
};

export const patchUserPreferencesApi = (data) =>
  secureApiProxy
    .patch(`${USER_PREFERENCES_URL}/replace`, data, {
      authType: AUTH_TYPES.JWT,
    })
    .then((response) => response.data);

export const recentUserPreferencesAPI = (identifier) =>
  secureApiProxy
    .get(`${USER_PREFERENCES_URL}/recent/${identifier}`, {
      authType: AUTH_TYPES.JWT,
    })
    .then((response) => response.data);

// User Checklists
export const getUserChecklists = (userID) =>
  secureApiProxy
    .get(`${USER_CHECKLISTS_URL}/${userID}`, {
      authType: AUTH_TYPES.JWT,
    })
    .then((response) => response.data);

export const upsertUserChecklists = (checklist) =>
  secureApiProxy
    .post(USER_CHECKLISTS_UPSERT_URL, checklist, {
      authType: AUTH_TYPES.JWT,
    })
    .then((response) => response.data);

// System Status
export const getMaintenanceStatus = () =>
  secureApiProxy
    .get(MAINTENANCE_STATUS_URL, { authType: AUTH_TYPES.JWT })
    .then((response) => response.data);<|MERGE_RESOLUTION|>--- conflicted
+++ resolved
@@ -98,18 +98,21 @@
     .then((response) => response.data);
 
 export const updateGroupDetailsApi = (groupID, data) =>
-<<<<<<< HEAD
-  api.put(`${GROUPS_URL}/${groupID}`, data).then((response) => response.data);
+  secureApiProxy
+    .put(`${GROUPS_URL}/${groupID}`, data, { authType: AUTH_TYPES.JWT })
+    .then((response) => response.data);
+
 export const createOrganisationRequestApi = (data) =>
-  api.post(`${USERS_URL}/org-requests`, data).then((response) => response.data);
+  secureApiProxy
+    .post(`${USERS_URL}/org-requests`, data, {
+      authType: AUTH_TYPES.JWT,
+    })
+    .then((response) => response.data);
+
 export const getOrganisationSlugAvailabilityApi = (slug) =>
-  api
-    .get(`${USERS_URL}/org-requests/slug-availability/${slug}`)
-=======
-  secureApiProxy
-    .put(`${GROUPS_URL}/${groupID}`, data, { authType: AUTH_TYPES.JWT })
->>>>>>> db2af6fa
-    .then((response) => response.data);
+  secureApiProxy.get(`${USERS_URL}/org-requests/slug-availability/${slug}`, {
+    authType: AUTH_TYPES.JWT,
+  });
 
 // User Defaults
 export const postUserDefaultsApi = (data) =>
