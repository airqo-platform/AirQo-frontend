'use client';

import { usePathname } from 'next/navigation';
import { useSelector } from 'react-redux';
import Head from 'next/head';
<<<<<<< HEAD
import TopBar from '@/common/layouts/TopBar';
import SideBarDrawer from '@/common/layouts/SideBar/SideBarDrawer';
=======
import AuthenticatedSideBar from '@/components/SideBar/AuthenticatedSidebar';
import PageTopBar from '@/components/PageTopBar';
import GlobalTopbar from '@/components/GlobalTopbar';
import SideBarDrawer from '@/components/SideBar/SideBarDrawer';
import GlobalSideBarDrawer from '@/components/GlobalTopbar/sidebar';
>>>>>>> 66401d8d
import MaintenanceBanner from '@/components/MaintenanceBanner';
import IndividualUserSidebar from '@/common/layouts/IndividualUserSidebar';
import useUserPreferences from '@/core/hooks/useUserPreferences';
import useInactivityLogout from '@/core/hooks/useInactivityLogout';
import useMaintenanceStatus from '@/core/hooks/useMaintenanceStatus';
import { useGetActiveGroup } from '@/core/hooks/useGetActiveGroupId';
import { useTheme } from '@/common/features/theme-customizer/hooks/useTheme';
import { THEME_LAYOUT } from '@/common/features/theme-customizer/constants/themeConstants';
import { LAYOUT_CONFIGS, DEFAULT_CONFIGS } from './layoutConfigs';

/**
 * Dashboard Layout Component
 * Provides a shared layout for dashboard routes (Home, Analytics, Settings, Collocation)
 * with dynamic configuration based on the current route
 */
export default function PagesLayout({ children }) {
  const pathname = usePathname();
  const { userID } = useGetActiveGroup();
  const isCollapsed = useSelector((state) => state.sidebar.isCollapsed);
  const { maintenance } = useMaintenanceStatus();
<<<<<<< HEAD
  const isMapPage = pathname === '/user/map';
=======
  const isMapPage = pathname === '/map';
>>>>>>> 66401d8d

  // Get route configuration based on current pathname
  const getRouteConfig = () => {
    // Check dashboard routes
    if (LAYOUT_CONFIGS.DASHBOARD[pathname]) {
      return LAYOUT_CONFIGS.DASHBOARD[pathname];
    }

    // Check map routes
    if (LAYOUT_CONFIGS.MAP[pathname]) {
      return LAYOUT_CONFIGS.MAP[pathname];
    }

    // Fallback to default dashboard config
    return DEFAULT_CONFIGS.DASHBOARD;
  };

  const routeConfig = getRouteConfig();

  // Initialize hooks
  useUserPreferences();
  useInactivityLogout(userID);

  // Get current layout (compact or wide)
  const { layout } = useTheme();

  // Determine container classes based on layout preference
  const containerClasses = !isMapPage
    ? layout === THEME_LAYOUT.COMPACT
      ? 'max-w-7xl mx-auto flex flex-col gap-8 px-4 py-4 md:px-6 lg:py-8 lg:px-8'
      : 'w-full flex flex-col gap-8 px-4 py-4 md:px-6 lg:py-8 lg:px-8'
    : '';
  return (
    <div className="flex overflow-hidden min-h-screen" data-testid="layout">
      <Head>
        <title>{routeConfig.pageTitle}</title>
        <meta property="og:title" content={routeConfig.pageTitle} key="title" />
      </Head>

      <GlobalTopbar
        topbarTitle={routeConfig.topbarTitle}
        noBorderBottom={routeConfig.noBorderBottom}
        showSearch={routeConfig.showSearch}
      />

      {/* Sidebar */}
<<<<<<< HEAD
      <aside className="fixed left-0 top-0 z-50 text-sidebar-text transition-all duration-300">
        <IndividualUserSidebar />
=======
      <aside className="fixed left-0 top-12 z-50 text-sidebar-text transition-all duration-300">
        <AuthenticatedSideBar />
>>>>>>> 66401d8d
      </aside>

      {/* Main Content */}
      <main
        className={`flex-1 transition-all duration-300 mt-20 lg:mt-12 
          ${isMapPage ? 'overflow-hidden' : 'overflow-y-auto'} 
          ${isCollapsed ? 'lg:ml-[88px]' : 'lg:ml-[256px]'}`}
      >
        <div className={`overflow-hidden ${containerClasses}`}>
          {/* Maintenance Banner */}
          {maintenance && <MaintenanceBanner maintenance={maintenance} />}

          {/* TopBar */}
          <PageTopBar
            topbarTitle={routeConfig.topbarTitle}
            noBorderBottom={routeConfig.noBorderBottom}
            showSearch={routeConfig.showSearch}
          />

          {/* Content */}
          <div className="text-text transition-all duration-300 overflow-hidden">
            {children}
          </div>
        </div>
      </main>

      {/* SideBar Drawer */}
      <SideBarDrawer />

      <GlobalSideBarDrawer />
    </div>
  );
}<|MERGE_RESOLUTION|>--- conflicted
+++ resolved
@@ -3,24 +3,18 @@
 import { usePathname } from 'next/navigation';
 import { useSelector } from 'react-redux';
 import Head from 'next/head';
-<<<<<<< HEAD
-import TopBar from '@/common/layouts/TopBar';
-import SideBarDrawer from '@/common/layouts/SideBar/SideBarDrawer';
-=======
 import AuthenticatedSideBar from '@/components/SideBar/AuthenticatedSidebar';
 import PageTopBar from '@/components/PageTopBar';
 import GlobalTopbar from '@/components/GlobalTopbar';
 import SideBarDrawer from '@/components/SideBar/SideBarDrawer';
 import GlobalSideBarDrawer from '@/components/GlobalTopbar/sidebar';
->>>>>>> 66401d8d
 import MaintenanceBanner from '@/components/MaintenanceBanner';
-import IndividualUserSidebar from '@/common/layouts/IndividualUserSidebar';
 import useUserPreferences from '@/core/hooks/useUserPreferences';
 import useInactivityLogout from '@/core/hooks/useInactivityLogout';
 import useMaintenanceStatus from '@/core/hooks/useMaintenanceStatus';
 import { useGetActiveGroup } from '@/core/hooks/useGetActiveGroupId';
-import { useTheme } from '@/common/features/theme-customizer/hooks/useTheme';
-import { THEME_LAYOUT } from '@/common/features/theme-customizer/constants/themeConstants';
+import { useTheme } from '@/features/theme-customizer/hooks/useTheme';
+import { THEME_LAYOUT } from '@/features/theme-customizer/constants/themeConstants';
 import { LAYOUT_CONFIGS, DEFAULT_CONFIGS } from './layoutConfigs';
 
 /**
@@ -33,11 +27,7 @@
   const { userID } = useGetActiveGroup();
   const isCollapsed = useSelector((state) => state.sidebar.isCollapsed);
   const { maintenance } = useMaintenanceStatus();
-<<<<<<< HEAD
-  const isMapPage = pathname === '/user/map';
-=======
   const isMapPage = pathname === '/map';
->>>>>>> 66401d8d
 
   // Get route configuration based on current pathname
   const getRouteConfig = () => {
@@ -70,6 +60,7 @@
       ? 'max-w-7xl mx-auto flex flex-col gap-8 px-4 py-4 md:px-6 lg:py-8 lg:px-8'
       : 'w-full flex flex-col gap-8 px-4 py-4 md:px-6 lg:py-8 lg:px-8'
     : '';
+
   return (
     <div className="flex overflow-hidden min-h-screen" data-testid="layout">
       <Head>
@@ -84,13 +75,8 @@
       />
 
       {/* Sidebar */}
-<<<<<<< HEAD
-      <aside className="fixed left-0 top-0 z-50 text-sidebar-text transition-all duration-300">
-        <IndividualUserSidebar />
-=======
       <aside className="fixed left-0 top-12 z-50 text-sidebar-text transition-all duration-300">
         <AuthenticatedSideBar />
->>>>>>> 66401d8d
       </aside>
 
       {/* Main Content */}
