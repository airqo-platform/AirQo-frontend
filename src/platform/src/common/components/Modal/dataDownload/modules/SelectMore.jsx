--- conflicted
+++ resolved
@@ -1,4 +1,3 @@
-<<<<<<< HEAD
 import React, { useState, useCallback, useMemo, useEffect } from 'react';
 import { useDispatch, useSelector } from 'react-redux';
 import LongArrowLeft from '@/icons/Analytics/longArrowLeft';
@@ -61,8 +60,18 @@
 
   // Retrieve user ID from localStorage and memoize it
   const userID = useMemo(() => {
-    const user = localStorage.getItem('loggedUser');
-    return user ? JSON.parse(user)?._id : null;
+    const storedUser = localStorage.getItem('loggedUser');
+    if (!storedUser) {
+      return null;
+    }
+
+    try {
+      const parsedUser = JSON.parse(storedUser);
+      return parsedUser?._id ?? null;
+    } catch (error) {
+      console.error('Error parsing "loggedUser" from localStorage:', error);
+      return null;
+    }
   }, []);
 
   // Extract selected site IDs from user preferences
@@ -219,237 +228,4 @@
 };
 
 export { SelectMoreHeader };
-export default SelectMore;
-=======
-import React, { useState, useCallback, useMemo, useEffect } from 'react';
-import { useDispatch, useSelector } from 'react-redux';
-import LongArrowLeft from '@/icons/Analytics/longArrowLeft';
-import LocationIcon from '@/icons/Analytics/LocationIcon';
-import DataTable from '../components/DataTable';
-import Footer from '../components/Footer';
-import LocationCard from '../components/LocationCard';
-import { setOpenModal, setModalType } from '@/lib/store/services/downloadModal';
-
-/**
- * Header component for the Add Location modal.
- * Includes a back button that opens another modal.
- */
-const SelectMoreHeader = () => {
-  const dispatch = useDispatch();
-
-  const handleOpenModal = useCallback(() => {
-    dispatch(setOpenModal(true));
-    dispatch(setModalType({ type: 'inSights' }));
-  }, [dispatch]);
-
-  return (
-    <h3
-      className="flex text-lg leading-6 font-medium text-gray-900"
-      id="modal-title"
-    >
-      <button type="button" onClick={handleOpenModal}>
-        <LongArrowLeft className="mr-2" />
-      </button>
-      More insights {'>'} Add Location
-    </h3>
-  );
-};
-
-/**
- * Main component for adding locations.
- * Allows users to select sites and updates their preferences accordingly.
- */
-const SelectMore = ({ onClose }) => {
-  const dispatch = useDispatch();
-  const { data } = useSelector((state) => state.modal.modalType);
-  console.log(data);
-
-  // Retrieve user preferences from Redux store
-  const preferencesData = useSelector(
-    (state) => state.defaults.individual_preferences,
-  );
-
-  // Local state management
-  const [selectedSites, setSelectedSites] = useState([]);
-  const [clearSelected, setClearSelected] = useState(false);
-  const [error, setError] = useState('');
-
-  // Fetch sites summary data using custom hook
-  const {
-    sitesSummaryData,
-    loading,
-    error: fetchError,
-  } = useSelector((state) => state.sites);
-
-  // Retrieve user ID from localStorage and memoize it
-  const userID = useMemo(() => {
-    const storedUser = localStorage.getItem('loggedUser');
-    if (!storedUser) {
-      return null;
-    }
-
-    try {
-      const parsedUser = JSON.parse(storedUser);
-      return parsedUser?._id ?? null;
-    } catch (error) {
-      console.error('Error parsing "loggedUser" from localStorage:', error);
-      return null;
-    }
-  }, []);
-
-  // Extract selected site IDs from user preferences
-  const selectedSiteIds = useMemo(() => {
-    const firstPreference = preferencesData?.[0];
-    return firstPreference?.selected_sites?.map((site) => site._id) || [];
-  }, [preferencesData]);
-
-  /**
-   * Populate selectedSites based on selectedSiteIds and fetched sitesSummaryData.
-   */
-  useEffect(() => {
-    if (sitesSummaryData && selectedSiteIds.length) {
-      const initialSelectedSites = sitesSummaryData.filter((site) =>
-        selectedSiteIds.includes(site._id),
-      );
-      setSelectedSites(initialSelectedSites);
-    }
-  }, [sitesSummaryData, selectedSiteIds]);
-
-  /**
-   * Clears all selected sites.
-   */
-  const handleClearSelection = useCallback(() => {
-    setClearSelected(true);
-    setSelectedSites([]);
-    // Reset clearSelected flag in the next tick
-    setTimeout(() => setClearSelected(false), 0);
-  }, []);
-
-  /**
-   * Toggles the selection of a site.
-   * @param {Object} site - The site to toggle.
-   */
-  const handleToggleSite = useCallback((site) => {
-    setSelectedSites((prev) => {
-      const isSelected = prev.some((s) => s._id === site._id);
-      return isSelected
-        ? prev.filter((s) => s._id !== site._id)
-        : [...prev, site];
-    });
-  }, []);
-
-  /**
-   * Handles the submission of selected sites.
-   * Dispatches the replaceUserPreferences action with the formatted payload.
-   */
-  const handleSubmit = useCallback(() => {
-    if (selectedSites.length === 0) {
-      setError('No locations selected');
-      return;
-    }
-
-    if (!userID) {
-      setError('User not found');
-      return;
-    }
-
-    const selectedSitesData = selectedSites.map((site) => {
-      const { grids, devices, airqlouds, ...rest } = site;
-      return rest;
-    });
-
-    handleOpenModal('inSights', null, selectedSitesData);
-  }, [selectedSites, userID, dispatch, onClose]);
-
-  /**
-   * Generates the content for the selected sites panel.
-   */
-  const selectedSitesContent = useMemo(() => {
-    if (loading) {
-      return (
-        <div className="space-y-4">
-          {Array.from({ length: 4 }).map((_, index) => (
-            <LocationCard
-              key={index}
-              site={{}}
-              onToggle={handleToggleSite}
-              isLoading={loading}
-              isSelected={false}
-            />
-          ))}
-        </div>
-      );
-    }
-
-    if (selectedSites.length === 0) {
-      return (
-        <div className="text-gray-500 w-full text-sm h-full flex flex-col justify-center items-center">
-          <span className="p-2 rounded-full bg-[#F6F6F7] mb-2">
-            <LocationIcon width={20} height={20} fill="#9EA3AA" />
-          </span>
-          No locations selected
-        </div>
-      );
-    }
-
-    return selectedSites.map((site) => (
-      <LocationCard
-        key={site._id}
-        site={site}
-        onToggle={handleToggleSite}
-        isLoading={loading}
-        isSelected={true}
-      />
-    ));
-  }, [selectedSites, handleToggleSite, loading]);
-
-  const handleOpenModal = useCallback(
-    (type, ids = null, data = null) => {
-      dispatch(setModalType({ type, ids, data }));
-    },
-    [dispatch],
-  );
-
-  return (
-    <>
-      {/* Selected Sites Sidebar */}
-      <div className="w-[280px] h-[658px] overflow-y-auto border-r relative space-y-3 px-4 pt-5 pb-14">
-        {selectedSitesContent}
-      </div>
-
-      {/* Main Content Area */}
-      <div className="bg-white relative w-full h-auto">
-        <div className="px-8 pt-6 pb-4 overflow-y-auto">
-          <DataTable
-            data={sitesSummaryData}
-            selectedSites={selectedSites}
-            setSelectedSites={setSelectedSites}
-            clearSites={clearSelected}
-            selectedSiteIds={selectedSiteIds}
-            loading={loading}
-            onToggleSite={handleToggleSite}
-          />
-          {fetchError && (
-            <p className="text-red-600 py-4 px-1 text-sm">
-              Error fetching data: {fetchError.message}
-            </p>
-          )}
-        </div>
-        <Footer
-          btnText={'Save'}
-          setError={setError}
-          errorMessage={error}
-          selectedSites={selectedSites}
-          handleClearSelection={handleClearSelection}
-          handleSubmit={handleSubmit}
-          onClose={onClose}
-          loading={false}
-        />
-      </div>
-    </>
-  );
-};
-
-export { SelectMoreHeader };
-export default SelectMore;
->>>>>>> 74986989
+export default SelectMore;