import React, { useState, useCallback } from 'react';
import PropTypes from 'prop-types';
import CheckIcon from '@/icons/tickIcon';
import CustomDropdown from '../../../Dropdowns/CustomDropdown';
import DatePicker from '../../../Calendar/DatePicker';

/**
 * Formats a string by replacing underscores/hyphens with spaces and adjusting its case.
 */
const formatName = (name, textFormat = 'lowercase') => {
  if (typeof name !== 'string' || !name) return name;
  const formatted = name.replace(/[_-]/g, ' ');
  return textFormat === 'uppercase' ? formatted.toUpperCase() : formatted;
};

const FIELD_FORMAT_RULES = {
  organization: {
<<<<<<< HEAD
    display: (value) => formatName(value, 'uppercase'),
=======
    display: (value) => {
      // Fallback to an empty string if `value` is null or undefined
      const safeValue = typeof value === 'string' ? value : '';
      return formatName(safeValue.replace(/[_-]/g, ' '), 'uppercase');
    },
>>>>>>> 7c88999a
    store: (value) => value,
  },
  default: {
    display: (value, textFormat) => {
      // Fallback to an empty string if `value` is null or undefined
      const safeValue = typeof value === 'string' ? value : '';
      return formatName(safeValue, textFormat);
    },
    store: (value, textFormat) => {
      // Same logic here if you need to ensure `value` is a string
      const safeValue = typeof value === 'string' ? value : '';
      return formatName(safeValue, textFormat);
    },
  },
};

const formatFieldValue = (value, fieldId, textFormat, display = false) => {
  const rules = FIELD_FORMAT_RULES[fieldId] || FIELD_FORMAT_RULES.default;
  return display
    ? rules.display(value, textFormat)
    : rules.store(value, textFormat);
};

/**
 * CustomFields Component
 * Renders different types of input fields based on the props.
 */
const CustomFields = ({
  field = false,
  title,
  options = [],
  id,
  icon,
  btnText,
  edit = false,
  useCalendar = false,
  handleOptionSelect,
  defaultOption,
  textFormat = 'lowercase',
}) => {
  const initialOption =
    defaultOption || (options.length > 0 ? options[0] : { id: '', name: '' });
  const [selectedOption, setSelectedOption] = useState(initialOption);

  const handleSelect = useCallback(
    (option) => {
      const formattedOption = {
        ...option,
        name: formatFieldValue(option.name, id, textFormat),
      };
      setSelectedOption(formattedOption);
      handleOptionSelect(id, formattedOption);
    },
    [id, handleOptionSelect, textFormat],
  );

  return (
    <div className="w-full flex flex-col gap-2">
      <label className="w-[280px] text-[#7A7F87]">{title}</label>
      {field ? (
        <input
          type="text"
          name={id}
          className="bg-transparent text-[16px] font-medium leading-6 w-full border-none p-0 m-0"
          value={formatFieldValue(selectedOption.name, id, textFormat, true)}
          onChange={(e) =>
            handleSelect({ ...selectedOption, name: e.target.value })
          }
          disabled={!edit}
        />
      ) : useCalendar ? (
        <DatePicker
          customPopperStyle={{ left: '-7px' }}
          onChange={(date) => handleSelect({ name: date })}
        />
      ) : (
        <CustomDropdown
          tabID={id}
          isField={false}
          tabStyle="w-full bg-white px-3 py-2"
          dropdown
          tabIcon={icon}
          btnText={
            btnText
              ? formatName(btnText, textFormat)
              : formatFieldValue(selectedOption.name, id, textFormat, true)
          }
          customPopperStyle={{ left: '-7px' }}
          dropDownClass="w-full"
          textFormat={textFormat}
        >
          {options.map((option) => (
            <span
              key={option.id}
              onClick={() => handleSelect(option)}
              className={`cursor-pointer px-4 py-2 text-sm text-gray-700 hover:bg-gray-100 flex justify-between items-center ${
                selectedOption.id === option.id ? 'bg-[#EBF5FF] rounded-md' : ''
              }`}
            >
              <span className="flex items-center space-x-2">
                <span>{formatName(option.name, textFormat)}</span>
              </span>
              {selectedOption.id === option.id && <CheckIcon fill="#145FFF" />}
            </span>
          ))}
        </CustomDropdown>
      )}
    </div>
  );
};

CustomFields.propTypes = {
  field: PropTypes.bool,
  title: PropTypes.string.isRequired,
  options: PropTypes.arrayOf(
    PropTypes.shape({
      id: PropTypes.string.isRequired,
      name: PropTypes.string.isRequired,
    }),
  ),
  id: PropTypes.string.isRequired,
  icon: PropTypes.node,
  btnText: PropTypes.string,
  edit: PropTypes.bool,
  useCalendar: PropTypes.bool,
  handleOptionSelect: PropTypes.func.isRequired,
  defaultOption: PropTypes.shape({
    id: PropTypes.string,
    name: PropTypes.string,
  }),
  textFormat: PropTypes.oneOf(['uppercase', 'lowercase']),
};

export default CustomFields;<|MERGE_RESOLUTION|>--- conflicted
+++ resolved
@@ -15,15 +15,11 @@
 
 const FIELD_FORMAT_RULES = {
   organization: {
-<<<<<<< HEAD
-    display: (value) => formatName(value, 'uppercase'),
-=======
     display: (value) => {
       // Fallback to an empty string if `value` is null or undefined
       const safeValue = typeof value === 'string' ? value : '';
       return formatName(safeValue.replace(/[_-]/g, ' '), 'uppercase');
     },
->>>>>>> 7c88999a
     store: (value) => value,
   },
   default: {
