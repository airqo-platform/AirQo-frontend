--- conflicted
+++ resolved
@@ -101,16 +101,12 @@
       ) : useCalendar ? (
         <DatePicker
           customPopperStyle={{ left: '-7px' }}
-<<<<<<< HEAD
-          onChange={(date) => handleSelect({ name: date })}
-=======
           onChange={(dates) => {
             handleSelect({
               startDate: dates.startDate || dates.start,
-              endDate: dates.endDate || dates.end
+              endDate: dates.endDate || dates.end,
             });
           }}
->>>>>>> e437b914
         />
       ) : (
         <CustomDropdown
