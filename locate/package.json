--- conflicted
+++ resolved
@@ -16,12 +16,9 @@
     "clsx": "^1.1.0",
     "is-empty": "^1.2.0",
     "jwt-decode": "^2.2.0",
-<<<<<<< HEAD
     "leaflet": "^1.6.0",
     "leaflet-draw": "^1.0.4",
-=======
     "material-table": "^1.57.2",
->>>>>>> a08c0c3f
     "prop-types": "^15.7.2",
     "react": "^16.13.0",
     "react-dom": "^16.13.0",
