--- conflicted
+++ resolved
@@ -9,7 +9,7 @@
   LayerGroup,
   TileLayer,
   Marker,
-  Popup
+  Popup,
 } from "react-leaflet";
 import { EditControl } from "react-leaflet-draw";
 import axios from "axios";
@@ -34,20 +34,13 @@
 import SaveIcon from "@material-ui/icons/Save";
 import ExpandLess from "@material-ui/icons/ExpandLess";
 import ExpandMore from "@material-ui/icons/ExpandMore";
-<<<<<<< HEAD
-=======
-import StarBorder from "@material-ui/icons/StarBorder";
->>>>>>> 9edad52a
 import Dialog from "@material-ui/core/Dialog";
 import DialogActions from "@material-ui/core/DialogActions";
 import DialogContent from "@material-ui/core/DialogContent";
 import DialogContentText from "@material-ui/core/DialogContentText";
-<<<<<<< HEAD
 import CloseIcon from "@material-ui/icons/Close";
 import UpdateIcon from "@material-ui/icons/Update";
 
-=======
->>>>>>> 9edad52a
 // -- End --
 
 let geoJsonPolygon;
@@ -56,25 +49,17 @@
   constructor(props) {
     super(props);
     this.state = {
-<<<<<<< HEAD
-=======
       api_data: {},
->>>>>>> 9edad52a
       polygons: [],
       markers: [[0.32, 32.598]],
       // gets the shapefile format to save (polygon drawn within the planning space)
       plan: {},
       // from LOCATE FORM
-<<<<<<< HEAD
-      numberOfDevices: "",
-=======
       numberOfDevices: 0,
->>>>>>> 9edad52a
       mustHaveCoord: "",
       btnSubmit: false,
       //newly added - passed to the model endpoint
       geoJSONDATA: "",
-<<<<<<< HEAD
       // added from locateSave -- helps with saving data and dialog boxes
       open: false,
       openSave: false,
@@ -87,14 +72,6 @@
       selected_plan: {},
       isPlanSelected: false,
       isUpdateCancel: false,
-=======
-      // added from locateSave
-      open: false,
-      openSave: false,
-      openConfirm: false,
-      savedPlan: {},
-      space_name: ""
->>>>>>> 9edad52a
     };
     //from locate
     this.changeHandler = this.changeHandler.bind(this);
@@ -105,7 +82,6 @@
     this.handleSaveClose = this.handleSaveClose.bind(this);
     this.changeHandler = this.changeHandler.bind(this);
     this.handleConfirmClose = this.handleConfirmClose.bind(this);
-<<<<<<< HEAD
 
     // select previously saved data, update, delete
     this.onSelectPrevSpace = this.onSelectPrevSpace.bind(this);
@@ -115,31 +91,18 @@
   }
   // Retrieve previously saved planning space by this current user
   // added from locateSave
-=======
-  }
-  // Retrieve previously saved planning space by this current user
-  // added from save planning space
->>>>>>> 9edad52a
   componentDidMount() {
     axios
       .get(
         `http://localhost:4000/api/v1/map/getlocatemap/` +
           this.props.auth.user._id
       )
-<<<<<<< HEAD
       .then((res) => {
         this.setState({ savedPlan: res.data });
         console.log(res.data);
         //console.log(this.state, "current user: ", this.props.auth.user._id);
       })
       .catch((e) => {
-=======
-      .then(res => {
-        this.setState({ savedPlan: res.data[0] });
-        //console.log(this.state, "current user: ", this.props.auth.user._id);
-      })
-      .catch(e => {
->>>>>>> 9edad52a
         console.log(e);
       });
   }
@@ -147,11 +110,7 @@
   // save planning space
   savePlanningSpace = () => {
     // head the save planning space dialog
-<<<<<<< HEAD
     this.setState((prevState) => ({ openSave: !prevState.openSave }));
-=======
-    this.setState(prevState => ({ openSave: !prevState.openSave }));
->>>>>>> 9edad52a
     // make api call
     console.log("plan: ", this.state.plan);
     axios
@@ -160,7 +119,6 @@
         {
           user_id: this.props.auth.user._id,
           space_name: this.state.space_name,
-<<<<<<< HEAD
           plan: this.state.plan,
         },
         {
@@ -189,47 +147,14 @@
     this.setState({ [e.target.name]: e.target.value });
   };
 
+
   // Handles saved space confirmation feedback
   handleConfirmClose = () => {
     this.setState((prevState) => ({ openConfirm: !prevState.openConfirm }));
-=======
-          plan: this.state.plan
-        },
-        {
-          headers: {
-            "Content-Type": "application/json"
-          }
-        }
-      )
-      .then(res => {
-        console.log(res);
-        this.setState(prevState => ({ openConfirm: !prevState.openConfirm })); //
-      })
-      .catch(e => console.log(e));
-  };
-  // This deals with save planing space dialog box
-  handleSaveClick = () => {
-    this.setState(prevState => ({ openSave: !prevState.openSave }));
-  };
-  handleSaveClose = () => {
-    this.setState(prevState => ({ openSave: !prevState.openSave }));
-    //console.log(this.state, this.props.plan, this.props.user_id);
-  };
-  // hooks the planning space textfield input
-  changeHandler = e => {
-    this.setState({ [e.target.name]: e.target.value });
-  };
-
-
-  // Handles saved space confirmation feedback
-  handleConfirmClose = () => {
-    this.setState(prevState => ({ openConfirm: !prevState.openConfirm }));
->>>>>>> 9edad52a
   };
 
   // load previously saved space
   handleClick = () => {
-<<<<<<< HEAD
     this.setState((prevState) => ({ open: !prevState.open }));
   };
   //--End-----------------------------------------------------------
@@ -262,19 +187,7 @@
     this.setState({ [e.target.name]: e.target.value });
     // toggle submit button ON and OFF
     if (e.target.name == "numberOfDevices") {
-      if (e.target.value != "") {
-=======
-    this.setState(prevState => ({ open: !prevState.open }));
-  };
-  //--End-----------------------------------------------------------
-
-  // From LocateForm
-  changeHandler = e => {
-    this.setState({ [e.target.name]: e.target.value });
-    // toggle submit button ON and OFF
-    if (e.target.name == "numberOfDevices") {
       if (e.target.value != 0 && (/^\d+$/.test(e.target.value))){
->>>>>>> 9edad52a
         this.setState({ btnSubmit: true });
       } else {
         this.setState({ btnSubmit: false });
@@ -282,26 +195,11 @@
     }
   };
 
-<<<<<<< HEAD
   submitHandler = (e) => {
     e.preventDefault();
     //functionality after submitting form.
     // make api call
 
-    axios
-      .post(
-        "http://127.0.0.1:4000/api/v1/map/parishes",
-        this.state.geoJSONDATA,
-        {
-          headers: { "Content-Type": "application/json" },
-        }
-      )
-      .then((res) => {
-=======
-  submitHandler = e => {
-    e.preventDefault();
-    //functionality after submitting form.
-    // make api call
     // axios
     //   .post(
     //     `http://localhost:4000/api/v1/map/parishes`,
@@ -342,22 +240,17 @@
         "http://127.0.0.1:4000/api/v1/map/parishes",
         api_data,
         {
-          headers: { "Content-Type": "application/json" }
+          headers: { "Content-Type": "application/json" },
         }
       )
-      .then(res => {
->>>>>>> 9edad52a
+      .then((res) => {
         const myData = res.data;
         console.log(myData);
 
         let myPolygons = [];
 
         try {
-<<<<<<< HEAD
           myData.forEach((element) => {
-=======
-          myData.forEach(element => {
->>>>>>> 9edad52a
             if (element["properties.district"]) {
               myPolygons.push({
                 type: "Feature",
@@ -369,21 +262,12 @@
                   long: element["properties.long"],
                   color: element["color"],
                   fill_color: element["fill_color"],
-<<<<<<< HEAD
                   type: element.type,
                 },
                 geometry: {
                   type: "Polygon",
                   coordinates: element["geometry.coordinates"],
                 },
-=======
-                  type: element.type
-                },
-                geometry: {
-                  type: "Polygon",
-                  coordinates: element["geometry.coordinates"]
-                }
->>>>>>> 9edad52a
               });
             } else {
               myPolygons.push({
@@ -396,31 +280,18 @@
                   long: element.properties.long,
                   color: element.color,
                   fill_color: element.fill_color,
-<<<<<<< HEAD
                   type: element.type,
                 },
                 geometry: {
                   type: "Polygon",
                   coordinates: element.geometry.coordinates,
                 },
-=======
-                  type: element.type
-                },
-                geometry: {
-                  type: "Polygon",
-                  coordinates: element.geometry.coordinates
-                }
->>>>>>> 9edad52a
               });
             }
           });
 
           this.setState({
-<<<<<<< HEAD
             polygons: myPolygons,
-=======
-            polygons: myPolygons
->>>>>>> 9edad52a
           });
         } catch (error) {
           console.log("An error occured. Please try again");
@@ -429,7 +300,6 @@
   };
   //--End----------------------------------------------------------
 
-<<<<<<< HEAD
   _onEditStop = (e) => {
     let type = e.layerType;
     let layer = e.layer;
@@ -450,13 +320,6 @@
   };
 
   _onCreated = (e) => {
-=======
-  _onEditStop = e => {
-    console.log("_onEditStop", e);
-  };
-
-  _onCreated = e => {
->>>>>>> 9edad52a
     let type = e.layerType;
     let layer = e.layer;
     if (type === "marker") {
@@ -464,13 +327,10 @@
       console.log("_onCreated: marker created", e);
     }
     if (type === "polygon") {
-<<<<<<< HEAD
       // here you got the polygon points
       ///const points = layer._latlngs;
       console.log(JSON.stringify(layer.toGeoJSON()));
-=======
       //console.log(JSON.stringify(layer.toGeoJSON()));
->>>>>>> 9edad52a
       this.setState({ plan: layer.toGeoJSON() });
 
       //newly added
@@ -490,21 +350,13 @@
       position: "absolute",
       height: "auto",
       width: 250,
-<<<<<<< HEAD
       opacity: 0.8,
-=======
-      opacity: 0.9
->>>>>>> 9edad52a
       //marginTop: "7em"
     };
     //--end--
     // Save planning styles
     const nested = {
-<<<<<<< HEAD
       paddingLeft: "2em",
-=======
-      paddingLeft: "2em"
->>>>>>> 9edad52a
     };
     const savePlan = {
       backgroundColor: "#FFF",
@@ -512,17 +364,12 @@
       position: "absolute",
       height: "auto",
       width: 250,
-<<<<<<< HEAD
       opacity: 0.8,
       top: "21em",
     };
     const btnStyles = {
       color: "red",
       fontWeight: ".3em",
-=======
-      opacity: 0.6,
-      top: "20em"
->>>>>>> 9edad52a
     };
 
     return (
@@ -534,25 +381,17 @@
           <form noValidate autoComplete="off" onSubmit={this.submitHandler}>
             <Divider />
             <TextField
-<<<<<<< HEAD
               type="number"
               name="numberOfDevices"
               label="Number of Devices"
-=======
-              name="numberOfDevices"
-              label="Number of Devices"
               keyboardType='numeric'
->>>>>>> 9edad52a
               placeholder="No. of devices"
               required
               value={numberOfDevices}
               onChange={this.changeHandler}
               fullWidth
               margin="normal"
-<<<<<<< HEAD
-=======
               
->>>>>>> 9edad52a
             />
             <TextField
               name="mustHaveCoord"
@@ -567,11 +406,7 @@
               <Button
                 type="submit"
                 name="submit"
-<<<<<<< HEAD
                 disabled={this.state.btnSubmit === false ? "true" : ""}
-=======
-                disabled={this.state.btnSubmit == false ? "true" : ""}
->>>>>>> 9edad52a
                 color="secondary"
                 variant="contained"
                 size="small"
@@ -585,7 +420,6 @@
 
         {/* Locate Save Menu */}
         <div>
-<<<<<<< HEAD
           {/* Update planning space controls */}
           {this.state.isPlanSelected == true ? (
             <List
@@ -667,43 +501,6 @@
               </Collapse>
             </List>
           )}
-=======
-          <List
-            component="nav"
-            aria-labelledby="nested-list-subheader"
-            style={savePlan}
-          >
-            <ListItem button>
-              <ListItemIcon>
-                <SaveIcon />
-              </ListItemIcon>
-              <ListItemText primary="Save" onClick={this.handleSaveClick} />
-            </ListItem>
-            <ListItem button onClick={this.handleClick}>
-              <ListItemIcon>
-                <InboxIcon />
-              </ListItemIcon>
-              <ListItemText primary="Open" />
-              {this.state.open ? <ExpandLess /> : <ExpandMore />}
-            </ListItem>
-            <Collapse in={this.state.open} timeout="auto" unmountOnExit>
-              <List component="div" disablePadding>
-                <ListItem button style={nested}>
-                  <ListItemIcon>
-                    <StarBorder />
-                  </ListItemIcon>
-                  <ListItemText
-                    primary={
-                      this.state.savedPlan == null
-                        ? ""
-                        : this.state.savedPlan.space_name
-                    }
-                  />
-                </ListItem>
-              </List>
-            </Collapse>
-          </List>
->>>>>>> 9edad52a
 
           {/* Dialog for save locate data */}
           <Dialog
@@ -777,20 +574,12 @@
 
           <LayerGroup>
             }
-<<<<<<< HEAD
             {this.state.polygons.map((location) => (
-=======
-            {this.state.polygons.map(location => (
->>>>>>> 9edad52a
               <Marker
                 key={location.parish}
                 position={{
                   lat: location.properties.lat,
-<<<<<<< HEAD
                   lng: location.properties.long,
-=======
-                  lng: location.properties.long
->>>>>>> 9edad52a
                 }}
                 icon={
                   new L.Icon({
@@ -803,7 +592,6 @@
                     iconSize: [25, 41],
                     iconAnchor: [12, 41],
                     popupAnchor: [1, -34],
-<<<<<<< HEAD
                     shadowSize: [41, 41],
                   })
                 }
@@ -811,15 +599,6 @@
                   e.target.openPopup();
                 }}
                 onMouseOut={(e) => {
-=======
-                    shadowSize: [41, 41]
-                  })
-                }
-                onMouseOver={e => {
-                  e.target.openPopup();
-                }}
-                onMouseOut={e => {
->>>>>>> 9edad52a
                   e.target.closePopup();
                 }}
               >
@@ -842,19 +621,12 @@
           </LayerGroup>
 
           <FeatureGroup
-<<<<<<< HEAD
             ref={(reactFGref) => {
-=======
-            ref={reactFGref => {
->>>>>>> 9edad52a
               this._onFeatureGroupReady(reactFGref);
             }}
           >
             <EditControl
-<<<<<<< HEAD
               ref="mapEditControl"
-=======
->>>>>>> 9edad52a
               position="topright"
               onEdited={this._onEdited}
               onCreated={this._onCreated}
@@ -867,11 +639,7 @@
               draw={{
                 rectangle: false,
                 circle: false,
-<<<<<<< HEAD
                 circlemarker: false,
-=======
-                circlemarker: false
->>>>>>> 9edad52a
               }}
             />
           </FeatureGroup>
@@ -880,11 +648,7 @@
     );
   }
 
-<<<<<<< HEAD
   _onFeatureGroupReady = (ref) => {
-=======
-  _onFeatureGroupReady = ref => {
->>>>>>> 9edad52a
     if (ref === null) {
       return;
     }
@@ -895,11 +659,7 @@
 
         try {
           let leafletGeoJSON = new L.GeoJSON(this.state.polygons[i], {
-<<<<<<< HEAD
             onEachFeature: function (feature, layer) {
-=======
-            onEachFeature: function(feature, layer) {
->>>>>>> 9edad52a
               let popup_string =
                 "<b>DISTRICT: </b>" +
                 feature["properties"]["district"] +
@@ -910,36 +670,21 @@
                 "<br/><b>TYPE: </b>" +
                 feature["properties"]["type"];
               layer.bindPopup(popup_string);
-<<<<<<< HEAD
               layer.on("mouseover", function (e) {
                 this.openPopup();
               });
               layer.on("mouseout", function (e) {
-=======
-              layer.on("mouseover", function(e) {
-                this.openPopup();
-              });
-              layer.on("mouseout", function(e) {
->>>>>>> 9edad52a
                 this.closePopup();
               });
             },
             style: {
               fillColor: this.state.polygons[i]["properties"]["fill_color"],
               color: this.state.polygons[i]["properties"]["color"],
-<<<<<<< HEAD
               opacity: 100,
             },
           });
           let leafletFG = this._editableFG.leafletElement;
           leafletGeoJSON.eachLayer((layer) => leafletFG.addLayer(layer));
-=======
-              opacity: 100
-            }
-          });
-          let leafletFG = this._editableFG.leafletElement;
-          leafletGeoJSON.eachLayer(layer => leafletFG.addLayer(layer));
->>>>>>> 9edad52a
         } catch (error) {
           console.log(
             "An error occured and some polygons may not have been shown!"
@@ -950,7 +695,6 @@
     } else {
       console.log("No polygons");
     }
-<<<<<<< HEAD
     //Opening previously saved data
     if (
       this.state.isPlanSelected == true &&
@@ -976,28 +720,18 @@
       //     this.setState({ isUpdateCancel: false });
       //   }
     }
-=======
->>>>>>> 9edad52a
   };
 }
 
 Maps.propTypes = {
   mapRenderDefaults: PropTypes.func.isRequired,
   mapDefaults: PropTypes.object.isRequired,
-<<<<<<< HEAD
   auth: PropTypes.object.isRequired,
-=======
-  auth: PropTypes.object.isRequired
->>>>>>> 9edad52a
 };
 
-const mapStateToProps = state => ({
+const mapStateToProps = (state) => ({
   mapDefaults: state.mapDefaults.initMap,
-<<<<<<< HEAD
   auth: state.auth,
-=======
-  auth: state.auth
->>>>>>> 9edad52a
 });
 
 export default connect(mapStateToProps, { mapRenderDefaults })(Maps);