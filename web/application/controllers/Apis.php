--- conflicted
+++ resolved
@@ -1,5 +1,4 @@
 <?php
-<<<<<<< HEAD
 function request($url, $method = 'GET') {
     $curl = curl_init();
     curl_setopt($curl, CURLOPT_URL, $url);
@@ -24,8 +23,6 @@
 }
 
 
-=======
->>>>>>> b741a845
 class Apis extends CI_Controller
 {
 
@@ -1015,7 +1012,6 @@
     {
         $response = array();
         $this->ApisModel->init();
-<<<<<<< HEAD
         $devices_data = request("http://platform.airqo.net/api/v1/devices?tenant=airqo");
         $events_data = request("http://platform.airqo.net/api/v1/devices/events?tenant=airqo&recent=true");
 
@@ -1058,34 +1054,6 @@
                 $values = '';
                 foreach ($rows as $row) {
                     $values .= "('".implode ("', '", $row)."'),";
-=======
-        $sql_pick_nodes = "SELECT n.an_channel_id, n.an_name, n.an_map_address, n.an_lat, n.an_lng
-                                        FROM tbl_app_nodes n
-                                        WHERE n.an_deleted = '0' 
-                                        AND n.an_active = '1'
-                                        ORDER BY n.an_channel_id";
-        $query_pick_nodes = $this->db->query($sql_pick_nodes);
-        if ($query_pick_nodes->num_rows() > 0) {
-            $pnodes = $query_pick_nodes->result_array();
-            $total = 0;
-            $mr = "";
-            foreach ($pnodes as $prow) {
-                $channel = $prow["an_channel_id"];
-                $json_url_lt = "https://data-manager-dot-airqo-250220.uc.r.appspot.com/api/v1/data/feeds/recent/" . $channel;
-                $json = file_get_contents($json_url_lt);
-                $json = json_decode($json);
-                if ($json) {
-                    $date = $json->{'created_at'};
-                    $reading = $json->{'field2'};
-                    $reading = trim($reading);
-                    $lat = $json->{'field5'};
-                    $lng = $json->{'field6'};
-                    $update_node = $this->db->query("UPDATE tbl_app_nodes SET time = '$date', reading = '$reading', an_dateUpdated = NOW()
-                                                    WHERE an_channel_id = '$channel' LIMIT 1");
-                    if ($update_node) {
-                        $mr .= "" . $reading;
-                    }
->>>>>>> b741a845
                 }
 
                 $values = substr($values, 0, -1);
@@ -1099,13 +1067,8 @@
 
             $state      = $this->ApisModel->stateOk();
             $state_name = "success";
-<<<<<<< HEAD
             $state_code = 109;
             $message    = "Successfully updated places";
-=======
-            $state_code = 100;
-            $message    = "Sucessful (" . $total . " places updated)";
->>>>>>> b741a845
             $debug      = "API Config OK";
             echo  $this->ApisModel->api_response($response, $state, $state_name, $state_code, $message, $debug);
         } else {
